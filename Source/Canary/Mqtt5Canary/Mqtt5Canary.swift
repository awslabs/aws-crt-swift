--- conflicted
+++ resolved
@@ -17,11 +17,7 @@
 }
 
 class Mqtt5CanaryTestContext: @unchecked Sendable {
-<<<<<<< HEAD
-    var mqtt5CanaryClients: [String: Mqtt5CanaryClient] = [:]
-=======
   var mqtt5CanaryClients: [String: Mqtt5CanaryClient] = [:]
->>>>>>> e740943b
   var statistic: Mqtt5CanaryStatistic
 
   init() {
@@ -34,11 +30,56 @@
   }
 
   func setClientConnection(clientId: String, connected: Bool) throws {
-<<<<<<< HEAD
-      guard let client = mqtt5CanaryClients[clientId] else {
-          throw CanaryTestError.InvalidArgument
-      }
-      client.setConnected(connected: connected)
+    guard let client = mqtt5CanaryClients[clientId] else {
+      throw CanaryTestError.InvalidArgument
+    }
+    client.setConnected(connected: connected)
+  }
+
+  func getCanaryClient(_ index: Int) throws -> Mqtt5CanaryClient {
+    let index = mqtt5CanaryClients.index(mqtt5CanaryClients.startIndex, offsetBy: index)
+    let key = mqtt5CanaryClients.keys[index]
+    guard let result = mqtt5CanaryClients[key] else {
+      throw CanaryTestError.InvalidArgument
+    }
+    return result
+  }
+
+  func createClient(
+    testOptions: Mqtt5CanaryTestOptions
+  ) async throws {
+    let clientId = "Mqtt5CanaryTest-" + UUID().uuidString
+    let connectionOption = MqttConnectOptions(clientId: clientId)
+    let clientOption = MqttClientOptions(
+      hostName: testOptions.endpoint, port: testOptions.port, bootstrap: testOptions.boostrap,
+      tlsCtx: testOptions.tlsctx,
+      onWebsocketTransform: testOptions.onWebsocketTransform,
+      connectOptions: connectionOption,
+      onLifecycleEventStoppedFn: { _ in
+        if let client = self.mqtt5CanaryClients[clientId] {
+          client.setConnected(connected: false)
+        }
+      },
+      onLifecycleEventConnectionSuccessFn: { _ in
+        if let client = self.mqtt5CanaryClients[clientId] {
+          client.setConnected(connected: true)
+        }
+      },
+      onLifecycleEventConnectionFailureFn: { _ in
+        if let client = self.mqtt5CanaryClients[clientId] {
+          client.setConnected(connected: false)
+        }
+      },
+      onLifecycleEventDisconnectionFn: { _ in
+        if let client = self.mqtt5CanaryClients[clientId] {
+          client.setConnected(connected: false)
+        }
+      }
+    )
+    let client = try Mqtt5Client(clientOptions: clientOption)
+    let canaryClient = Mqtt5CanaryClient(
+      client: client, clientId: clientId, sharedTopic: testOptions.shared_topic)
+    appendCanaryClient(clientId: clientId, client: canaryClient)
   }
     
     func getCanaryClient(_ index: Int) throws -> Mqtt5CanaryClient{
@@ -87,65 +128,9 @@
     }
 
   /// Client Operation Help Function
-  func mqtt5CanaryRunOperation(_ operation: Mqtt5CanaryOperation, _ index: Int, _ options: Mqtt5CanaryTestOptions) async throws {
-=======
-    guard let client = mqtt5CanaryClients[clientId] else {
-      throw CanaryTestError.InvalidArgument
-    }
-    client.setConnected(connected: connected)
-  }
-
-  func getCanaryClient(_ index: Int) throws -> Mqtt5CanaryClient {
-    let index = mqtt5CanaryClients.index(mqtt5CanaryClients.startIndex, offsetBy: index)
-    let key = mqtt5CanaryClients.keys[index]
-    guard let result = mqtt5CanaryClients[key] else {
-      throw CanaryTestError.InvalidArgument
-    }
-    return result
-  }
-
-  func createClient(
-    testOptions: Mqtt5CanaryTestOptions
-  ) async throws {
-    let clientId = "Mqtt5CanaryTest-" + UUID().uuidString
-    let connectionOption = MqttConnectOptions(clientId: clientId)
-    let clientOption = MqttClientOptions(
-      hostName: testOptions.endpoint, port: testOptions.port, bootstrap: testOptions.boostrap,
-      tlsCtx: testOptions.tlsctx,
-      onWebsocketTransform: testOptions.onWebsocketTransform,
-      connectOptions: connectionOption,
-      onLifecycleEventStoppedFn: { _ in
-        if let client = self.mqtt5CanaryClients[clientId] {
-          client.setConnected(connected: false)
-        }
-      },
-      onLifecycleEventConnectionSuccessFn: { _ in
-        if let client = self.mqtt5CanaryClients[clientId] {
-          client.setConnected(connected: true)
-        }
-      },
-      onLifecycleEventConnectionFailureFn: { _ in
-        if let client = self.mqtt5CanaryClients[clientId] {
-          client.setConnected(connected: false)
-        }
-      },
-      onLifecycleEventDisconnectionFn: { _ in
-        if let client = self.mqtt5CanaryClients[clientId] {
-          client.setConnected(connected: false)
-        }
-      }
-    )
-    let client = try Mqtt5Client(clientOptions: clientOption)
-    let canaryClient = Mqtt5CanaryClient(
-      client: client, clientId: clientId, sharedTopic: testOptions.shared_topic)
-    appendCanaryClient(clientId: clientId, client: canaryClient)
-  }
-
-  /// Client Operation Help Function
   func mqtt5CanaryRunOperation(
     _ operation: Mqtt5CanaryOperation, _ index: Int, _ options: Mqtt5CanaryTestOptions
   ) async throws {
->>>>>>> e740943b
     switch operation {
     case Mqtt5CanaryOperation.STOP:
       try await mqtt5CanaryOperationStop(clientIndex: index)
@@ -171,13 +156,8 @@
     case Mqtt5CanaryOperation.PUBLISH_TO_SHARED_TOPIC_QOS1:
       try await mqtt5CanaryOperationPublishShared(
         clientIndex: index, qos: QoS.atLeastOnce)
-<<<<<<< HEAD
-    case Mqtt5CanaryOperation.DESTROY_AND_CREAT:
-        try await mqtt5CanaryOperationDestroyAndCreate(clientIndex: index, option: options)
-=======
     case Mqtt5CanaryOperation.DESTROY_AND_CREATE:
       try await mqtt5CanaryOperationDestroyAndCreate(clientIndex: index, option: options)
->>>>>>> e740943b
     case Mqtt5CanaryOperation.NULL:
       fallthrough
     case Mqtt5CanaryOperation.OPERATION_COUNT:
@@ -190,10 +170,6 @@
   func mqtt5CanaryOperationStart(clientIndex: Int) async throws {
     let canaryClient = try getCanaryClient(clientIndex)
     if !canaryClient.is_connected {
-<<<<<<< HEAD
-      await statistic.incrementTotalOperation()
-        try canaryClient.client!.start()
-=======
       await statistic.incrementTotalOperation()
       try canaryClient.client!.start()
     }
@@ -203,7 +179,6 @@
     if !canaryClient.is_connected {
       await statistic.incrementTotalOperation()
       try canaryClient.client!.start()
->>>>>>> e740943b
     }
   }
     
@@ -217,20 +192,12 @@
     
 
   func mqtt5CanaryOperationStop(clientIndex: Int) async throws {
-<<<<<<< HEAD
-      let canaryClient = try getCanaryClient(clientIndex)
-=======
     let canaryClient = try getCanaryClient(clientIndex)
->>>>>>> e740943b
     if !canaryClient.is_connected {
       await statistic.incrementTotalOperation()
       try canaryClient.client!.stop()
       // clean up the subscription count
-<<<<<<< HEAD
-        canaryClient.subscriptionCount = 0
-=======
       canaryClient.subscriptionCount = 0
->>>>>>> e740943b
     }
   }
 
@@ -312,24 +279,6 @@
     }
   }
 
-<<<<<<< HEAD
-    func mqtt5CanaryOperationPublish(clientIndex: Int, qos: QoS) async throws{
-        let canaryClient = try getCanaryClient(clientIndex)
-        try await mqtt5CanaryOperationPublish(canaryClient: canaryClient, topic: canaryClient.getNextSubTopic(), qos: qos)
-    }
-    
-    func mqtt5CanaryOperationPublishUnsubscribed(clientIndex: Int, qos: QoS) async throws{
-        let canaryClient = try getCanaryClient(clientIndex)
-        try await mqtt5CanaryOperationPublish(canaryClient: canaryClient, qos: qos)
-    }
-    
-    func mqtt5CanaryOperationPublishShared(clientIndex: Int, qos: QoS) async throws{
-        let canaryClient = try getCanaryClient(clientIndex)
-        try await mqtt5CanaryOperationPublish(canaryClient: canaryClient, topic: canaryClient.shared_topic, qos: qos)
-    }
-
-    
-=======
   func mqtt5CanaryOperationPublish(clientIndex: Int, qos: QoS) async throws {
     let canaryClient = try getCanaryClient(clientIndex)
     try await mqtt5CanaryOperationPublish(
@@ -347,7 +296,6 @@
       canaryClient: canaryClient, topic: canaryClient.shared_topic, qos: qos)
   }
 
->>>>>>> e740943b
   func mqtt5CanaryOperationPublish(
     canaryClient: Mqtt5CanaryClient, topic: String = UNSUBSCRIBED_TEST_TOPIC, qos: QoS
   ) async throws {
@@ -536,11 +484,7 @@
 
 enum Mqtt5CanaryOperation: Int {
   case NULL = 0
-<<<<<<< HEAD
-  case DESTROY_AND_CREAT
-=======
   case DESTROY_AND_CREATE
->>>>>>> e740943b
   case STOP
   case SUBSCRIBE
   case UNSUBSCRIBE
@@ -575,11 +519,7 @@
     self.endpoint = testApp.endpoint
     self.port = testApp.port
     self.tpsSleepTime = testApp.tps > 0 ? (UInt64(ONE_NANO_SECOND / testApp.tps)) : 0
-<<<<<<< HEAD
-      self.clientCount = testApp.clients
-=======
     self.clientCount = testApp.clients
->>>>>>> e740943b
     // Initialize elg first
     self.elg = try EventLoopGroup(threadCount: testApp.threads)
     let resolver = try HostResolver(
@@ -623,11 +563,7 @@
 
 func Mqtt5CanaryOperationDistributionSetup(_ distributionDataSet: inout [Mqtt5CanaryOperation]) {
   let operationDistribution = [
-<<<<<<< HEAD
-    (Mqtt5CanaryOperation.DESTROY_AND_CREAT, 10),
-=======
     (Mqtt5CanaryOperation.DESTROY_AND_CREATE, 10),
->>>>>>> e740943b
     (Mqtt5CanaryOperation.STOP, 1),
     (Mqtt5CanaryOperation.SUBSCRIBE, 200),
     (Mqtt5CanaryOperation.UNSUBSCRIBE, 200),
@@ -740,13 +676,8 @@
     let testOptions = try Mqtt5CanaryTestOptions(testApp: self)
     // Setup test clients
     let context: Mqtt5CanaryTestContext = Mqtt5CanaryTestContext()
-<<<<<<< HEAD
-    for _ : Int in 0..<self.clients {
-        try await context.createClient(testOptions: testOptions)
-=======
     for _: Int in 0..<self.clients {
       try await context.createClient(testOptions: testOptions)
->>>>>>> e740943b
     }
 
     // Main Test iteration
@@ -755,11 +686,7 @@
 
     while Date() < endTime {
       let iterationStartTime = Date()
-<<<<<<< HEAD
-      Task{
-=======
       Task {
->>>>>>> e740943b
         try await Mqtt5CanaryTestRunIteration(context, testOptions)
       }
 

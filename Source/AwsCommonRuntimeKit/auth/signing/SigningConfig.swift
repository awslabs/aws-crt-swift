--- conflicted
+++ resolved
@@ -4,103 +4,6 @@
 import AwsCAuth
 import Foundation
 
-<<<<<<< HEAD
-public enum SignatureType {
-    /**
-     A signature for a full http request should be computed, with header updates applied to the signing result.
-     */
-    case requestHeaders
-
-    /**
-     A signature for a full http request should be computed, with query param updates applied to the signing result.
-     */
-    case requestQueryParams
-
-    /**
-     Compute a signature for a payload chunk.  The signable's input stream should be the chunk data and the
-     signable should contain the most recent signature value (either the original http request or the most recent
-     chunk) in the "previous-signature" property.
-     */
-    case requestChunk
-
-    /**
-     Compute a signature for an event stream event.  The signable's input stream should be the event payload, the
-     signable should contain the most recent signature value (either the original http request or the most recent
-     event) in the "previous-signature" property as well as any event headers that should be signed with the
-     exception of ":date"
-
-     This option is not yet supported.
-     */
-    case requestEvent
-}
-
-public enum SignedBodyHeaderType {
-
-    /// Do not add a header
-    case none
-
-    /// Add the "x-amz-content-sha256" header with the canonical request's body value
-    case contentSha256
-}
-
-public enum SignedBodyValue: String {
-    /// if string is empty  a public value  will be calculated from the payload during signing
-    case empty = ""
-    case emptySha256 = "e3b0c44298fc1c149afbf4c8996fb92427ae41e4649b934ca495991b7852b855"
-    /// Use this in the case of needing to not use the payload for signing
-    case unsignedPayload = "UNSIGNED-PAYLOAD"
-    case streamingSha256Payload = "STREAMING-AWS4-HMAC-SHA256-PAYLOAD"
-    case streamingSha256Events = "STREAMING-AWS4-HMAC-SHA256-EVENTS"
-}
-
-public enum SigningAlgorithmType {
-    case signingV4
-    case signingV4Asymmetric
-}
-
-extension SignatureType: RawRepresentable, CaseIterable {
-
-    public init(rawValue: aws_signature_type) {
-        let value = Self.allCases.first(where: {$0.rawValue == rawValue})
-        self = value ?? .requestHeaders
-    }
-
-    public var rawValue: aws_signature_type {
-        switch self {
-        case .requestHeaders: return AWS_ST_HTTP_REQUEST_HEADERS
-        case .requestQueryParams: return AWS_ST_HTTP_REQUEST_QUERY_PARAMS
-        case .requestChunk: return AWS_ST_HTTP_REQUEST_CHUNK
-        case .requestEvent: return AWS_ST_HTTP_REQUEST_EVENT
-        }
-    }
-}
-
-extension SignedBodyHeaderType: RawRepresentable, CaseIterable {
-    public init(rawValue: aws_signed_body_header_type) {
-        let value = Self.allCases.first(where: {$0.rawValue == rawValue})
-        self = value ?? .none
-    }
-    public var rawValue: aws_signed_body_header_type {
-        switch self {
-        case .none: return AWS_SBHT_NONE
-        case .contentSha256: return AWS_SBHT_X_AMZ_CONTENT_SHA256
-        }
-    }
-}
-
-extension SigningAlgorithmType: RawRepresentable, CaseIterable {
-
-    public init(rawValue: aws_signing_algorithm) {
-        let value = Self.allCases.first(where: {$0.rawValue == rawValue})
-        self = value ?? .signingV4
-    }
-    public var rawValue: aws_signing_algorithm {
-        switch self {
-        case .signingV4: return AWS_SIGNING_ALGORITHM_V4
-        case .signingV4Asymmetric: return AWS_SIGNING_ALGORITHM_V4_ASYMMETRIC
-        }
-    }
-=======
 public struct SigningConfig: CStructWithUserData {
 
     /// What signing algorithm to use.
@@ -328,5 +231,4 @@
         case .signingV4Asymmetric: return AWS_SIGNING_ALGORITHM_V4_ASYMMETRIC
         }
     }
->>>>>>> f15b09b2
 }
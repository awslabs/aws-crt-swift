--- conflicted
+++ resolved
@@ -5,129 +5,11 @@
 import Foundation
 
 //TODO: update file name
-<<<<<<< HEAD
-public class HttpRequestSigner {
-
-    /// What signing algorithm to use.
-    public var algorithm: SigningAlgorithmType
-
-    /// What sort of signature should be computed?
-    public var signatureType: SignatureType
-
-    /// name of service to sign a request for
-    public var service: String
-
-    /// Region-related configuration
-    ///   (1) If Sigv4, the region to sign against
-    ///   (2) If Sigv4a, the value of the X-amzn-region-set header (added in signing)
-    public var region: String
-
-    /// Raw date to use during the signing process.
-    public var date: Date
-
-    /// AWS Credentials to sign with. If Sigv4a is the algorithm and the credentials supplied are not ecc-based,
-    /// a temporary ecc-based credentials object will be built and used instead.
-    /// Overrides the credentialsProvider setting if non-null.
-    public var credentials: AwsCredentials?
-
-    /// AWS credentials provider to fetch credentials from.  If the signing algorithm is asymmetric sigv4, then the
-    /// ecc-based credentials will be derived from the fetched credentials.
-    public var credentialsProvider: AwsCredentialsProvider?
-
-    /// If non-zero and the signing transform is query param, then signing will add X-Amz-Expires to the query
-    /// string, equal to the value specified here. If this value is zero or if header signing is being used then
-    /// this parameter has no effect.
-    public var expiration: TimeInterval?
-
-    /// Controls what body "hash" header, if any, should be added to the canonical request and the signed request:
-    ///   none - no header should be added
-    ///   contentSha256 - the body "hash" should be added in the X-Amz-Content-Sha256 header
-    public var signedBodyHeader: SignedBodyHeaderType
-
-    /// Optional string to use as the canonical request's body value.
-    /// If string is empty, a value will be calculated from the payload during signing.
-    /// Typically, this is the SHA-256 of the (request/chunk/event) payload, written as lowercase hex.
-    /// If this has been precalculated, it can be set here. Special values used by certain services can also be set
-    public var signedBodyValue: SignedBodyValue
-
-    ///  Optional function to control which headers are a part of the canonical request.
-    public var shouldSignHeader: ((String) -> Bool)?
-
-    /// We assume the uri will be encoded once in preparation for transmission. Certain services
-    /// do not decode before checking signature, requiring us to actually double-encode the uri in the canonical
-    /// request in order to pass a signature check.
-    public var useDoubleURIEncode: Bool
-
-    /// Controls whether or not the uri paths should be normalized when building the canonical request
-    public var shouldNormalizeURIPath: Bool
-
-    /// Should the "X-Amz-Security-Token" query param be omitted?
-    /// Normally, this parameter is added during signing if the credentials have a session token.
-    /// The only known case where this should be true is when signing a websocket handshake to IoT Core.
-    public var omitSessionToken: Bool
-
-    let allocator: Allocator
-
-    public init(algorithm: SigningAlgorithmType,
-                signatureType: SignatureType,
-                service: String,
-                region: String,
-                date: Date = Date(),
-                credentials: AwsCredentials? = nil,
-                credentialsProvider: AwsCredentialsProvider? = nil,
-                expiration: TimeInterval? = nil,
-                signedBodyHeader: SignedBodyHeaderType = .none,
-                signedBodyValue: SignedBodyValue = SignedBodyValue.empty,
-                shouldSignHeader: ((String) -> Bool)? = nil,
-                useDoubleURIEncode: Bool = true,
-                shouldNormalizeURIPath: Bool = true,
-                omitSessionToken: Bool = false,
-                allocator: Allocator = defaultAllocator) {
-
-        self.algorithm = algorithm
-        self.signatureType = signatureType
-        self.service = service
-        self.region = region
-        self.date = date
-        self.credentials = credentials
-        self.credentialsProvider = credentialsProvider
-        self.expiration = expiration
-        self.signedBodyHeader = signedBodyHeader
-        self.signedBodyValue = signedBodyValue
-        self.shouldSignHeader = shouldSignHeader
-        self.useDoubleURIEncode = useDoubleURIEncode
-        self.shouldNormalizeURIPath = shouldNormalizeURIPath
-        self.omitSessionToken = omitSessionToken
-        self.allocator = allocator
-    }
-
-    func getSigningConfig() -> aws_signing_config_aws {
-        var config = aws_signing_config_aws()
-        config.algorithm = algorithm.rawValue
-        config.signature_type = signatureType.rawValue
-        config.date = date.toAWSDate()
-        config.credentials = credentials?.rawValue
-        config.credentials_provider = credentialsProvider?.rawValue
-        config.expiration_in_seconds = UInt64(expiration ?? 0)
-        config.signed_body_header = signedBodyHeader.rawValue
-
-        config.flags = aws_signing_config_aws.__Unnamed_struct_flags()
-        config.flags.use_double_uri_encode = useDoubleURIEncode.uintValue
-        config.flags.should_normalize_uri_path = shouldNormalizeURIPath.uintValue
-        config.flags.omit_session_token = omitSessionToken.uintValue
-        config.config_type = AWS_SIGNING_CONFIG_AWS
-
-        return config
-    }
-
-    /// Signs an HttpRequest via the SigV4 algorithm.
-=======
 public class Signer {
 
     /// Signs an HttpRequest that was passed in via the appropriate algorithm.
     /// This function returns a reference to the same request object that was passed in.
     /// So request in parameter will also be signed when the signing completes.
->>>>>>> f15b09b2
     /// Do not add the following headers to requests before signing:
     ///   - x-amz-content-sha256,
     ///   - X-Amz-Date,
@@ -148,46 +30,6 @@
     ///    - `config`: The `SigningConfig` to use when signing.
     /// - `Throws`: An error of type `AwsCommonRuntimeError` which will pull last error found in the CRT
     /// - `Returns`: Returns a signed http request `HttpRequest`
-<<<<<<< HEAD
-    public func signRequest(request: HttpRequest) async throws -> HttpRequest {
-
-        let signable = aws_signable_new_http_request(allocator.rawValue, request.rawValue)
-        defer {
-            aws_signable_destroy(signable)
-        }
-        var config = getSigningConfig()
-
-        return try await withCheckedThrowingContinuation { (continuation: CheckedContinuation<HttpRequest, Error>) in
-            withByteCursorFromStrings(region,
-                    service,
-                    signedBodyValue.rawValue) { regionCursor,
-                                                serviceCursor,
-                                                signedBodyValueCursor in
-                config.region = regionCursor
-                config.service = serviceCursor
-                config.signed_body_value = signedBodyValueCursor
-                let signRequestCore = SignRequestCore(request: request,
-                        continuation: continuation,
-                        shouldSignHeader: shouldSignHeader,
-                        allocator: self.allocator)
-
-                if shouldSignHeader != nil {
-                    config.should_sign_header_ud = signRequestCore.passUnretained()
-                    config.should_sign_header = onShouldSignHeader
-                }
-
-                withUnsafePointer(to: config) { configPointer in
-                    configPointer.withMemoryRebound(to: aws_signing_config_base.self, capacity: 1) { configBasePointer in
-                        if aws_sign_request_aws(allocator.rawValue, signable, configBasePointer, onSigningComplete, signRequestCore.passRetained())
-                                   != AWS_OP_SUCCESS {
-                            signRequestCore.release()
-                            continuation.resume(throwing: CommonRunTimeError.crtError(.makeFromLastError()))
-                        }
-                    }
-                }
-            }
-        }
-=======
     public static func signRequest(request: HttpRequest, config: SigningConfig, allocator: Allocator = defaultAllocator) async throws -> HttpRequest {
 
         guard let signable = aws_signable_new_http_request(allocator.rawValue, request.rawValue) else {
@@ -264,7 +106,6 @@
         signRequestCore.continuation.resume(returning: signRequestCore.request)
     } else {
         signRequestCore.continuation.resume(throwing: CommonRunTimeError.crtError(.makeFromLastError()))
->>>>>>> f15b09b2
     }
 }
 

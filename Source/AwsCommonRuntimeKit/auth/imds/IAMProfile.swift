//  Copyright Amazon.com, Inc. or its affiliates. All Rights Reserved.
//  SPDX-License-Identifier: Apache-2.0.

import AwsCAuth
import Foundation

<<<<<<< HEAD
public struct IAMProfile: Sendable {
=======
public struct IAMProfile: @unchecked Sendable {
>>>>>>> 35688e34
    public let lastUpdated: Date
    public let profileArn: String
    public let profileId: String

    init(profile: aws_imds_iam_profile) {
        self.lastUpdated = profile.last_updated.toDate()
        self.profileArn = profile.instance_profile_arn.toString()
        self.profileId = profile.instance_profile_id.toString()
    }
}<|MERGE_RESOLUTION|>--- conflicted
+++ resolved
@@ -4,11 +4,7 @@
 import AwsCAuth
 import Foundation
 
-<<<<<<< HEAD
-public struct IAMProfile: Sendable {
-=======
 public struct IAMProfile: @unchecked Sendable {
->>>>>>> 35688e34
     public let lastUpdated: Date
     public let profileArn: String
     public let profileId: String

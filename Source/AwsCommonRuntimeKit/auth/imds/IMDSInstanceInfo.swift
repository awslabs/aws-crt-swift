//  Copyright Amazon.com, Inc. or its affiliates. All Rights Reserved.
//  SPDX-License-Identifier: Apache-2.0.

import AwsCAuth
import Foundation

<<<<<<< HEAD
public struct IMDSInstanceInfo: Sendable {
=======
public struct IMDSInstanceInfo: @unchecked Sendable {
>>>>>>> 35688e34
    public let marketPlaceProductCodes: [String]
    public let availabilityZone: String
    public let privateIp: String
    public let version: String
    public let instanceId: String
    public let billingProducts: [String]
    public let instanceType: String
    public let accountId: String
    public let imageId: String
    public let pendingTime: Date
    public let architecture: String
    public let kernelId: String
    public let ramDiskId: String
    public let region: String

    init(instanceInfo: aws_imds_instance_info) {
        self.marketPlaceProductCodes = instanceInfo.marketplace_product_codes
            .byteCursorListToStringArray()
        self.availabilityZone = instanceInfo.availability_zone.toString()
        self.privateIp = instanceInfo.private_ip.toString()
        self.version = instanceInfo.version.toString()
        self.instanceId = instanceInfo.instance_id.toString()
        self.billingProducts = instanceInfo.billing_products.byteCursorListToStringArray()
        self.instanceType = instanceInfo.instance_type.toString()
        self.accountId = instanceInfo.account_id.toString()
        self.imageId = instanceInfo.image_id.toString()
        self.pendingTime = instanceInfo.pending_time.toDate()
        self.architecture = instanceInfo.architecture.toString()
        self.kernelId = instanceInfo.kernel_id.toString()
        self.ramDiskId = instanceInfo.ramdisk_id.toString()
        self.region = instanceInfo.region.toString()
    }
}<|MERGE_RESOLUTION|>--- conflicted
+++ resolved
@@ -4,11 +4,7 @@
 import AwsCAuth
 import Foundation
 
-<<<<<<< HEAD
-public struct IMDSInstanceInfo: Sendable {
-=======
 public struct IMDSInstanceInfo: @unchecked Sendable {
->>>>>>> 35688e34
     public let marketPlaceProductCodes: [String]
     public let availabilityZone: String
     public let privateIp: String

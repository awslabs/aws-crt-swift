--- conflicted
+++ resolved
@@ -160,16 +160,6 @@
             var staticOptions = aws_credentials_provider_static_options()
             staticOptions.shutdown_options = shutdownCallbackCore.getRetainedCredentialProviderShutdownOptions()
             guard let provider: UnsafeMutablePointer<aws_credentials_provider> = withByteCursorFromStrings(
-<<<<<<< HEAD
-                accessKey,
-                secret,
-                sessionToken, { accessKeyCursor, secretCursor, sessionTokenCursor in
-                    staticOptions.access_key_id = accessKeyCursor
-                    staticOptions.secret_access_key = secretCursor
-                    staticOptions.session_token = sessionTokenCursor
-                    return aws_credentials_provider_new_static(allocator.rawValue, &staticOptions)
-                })
-=======
                     accessKey,
                     secret,
                     sessionToken,
@@ -180,7 +170,6 @@
                         staticOptions.account_id = accountIdCursor
                         return aws_credentials_provider_new_static(allocator.rawValue, &staticOptions)
                     })
->>>>>>> 26329133
             else {
                 shutdownCallbackCore.release()
                 throw CommonRunTimeError.crtError(CRTError.makeFromLastError())

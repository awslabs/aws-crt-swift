//  Copyright Amazon.com, Inc. or its affiliates. All Rights Reserved.
//  SPDX-License-Identifier: Apache-2.0.

import AwsCAuth
import AwsCIo
import AwsCHttp
import Foundation

public protocol CredentialsProvider: AnyObject {
    func getCredentials() async throws -> AwsCredentials
}

/// A container class to wrap a protocol so that we use it with Unmanaged
class CredentialsProviderCore {
    let credentialsProvider: CredentialsProvider
    init(_ credentialsProvider: CredentialsProvider) {
        self.credentialsProvider = credentialsProvider
    }

    func passUnretained() -> UnsafeMutableRawPointer {
        return Unmanaged<CredentialsProviderCore>.passUnretained(self).toOpaque()
    }
}

//TODO: Rename file name
public class AwsCredentialsProvider: CredentialsProvider {

    let allocator: Allocator
    let rawValue: UnsafeMutablePointer<aws_credentials_provider>

    // Optional reference to delegate Get Credentials to keep it alive
    let delegateGetCredentials: CredentialsProviderCore?
    init(credentialsProvider: UnsafeMutablePointer<aws_credentials_provider>,
         allocator: Allocator,
         delegateGetCredentials: CredentialsProviderCore? = nil) {
        self.rawValue = credentialsProvider
        self.allocator = allocator
        self.delegateGetCredentials = delegateGetCredentials
    }

    /// Retrieves credentials from a provider by calling its implementation of get credentials and returns them to
    /// the callback passed in.
    ///
    /// - Returns: `Result<CRTCredentials, CRTError>`
    /// - Throws: CommonRuntimeError.crtError
    public func getCredentials() async throws -> AwsCredentials {
        return try await withCheckedThrowingContinuation { (continuation: CheckedContinuation<AwsCredentials, Error>) in
            let continuationCore = ContinuationCore(continuation: continuation)
            if aws_credentials_provider_get_credentials(rawValue,
                                                        onGetCredentials,
                                                        continuationCore.passRetained()) != AWS_OP_SUCCESS {
                continuationCore.release()
                continuation.resume(throwing: CommonRunTimeError.crtError(CRTError.makeFromLastError()))
            }
        }
    }

    public static func makeDelegate(credentialsProvider: CredentialsProvider,
                                    allocator: Allocator = defaultAllocator,
                                    shutdownCallback: ShutdownCallback? = nil) throws -> AwsCredentialsProvider {
        let shutdownCallbackCore = ShutdownCallbackCore(shutdownCallback)
        let credentialsProviderCore = CredentialsProviderCore(credentialsProvider)
        let shutdownOptions =  shutdownCallbackCore.getRetainedCredentialProviderShutdownOptions()
        var options = aws_credentials_provider_delegate_options(shutdown_options: shutdownOptions,
                                                                get_credentials: getCredentialsDelegateFn,
                                                                delegate_user_data: credentialsProviderCore.passUnretained())

        guard let provider = aws_credentials_provider_new_delegate(allocator.rawValue, &options) else {
            shutdownCallbackCore.release()
            throw CommonRunTimeError.crtError(CRTError.makeFromLastError())
        }
        return AwsCredentialsProvider(credentialsProvider: provider,
                                   allocator: allocator,
                                   delegateGetCredentials: credentialsProviderCore)
    }

    /// Creates a credentials provider containing a fixed set of credentials.
    ///
    /// - Parameters:
    ///   - accessKey: The access key to use.
    ///   - secret: The secret to use.
    ///   - sessionToken: (Optional) Session token to use.
    ///   - shutdownCallback:  (Optional) shutdown callback
    ///   - allocator: (Optional) allocator to override
    /// - Returns: `CredentialsProvider`
    /// - Throws: CommonRuntimeError.crtError
    public static func makeStatic(accessKey: String,
                                  secret: String,
                                  sessionToken: String? = nil,
                                  shutdownCallback: ShutdownCallback? = nil,
                                  allocator: Allocator = defaultAllocator) throws -> AwsCredentialsProvider {
        let shutdownCallbackCore = ShutdownCallbackCore(shutdownCallback)
        var staticOptions = aws_credentials_provider_static_options()
        staticOptions.shutdown_options = shutdownCallbackCore.getRetainedCredentialProviderShutdownOptions()
        guard let provider: UnsafeMutablePointer<aws_credentials_provider> = withByteCursorFromStrings(
                accessKey,
                secret,
                sessionToken, { accessKeyCursor, secretCursor, sessionTokenCursor in
            staticOptions.access_key_id = accessKeyCursor
            staticOptions.secret_access_key = secretCursor
            staticOptions.session_token = sessionTokenCursor
            return aws_credentials_provider_new_static(allocator.rawValue, &staticOptions)
        }) else {
            shutdownCallbackCore.release()
            throw CommonRunTimeError.crtError(CRTError.makeFromLastError())
        }
        return AwsCredentialsProvider(credentialsProvider: provider, allocator: allocator)
    }

    /// Creates a credentials provider that returns credentials based on environment variable values:
    /// - `AWS_ACCESS_KEY_ID`
    /// - `AWS_SECRET_ACCESS_KEY`
    /// - `AWS_SESSION_TOKEN`
    ///
    /// - Parameters:
    ///   - shutdownCallback:  (Optional) shutdown callback.
    ///   - allocator: (Optional) allocator to override.
    /// - Returns: `CredentialsProvider`
    /// - Throws: CommonRuntimeError.crtError
    public static func makeEnvironment(shutdownCallback: ShutdownCallback? = nil,
                                       allocator: Allocator = defaultAllocator) throws -> AwsCredentialsProvider {

        let shutdownCallbackCore = ShutdownCallbackCore(shutdownCallback)
        var envOptions = aws_credentials_provider_environment_options()
        envOptions.shutdown_options = shutdownCallbackCore.getRetainedCredentialProviderShutdownOptions()
        guard let provider = aws_credentials_provider_new_environment(allocator.rawValue,
                                                                      &envOptions) else {
            shutdownCallbackCore.release()
            throw CommonRunTimeError.crtError(CRTError.makeFromLastError())
        }
        return AwsCredentialsProvider(credentialsProvider: provider, allocator: allocator)
    }

    /// Creates a credentials provider that sources credentials from the aws profile and credentials files
    /// (by default ~/.aws/profile and ~/.aws/credentials)
    ///
    /// - Parameters:
    ///   - configFileNameOverride:  (Optional) Override path to the profile config file (~/.aws/config by default)
    ///   - profileFileNameOverride: (Optional) Override of what profile to use to source credentials from ('default' by default)
    ///   - credentialsFileNameOverride: (Optional) Override path to the profile credentials file (~/.aws/credentials by default)
    ///   - shutdownCallback:  (Optional) shutdown callback
    ///   - allocator: (Optional) allocator to override
    /// - Returns: `CredentialsProvider`
    /// - Throws: CommonRuntimeError.crtError
    public static func makeProfile(configFileNameOverride: String? = nil,
                                   profileFileNameOverride: String? = nil,
                                   credentialsFileNameOverride: String? = nil,
                                   shutdownCallback: ShutdownCallback? = nil,
                                   allocator: Allocator = defaultAllocator) throws -> AwsCredentialsProvider {
        let shutdownCallbackCore = ShutdownCallbackCore(shutdownCallback)
        var profileOptionsC = aws_credentials_provider_profile_options()
        profileOptionsC.shutdown_options = shutdownCallbackCore.getRetainedCredentialProviderShutdownOptions()
        guard let provider: UnsafeMutablePointer<aws_credentials_provider> = withByteCursorFromStrings(
                configFileNameOverride,
                credentialsFileNameOverride,
                profileFileNameOverride, {
            configFileNameOverrideCursor, credentialsFileNameOverrideCursor, profileFileNameOverrideCursor in
            profileOptionsC.config_file_name_override = configFileNameOverrideCursor
            profileOptionsC.credentials_file_name_override = credentialsFileNameOverrideCursor
            profileOptionsC.profile_name_override = profileFileNameOverrideCursor
            return aws_credentials_provider_new_profile(allocator.rawValue, &profileOptionsC)
        }) else {
            shutdownCallbackCore.release()
            throw CommonRunTimeError.crtError(CRTError.makeFromLastError())
        }
        return AwsCredentialsProvider(credentialsProvider: provider, allocator: allocator)
    }

    /// Creates a credentials provider that sources credentials from ec2 instance metadata.
    ///
    /// - Parameters:
    ///   - bootstrap:  Connection bootstrap to use for any network connections made while sourcing credentials.
    ///   - imdsVersion:  (Optional) Which version of the imds query protocol to use.
    ///   - shutdownCallback:  (Optional) shutdown callback
    ///   - allocator: (Optional) allocator to override
    /// - Returns: `CredentialsProvider`
    /// - Throws: CommonRuntimeError.crtError
    public static func makeImds(bootstrap: ClientBootstrap,
                                imdsVersion: CRTIMDSProtocolVersion = CRTIMDSProtocolVersion.version2,
                                shutdownCallback: ShutdownCallback? = nil,
                                allocator: Allocator = defaultAllocator) throws -> AwsCredentialsProvider {
        let shutdownCallbackCore = ShutdownCallbackCore(shutdownCallback)
        var imdsOptions = aws_credentials_provider_imds_options()
        imdsOptions.bootstrap = bootstrap.rawValue
        imdsOptions.imds_version = imdsVersion.rawValue
        imdsOptions.shutdown_options = shutdownCallbackCore.getRetainedCredentialProviderShutdownOptions()
        guard let provider = aws_credentials_provider_new_imds(allocator.rawValue,
                                                               &imdsOptions) else {
            shutdownCallbackCore.release()
            throw CommonRunTimeError.crtError(CRTError.makeFromLastError())
        }
        return AwsCredentialsProvider(credentialsProvider: provider, allocator: allocator)
    }

    /// Configuration options for a provider that functions as a caching decorator. Credentials sourced through this
    /// provider will be cached within it until their expiration time. When the cached credentials expire, new
    /// credentials will be fetched when next queried.
    /// - Parameters:
    ///   - source: The provider to cache credentials query results from.
    ///   - refreshTime: (Optional) expiration time period for sourced credentials. For a given set of cached credentials,
    ///     the refresh time period will be the minimum of this time and any expiration timestamp on the credentials
    ///     themselves.
    ///   - shutdownCallback:  (Optional) shutdown callback.
    ///   - allocator: (Optional) allocator to override.
    /// - Returns: `CredentialsProvider`
    /// - Throws: CommonRuntimeError.crtError
    public static func makeCached(source: AwsCredentialsProvider,
                                  refreshTime: TimeInterval = 0,
                                  shutdownCallback: ShutdownCallback? = nil,
                                  allocator: Allocator = defaultAllocator) throws -> AwsCredentialsProvider {
        let shutdownCallbackCore = ShutdownCallbackCore(shutdownCallback)

        var cachedOptions = aws_credentials_provider_cached_options()
        cachedOptions.source = source.rawValue
        cachedOptions.refresh_time_in_milliseconds = refreshTime.millisecond
        cachedOptions.shutdown_options = shutdownCallbackCore.getRetainedCredentialProviderShutdownOptions()

        guard let provider = aws_credentials_provider_new_cached(allocator.rawValue, &cachedOptions) else {
            shutdownCallbackCore.release()
            throw CommonRunTimeError.crtError(CRTError.makeFromLastError())
        }
        return AwsCredentialsProvider(credentialsProvider: provider, allocator: allocator)
    }

    /// Creates the default provider chain used by most AWS SDKs.
    /// Generally:
    /// - Environment
    /// - Profile
    /// - (conditional, off by default) ECS
    /// - (conditional, on by default) EC2 Instance Metadata
    /// Support for environmental control of the default provider chain is not yet implemented.
    ///
    /// - Parameters:
    ///   - bootstrap:  Connection bootstrap to use for any network connections made while sourcing credentials.
    ///   - shutdownCallback:  (Optional) shutdown callback
    ///   - allocator: (Optional) allocator to override
    /// - Returns: `CredentialsProvider`
    /// - Throws: CommonRuntimeError.crtError
    public static func makeDefaultChain(bootstrap: ClientBootstrap,
                                        shutdownCallback: ShutdownCallback? = nil,
                                        allocator: Allocator = defaultAllocator) throws -> AwsCredentialsProvider {
        let shutdownCallbackCore = ShutdownCallbackCore(shutdownCallback)

        var chainDefaultOptions = aws_credentials_provider_chain_default_options()
        chainDefaultOptions.bootstrap = bootstrap.rawValue
        chainDefaultOptions.shutdown_options = shutdownCallbackCore.getRetainedCredentialProviderShutdownOptions()

        guard let provider = aws_credentials_provider_new_chain_default(allocator.rawValue,
                                                                        &chainDefaultOptions) else {
            shutdownCallbackCore.release()
            throw CommonRunTimeError.crtError(CRTError.makeFromLastError())
        }
        return AwsCredentialsProvider(credentialsProvider: provider, allocator: allocator)
    }

    /// Creates a credentials provider that sources credentials from IoT Core.
    /// The x509 credentials provider sources temporary credentials from AWS IoT Core using TLS mutual authentication.<br>
    /// See details: [link](https://docs.aws.amazon.com/iot/latest/developerguide/authorizing-direct-aws.html)<br>
    /// For an end to end demo with detailed steps:
    /// [link](https://tinyurl.com/ewd66jbf)
    ///
    /// - Parameters:
    ///   - bootstrap: Connection bootstrap to use for any network connections made while sourcing credentials.
    ///   - tlsConnectionOptions: TLS connection options that have been initialized with your x509 certificate and private key.
    ///   - thingName: IoT thing name you registered with AWS IOT for your device, it will be used in http request header.
    ///   - roleAlias: Iot role alias you created with AWS IoT for your IAM role, it will be used in http request path.
    ///   - endpoint: Per-account X509 credentials sourcing endpoint.
    ///   - proxyOptions: (Optional) Http proxy configuration for the http request that fetches credentials.
    ///   - shutdownCallback: (Optional) shutdown callback
    ///   - allocator: (Optional) allocator to override
    /// - Returns: `CredentialsProvider`
    /// - Throws: CommonRuntimeError.crtError
    public static func makeX509(bootstrap: ClientBootstrap,
                                tlsConnectionOptions: TlsConnectionOptions,
                                thingName: String,
                                roleAlias: String,
                                endpoint: String,
                                proxyOptions: HttpProxyOptions? = nil,
                                shutdownCallback: ShutdownCallback? = nil,
                                allocator: Allocator = defaultAllocator) throws -> AwsCredentialsProvider {
        let shutdownCallbackCore = ShutdownCallbackCore(shutdownCallback)

        var x509Options = aws_credentials_provider_x509_options()
        x509Options.bootstrap = bootstrap.rawValue
        x509Options.shutdown_options = shutdownCallbackCore.getRetainedCredentialProviderShutdownOptions()

        guard let provider: UnsafeMutablePointer<aws_credentials_provider> = (withByteCursorFromStrings(
                thingName,
                roleAlias,
                endpoint) { thingNameCursor, roleAliasCursor, endPointCursor in
            x509Options.thing_name = thingNameCursor
            x509Options.role_alias = roleAliasCursor
            x509Options.endpoint = endPointCursor
            return withOptionalCStructPointer(proxyOptions,
                                              tlsConnectionOptions) { proxyOptionsPointer,
                                                                      tlsConnectionOptionsPointer in
                x509Options.proxy_options = proxyOptionsPointer
                x509Options.tls_connection_options = tlsConnectionOptionsPointer
                return aws_credentials_provider_new_x509(allocator.rawValue, &x509Options)
            }
        }) else {
            shutdownCallbackCore.release()
            throw CommonRunTimeError.crtError(CRTError.makeFromLastError())
        }
        return AwsCredentialsProvider(credentialsProvider: provider, allocator: allocator)
    }

    /// Creates a provider that sources credentials from STS using AssumeRoleWithWebIdentity
    ///
    /// Sts with web identity credentials provider sources a set of temporary security credentials for users who have been
    /// authenticated in a mobile or web application with a web identity provider.
    /// Example providers include Amazon Cognito, Login with Amazon, Facebook, Google, or any OpenID Connect-compatible
    /// identity provider like Elastic Kubernetes Service
    /// https://docs.aws.amazon.com/STS/latest/APIReference/API_AssumeRoleWithWebIdentity.html
    /// The required parameters used in the request (region, roleArn, sessionName, tokenFilePath) are automatically resolved
    /// by SDK from envrionment variables or config file.
    /// <pre>
    /// ----------------------------------------------------------------------------------<br>
    /// | Parameter           | Environment Variable Name    | Config File Property Name |<br>
    /// |---------------------|------------------------------|---------------------------|<br>
    /// | region              | AWS_DEFAULT_REGION           | region                    |<br>
    /// | role_arn            | AWS_ROLE_ARN                 | role_arn                  |<br>
    /// | role_session_name   | AWS_ROLE_SESSION_NAME        | role_session_name         |<br>
    /// | token_file_path     | AWS_WEB_IDENTITY_TOKEN_FILE  | web_identity_token_file   |<br>
    /// ----------------------------------------------------------------------------------<br>
    /// </pre>
    /// - Parameters:
    ///   - bootstrap: Connection bootstrap to use for any network connections made while sourcing credentials.
    ///   - tlsContext: Client TLS context to use when querying STS web identity provider.
    ///   - shutdownCallback:  (Optional) shutdown callback
    ///   - allocator: (Optional) allocator to override
    /// - Returns: `CredentialsProvider`
    /// - Throws: CommonRuntimeError.crtError
    public static func makeSTSWebIdentity(bootstrap: ClientBootstrap,
                                          tlsContext: TlsContext,
                                          shutdownCallback: ShutdownCallback? = nil,
                                          allocator: Allocator = defaultAllocator) throws -> AwsCredentialsProvider {
        let shutdownCallbackCore = ShutdownCallbackCore(shutdownCallback)
        var stsOptions = aws_credentials_provider_sts_web_identity_options()
        stsOptions.bootstrap = bootstrap.rawValue
        stsOptions.tls_ctx = tlsContext.rawValue
        stsOptions.shutdown_options = shutdownCallbackCore.getRetainedCredentialProviderShutdownOptions()

        guard let provider = aws_credentials_provider_new_sts_web_identity(allocator.rawValue,
                                                                           &stsOptions) else {
            shutdownCallbackCore.release()
            throw CommonRunTimeError.crtError(CRTError.makeFromLastError())
        }
        return AwsCredentialsProvider(credentialsProvider: provider, allocator: allocator)
    }

    /// Creates a provider that assumes an IAM role via. STS AssumeRole() API. This provider will fetch new credentials
    /// upon each call to `getCredentials`
    /// - Parameters:
    ///   - bootstrap: Connection bootstrap to use for any network connections made while sourcing credentials.
    ///   - tlsContext: Client TLS context to use when querying STS web identity provider.
    ///   - credentialsProvider: Credentials provider to be used to sign the requests made to STS to fetch credentials.
    ///   - roleArn: Arn of the role to assume by fetching credentials for.
    ///   - sessionName: Assumed role session identifier to be associated with the sourced credentials.
    ///   - duration: How long sourced credentials should remain valid for, in seconds. 900 is the minimum allowed value.
    ///   - shutdownCallback:  (Optional) shutdown callback
    ///   - allocator: (Optional) allocator to override
    /// - Returns: `CredentialsProvider`
    /// - Throws: CommonRuntimeError.crtError
    public static func makeSTS(bootstrap: ClientBootstrap,
                               tlsContext: TlsContext,
                               credentialsProvider: AwsCredentialsProvider,
                               roleArn: String,
                               sessionName: String,
                               duration: TimeInterval,
                               shutdownCallback: ShutdownCallback? = nil,
                               allocator: Allocator = defaultAllocator) throws -> AwsCredentialsProvider {
        let shutdownCallbackCore = ShutdownCallbackCore(shutdownCallback)
        var stsOptions = aws_credentials_provider_sts_options()
        stsOptions.tls_ctx = tlsContext.rawValue
        stsOptions.creds_provider = credentialsProvider.rawValue
        stsOptions.duration_seconds = UInt16(duration)
        stsOptions.shutdown_options = shutdownCallbackCore.getRetainedCredentialProviderShutdownOptions()

        guard let provider: UnsafeMutablePointer<aws_credentials_provider> = withByteCursorFromStrings(
                roleArn,
                sessionName, { roleArnCursor, sessionNameCursor in
            stsOptions.role_arn = roleArnCursor
            stsOptions.session_name = sessionNameCursor
            return aws_credentials_provider_new_sts(allocator.rawValue, &stsOptions)
        }) else {
            shutdownCallbackCore.release()
            throw CommonRunTimeError.crtError(CRTError.makeFromLastError())
        }
        return AwsCredentialsProvider(credentialsProvider: provider, allocator: allocator)
    }

    /// Credential Provider that sources credentials from ECS container metadata
    /// ECS creds provider can be used to access creds via either relative uri to a fixed endpoint http://169.254.170.2,
    /// or via a full uri specified by environment variables:
    /// - AWS_CONTAINER_CREDENTIALS_RELATIVE_URI
    /// - AWS_CONTAINER_CREDENTIALS_FULL_URI
    /// - AWS_CONTAINER_AUTHORIZATION_TOKEN
    ///
    /// If both relative uri and absolute uri are set, relative uri has higher priority.
    /// Token is used in auth header but only for absolute uri.
    /// While above information is used in request only, endpoint info is needed when creating ecs provider to initiate the connection
    /// manager, more specifically, host and http scheme (tls or not) from endpoint are needed.
    ///  - Parameters:
    ///    - bootstrap: Connection bootstrap to use for any network connections made while sourcing credentials
    ///    - tlsContext: (Optional) Client TLS context to use when querying STS web identity provider.
    ///                  If set, port 443 is used. If NULL, port 80 is used.
    ///    - authToken: Authorization token to include in the credentials query.
    ///    - pathAndQuery: Http path and query string for the credentials query.
    ///    - host: Host to query credentials from.
    ///   - shutdownCallback:  (Optional) shutdown callback
    ///   - allocator: (Optional) allocator to override
    /// - Returns: `CredentialsProvider`
    /// - Throws: CommonRuntimeError.crtError
    public static func makeECS(bootstrap: ClientBootstrap,
                               tlsContext: TlsContext? = nil,
                               authToken: String,
                               pathAndQuery: String,
                               host: String,
                               shutdownCallback: ShutdownCallback? = nil,
                               allocator: Allocator = defaultAllocator) throws -> AwsCredentialsProvider {
        let shutdownCallbackCore = ShutdownCallbackCore(shutdownCallback)
        var ecsOptions = aws_credentials_provider_ecs_options()
        ecsOptions.tls_ctx = tlsContext?.rawValue
        ecsOptions.bootstrap = bootstrap.rawValue
        ecsOptions.shutdown_options = shutdownCallbackCore.getRetainedCredentialProviderShutdownOptions()

        guard let provider: UnsafeMutablePointer<aws_credentials_provider> = (withByteCursorFromStrings(
                host,
                authToken,
                pathAndQuery) { hostCursor, authTokenCursor, pathAndQueryCursor in
            ecsOptions.host = hostCursor
            ecsOptions.auth_token = authTokenCursor
            ecsOptions.path_and_query = pathAndQueryCursor
            return aws_credentials_provider_new_ecs(allocator.rawValue, &ecsOptions)
        }) else {
            shutdownCallbackCore.release()
            throw CommonRunTimeError.crtError(CRTError.makeFromLastError())
        }
        return AwsCredentialsProvider(credentialsProvider: provider, allocator: allocator)
    }

    deinit {
        aws_credentials_provider_release(rawValue)
    }
}

private func onGetCredentials(credentials: OpaquePointer?,
                              errorCode: Int32,
                              userData: UnsafeMutableRawPointer!) {

    let continuationCore = Unmanaged<ContinuationCore<AwsCredentials>>.fromOpaque(userData).takeRetainedValue()

    if errorCode != AWS_OP_SUCCESS {
        continuationCore.continuation.resume(throwing: CommonRunTimeError.crtError(CRTError(code: errorCode)))
        return
    }

    //Success
    continuationCore.continuation.resume(returning: AwsCredentials(rawValue: credentials!))
}

private func getCredentialsDelegateFn(_ delegatePtr: UnsafeMutableRawPointer!,
                                      _ callbackFn: (@convention(c)(OpaquePointer?, Int32, UnsafeMutableRawPointer?) -> Void)!,
                                      _ userData: UnsafeMutableRawPointer!) -> Int32 {
    let credentialsProvider = Unmanaged<CredentialsProviderCore>.fromOpaque(delegatePtr)
                                                                .takeUnretainedValue()
                                                                .credentialsProvider
    Task {
        do {
<<<<<<< HEAD
            let credentials = try await credentialsProvider.getCredentials()
            callbackFn(credentials.rawValue, AWS_OP_SUCCESS, userData)
        } catch let crtError as CRTError {
            callbackFn(nil, crtError.code, userData)
        } catch CommonRunTimeError.crtError(let crtError) {
            callbackFn(nil, crtError.code, userData)
        } catch {
            callbackFn(nil, Int32(AWS_AUTH_CREDENTIALS_PROVIDER_DELEGATE_FAILURE.rawValue), userData)
        }
=======
            let credentials = try await credentialsProvider.pointee.getCredentials()
            callbackFn?(credentials.rawValue, 0, callbackPointer)
        } catch CommonRunTimeError.crtError(let crtError) {
            callbackFn?(nil, crtError.code, callbackPointer)
        } catch {} // TODO: handle other errors
>>>>>>> 66ee290d
    }

    return AWS_OP_SUCCESS
}<|MERGE_RESOLUTION|>--- conflicted
+++ resolved
@@ -468,23 +468,13 @@
                                                                 .credentialsProvider
     Task {
         do {
-<<<<<<< HEAD
             let credentials = try await credentialsProvider.getCredentials()
             callbackFn(credentials.rawValue, AWS_OP_SUCCESS, userData)
-        } catch let crtError as CRTError {
-            callbackFn(nil, crtError.code, userData)
         } catch CommonRunTimeError.crtError(let crtError) {
             callbackFn(nil, crtError.code, userData)
         } catch {
             callbackFn(nil, Int32(AWS_AUTH_CREDENTIALS_PROVIDER_DELEGATE_FAILURE.rawValue), userData)
         }
-=======
-            let credentials = try await credentialsProvider.pointee.getCredentials()
-            callbackFn?(credentials.rawValue, 0, callbackPointer)
-        } catch CommonRunTimeError.crtError(let crtError) {
-            callbackFn?(nil, crtError.code, callbackPointer)
-        } catch {} // TODO: handle other errors
->>>>>>> 66ee290d
     }
 
     return AWS_OP_SUCCESS

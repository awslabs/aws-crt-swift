//  Copyright Amazon.com, Inc. or its affiliates. All Rights Reserved.
//  SPDX-License-Identifier: Apache-2.0.

import AwsCHttp
import AwsCIo
import Foundation

// swiftlint:disable cyclomatic_complexity
public class HttpClientConnection {
    private let allocator: Allocator
    let rawValue: UnsafeMutablePointer<aws_http_connection>
    /// This will keep the connection manager alive until connection is alive
    let manager: HttpClientConnectionManager

    /// Called by HttpClientConnectionManager
    init(manager: HttpClientConnectionManager,
         connection: UnsafeMutablePointer<aws_http_connection>,
         allocator: Allocator = defaultAllocator) {
        self.manager = manager
        self.allocator = allocator
        self.rawValue = connection
    }

    public var isOpen: Bool {
        return aws_http_connection_is_open(rawValue)
    }

    /// Close the http connection
<<<<<<< HEAD
    public func close() throws {
=======
    public func close() {
>>>>>>> add0cc71
        aws_http_connection_close(rawValue)
    }

    /// Creates a new http stream from the `HttpRequestOptions` given.
    /// - Parameter requestOptions: An `HttpRequestOptions` struct containing callbacks on
    /// the different events from the stream
    /// - Returns: An `HttpStream` containing the `HttpClientConnection`
    public func makeRequest(requestOptions: HttpRequestOptions) throws -> HttpStream {
        let httpStreamCallbackCore = HttpStreamCallbackCore(requestOptions: requestOptions)
        do {
            return try HttpStream(httpConnection: self,
                    options: httpStreamCallbackCore.getRetainedHttpMakeRequestOptions(),
                    callbackData: httpStreamCallbackCore)
        } catch {
            httpStreamCallbackCore.release()
            throw error
        }
    }

    deinit {
      try! manager.releaseConnection(connection: self)
    }
}<|MERGE_RESOLUTION|>--- conflicted
+++ resolved
@@ -26,11 +26,7 @@
     }
 
     /// Close the http connection
-<<<<<<< HEAD
-    public func close() throws {
-=======
     public func close() {
->>>>>>> add0cc71
         aws_http_connection_close(rawValue)
     }
 

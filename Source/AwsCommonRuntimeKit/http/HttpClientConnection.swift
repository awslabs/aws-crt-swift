--- conflicted
+++ resolved
@@ -26,11 +26,7 @@
     }
 
     /// Close the http connection
-<<<<<<< HEAD
-    public func close() throws {
-=======
     public func close() {
->>>>>>> fc9e046c
         aws_http_connection_close(rawValue)
     }
 

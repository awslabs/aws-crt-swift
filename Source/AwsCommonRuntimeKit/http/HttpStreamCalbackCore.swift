//  Copyright Amazon.com, Inc. or its affiliates. All Rights Reserved.
//  SPDX-License-Identifier: Apache-2.0.

import AwsCHttp
import AwsCCommon
import Foundation

/// Core classes have manual memory management.
/// You have to balance the retain & release calls in all cases to avoid leaking memory.
class HttpStreamCallbackCore {
    let requestOptions: HttpRequestOptions
    var stream: HttpStream?

    init(requestOptions: HttpRequestOptions) {
        self.requestOptions = requestOptions
    }

    private func getRetainedSelf() -> UnsafeMutableRawPointer {
        return Unmanaged.passRetained(self).toOpaque()
    }

    /// This function does a manual retain on HttpStreamCallbackDataCore
    /// to keep it until until on_destroy callback has fired which will do the release.
    /// If you fail to create something that uses the aws_http_make_request_options,
    /// you must call release() to avoid leaking memory.
    func getRetainedHttpMakeRequestOptions() -> aws_http_make_request_options {
        var options = aws_http_make_request_options()
        options.self_size = MemoryLayout<aws_http_make_request_options>.size
        options.request = requestOptions.request.rawValue
        options.on_response_body = onResponseBody
        options.on_response_headers = onResponseHeaders
        options.on_response_header_block_done = onResponseHeaderBlockDone
        options.on_complete = onComplete
        options.on_destroy = onDestroy
        options.user_data = getRetainedSelf()
        return options
    }

    /// Manually release the reference If you fail to create something that uses the HttpStreamCallbackDataCore
    func release() {
        Unmanaged.passUnretained(self).release()
    }
}

private func onResponseHeaders(stream: UnsafeMutablePointer<aws_http_stream>?,
                               headerBlock: aws_http_header_block,
                               headerArray: UnsafePointer<aws_http_header>?,
                               headersCount: Int,
                               userData: UnsafeMutableRawPointer!) -> Int32 {
<<<<<<< HEAD
    let httpStreamCbData = Unmanaged<HttpStreamCallbackCore>.fromOpaque(userData).takeUnretainedValue()
    var headers = [HttpHeader]()

    for cHeader in UnsafeBufferPointer(start: headerArray, count: headersCount) {
        let name = cHeader.name.toString()
        let value = cHeader.value.toString()
        headers.append(HttpHeader(name: name, value: value))
    }
=======
    let httpStreamCbData: HttpStreamCallbackCore = Unmanaged<HttpStreamCallbackCore>.fromOpaque(userData).takeUnretainedValue()
    let headers = UnsafeBufferPointer(
            start: headerArray,
            count: headersCount).map { HttpHeader(rawValue: $0) }
>>>>>>> 08b46e94

    let stream = httpStreamCbData.stream!
    httpStreamCbData.requestOptions.onIncomingHeaders(stream,
                                                      HttpHeaderBlock(rawValue: headerBlock),
                                                      headers)
    return AWS_OP_SUCCESS
}

private func onResponseHeaderBlockDone(stream: UnsafeMutablePointer<aws_http_stream>?,
                                       headerBlock: aws_http_header_block,
                                       userData: UnsafeMutableRawPointer!) -> Int32 {
    let httpStreamCbData = Unmanaged<HttpStreamCallbackCore>.fromOpaque(userData).takeUnretainedValue()
    let stream = httpStreamCbData.stream!

    httpStreamCbData.requestOptions.onIncomingHeadersBlockDone(stream, HttpHeaderBlock(rawValue: headerBlock))
    return AWS_OP_SUCCESS
}

private func onResponseBody(stream: UnsafeMutablePointer<aws_http_stream>?,
                            data: UnsafePointer<aws_byte_cursor>?,
                            userData: UnsafeMutableRawPointer!) -> Int32 {
    let httpStreamCbData = Unmanaged<HttpStreamCallbackCore>.fromOpaque(userData).takeUnretainedValue()
    guard let bufPtr = data?.pointee.ptr,
          let bufLen = data?.pointee.len else {
        return AWS_OP_ERR
    }

    let incomingBodyFn = httpStreamCbData.requestOptions.onIncomingBody
    let callbackBytes = Data(bytesNoCopy: bufPtr, count: bufLen, deallocator: .none)
    incomingBodyFn((httpStreamCbData.stream)!, callbackBytes)
    return AWS_OP_SUCCESS
}

private func onComplete(stream: UnsafeMutablePointer<aws_http_stream>?,
                        errorCode: Int32,
                        userData: UnsafeMutableRawPointer!) {

    let httpStreamCbData = Unmanaged<HttpStreamCallbackCore>.fromOpaque(userData).takeUnretainedValue()
    let stream = httpStreamCbData.stream!
    let onStreamCompleteFn = httpStreamCbData.requestOptions.onStreamComplete
    let crtError = errorCode == AWS_OP_SUCCESS ? nil : CRTError(code: errorCode)
    onStreamCompleteFn(stream, crtError)
    httpStreamCbData.stream = nil
}

private func onDestroy(userData: UnsafeMutableRawPointer!) {
    Unmanaged<HttpStreamCallbackCore>.fromOpaque(userData).release()
}<|MERGE_RESOLUTION|>--- conflicted
+++ resolved
@@ -47,21 +47,10 @@
                                headerArray: UnsafePointer<aws_http_header>?,
                                headersCount: Int,
                                userData: UnsafeMutableRawPointer!) -> Int32 {
-<<<<<<< HEAD
-    let httpStreamCbData = Unmanaged<HttpStreamCallbackCore>.fromOpaque(userData).takeUnretainedValue()
-    var headers = [HttpHeader]()
-
-    for cHeader in UnsafeBufferPointer(start: headerArray, count: headersCount) {
-        let name = cHeader.name.toString()
-        let value = cHeader.value.toString()
-        headers.append(HttpHeader(name: name, value: value))
-    }
-=======
     let httpStreamCbData: HttpStreamCallbackCore = Unmanaged<HttpStreamCallbackCore>.fromOpaque(userData).takeUnretainedValue()
     let headers = UnsafeBufferPointer(
             start: headerArray,
             count: headersCount).map { HttpHeader(rawValue: $0) }
->>>>>>> 08b46e94
 
     let stream = httpStreamCbData.stream!
     httpStreamCbData.requestOptions.onIncomingHeaders(stream,

//  Copyright Amazon.com, Inc. or its affiliates. All Rights Reserved.
//  SPDX-License-Identifier: Apache-2.0.
import AwsCHttp

public class HttpStream {
    let rawValue: UnsafeMutablePointer<aws_http_stream>
    var callbackData: HttpStreamCallbackCore
<<<<<<< HEAD
    private var activated: Bool = false
=======
>>>>>>> fc9e046c

    /// Stream keeps a reference to HttpConnection to keep it alive
    private let httpConnection: HttpClientConnection

    // Called by HttpClientConnection
    init(httpConnection: HttpClientConnection, options: aws_http_make_request_options, callbackData: HttpStreamCallbackCore) throws {
        self.callbackData = callbackData
        guard let rawValue = withUnsafePointer(to: options, { aws_http_connection_make_request(httpConnection.rawValue, $0) }) else {
            throw CommonRunTimeError.crtError(.makeFromLastError())
        }
        self.rawValue = rawValue
        self.httpConnection = httpConnection
    }

    /// Opens the Sliding Read/Write Window by the number of bytes passed as an argument for this HttpStream.
    /// This function should only be called if the user application previously returned less than the length of the
    /// input ByteBuffer from a onIncomingBody() call in a HttpRequestOptions, and should be &lt;= to the total
    /// number of un-acked bytes.
    /// - Parameters:
    ///   - incrementBy:  How many bytes to increment the sliding window by.
    public func updateWindow(incrementBy: Int) {
        aws_http_stream_update_window(rawValue, incrementBy)
    }

    /// Retrieves the Http Response Status Code
    /// - Returns: The status code as `Int32`
    public func statusCode() throws -> Int {
        var status: Int32 = 0
        if aws_http_stream_get_incoming_response_status(rawValue, &status) != AWS_OP_SUCCESS {
            throw CommonRunTimeError.crtError(.makeFromLastError())
        }
        return Int(status)
    }

    /// Activates the client stream.
<<<<<<< HEAD
    /// Multiple calls to activate have no effect if the stream is already activated
    /// This is thread safe because HttpStream is an actor
=======
>>>>>>> fc9e046c
    // TODO: make it thread safe
    public func activate() throws {
        callbackData.stream = self
        if aws_http_stream_activate(rawValue) != AWS_OP_SUCCESS {
            callbackData.stream = nil
            throw CommonRunTimeError.crtError(.makeFromLastError())
        }
    }

    deinit {
        aws_http_stream_release(rawValue)
    }
}<|MERGE_RESOLUTION|>--- conflicted
+++ resolved
@@ -5,10 +5,6 @@
 public class HttpStream {
     let rawValue: UnsafeMutablePointer<aws_http_stream>
     var callbackData: HttpStreamCallbackCore
-<<<<<<< HEAD
-    private var activated: Bool = false
-=======
->>>>>>> fc9e046c
 
     /// Stream keeps a reference to HttpConnection to keep it alive
     private let httpConnection: HttpClientConnection
@@ -44,11 +40,6 @@
     }
 
     /// Activates the client stream.
-<<<<<<< HEAD
-    /// Multiple calls to activate have no effect if the stream is already activated
-    /// This is thread safe because HttpStream is an actor
-=======
->>>>>>> fc9e046c
     // TODO: make it thread safe
     public func activate() throws {
         callbackData.stream = self

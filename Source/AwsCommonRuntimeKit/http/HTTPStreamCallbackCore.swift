--- conflicted
+++ resolved
@@ -64,17 +64,10 @@
     var status: Int32 = 0
     guard aws_http_stream_get_incoming_response_status(stream!, &status) == AWS_OP_SUCCESS else {
         fatalError(
-<<<<<<< HEAD
-                """
-                Failed to get HTTP status code in onResponseHeaderBlockDone callback with error
-                \(CommonRunTimeError.crtError(.makeFromLastError()))
-                """
-=======
             """
             Failed to get HTTP status code in onResponseHeaderBlockDone callback with error
             \(CommonRunTimeError.crtError(.makeFromLastError()))
             """
->>>>>>> 99b7d622
         )
     }
     switch HTTPHeaderBlock(rawValue: headerBlock) {

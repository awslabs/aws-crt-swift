--- conflicted
+++ resolved
@@ -150,14 +150,16 @@
 
 extension UnsafeRawPointer: PointerConformance {}
 
-<<<<<<< HEAD
 func withOptionalCString<Result>(
-        to arg1: String?, _ body: (UnsafePointer<Int8>?) -> Result
-) -> Result {
+        to arg1: String?, _ body: (UnsafePointer<Int8>?) -> Result) -> Result {
     if let arg1 = arg1 {
         return arg1.withCString { cString in
             return body(cString)
-=======
+        }
+    }
+    return body(nil)
+}
+
 func withOptionalByteCursorPointerFromString<Result>(
         _ arg1: String?, _ body: (UnsafePointer<aws_byte_cursor>?) -> Result
 ) -> Result {
@@ -166,13 +168,12 @@
             return withUnsafePointer(to: aws_byte_cursor_from_c_str(arg1C)) { byteCursorPointer in
                 return body(byteCursorPointer)
             }
->>>>>>> 66ee290d
         }
     }
     return body(nil)
 }
 
-<<<<<<< HEAD
+
 func withByteCursorFromStrings<Result>(
         _ arg1: String?, _ body: (aws_byte_cursor) -> Result
 ) -> Result {
@@ -181,8 +182,6 @@
     }
 }
 
-=======
->>>>>>> 66ee290d
 func withByteCursorFromStrings<Result>(
         _ arg1: String?, _ arg2: String?, _ body: (aws_byte_cursor, aws_byte_cursor) -> Result
 ) -> Result {

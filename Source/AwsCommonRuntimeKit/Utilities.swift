//  Copyright Amazon.com, Inc. or its affiliates. All Rights Reserved.
//  SPDX-License-Identifier: Apache-2.0.
import struct Foundation.Date
import struct Foundation.Data
import struct Foundation.TimeInterval
import AwsCCal

extension String {

    public func base64EncodedMD5(allocator: Allocator = defaultAllocator, truncate: Int = 0) throws -> String {
        let bufferSize = 16
        var bufferData = Data(count: bufferSize)
        try bufferData.withUnsafeMutableBytes { bufferPointer in
            var buffer = aws_byte_buf_from_empty_array(bufferPointer.baseAddress, bufferSize)
            guard self.withByteCursorPointer({ strCursorPointer in
                aws_md5_compute(allocator.rawValue, strCursorPointer, &buffer, truncate)
            }) == AWS_OP_SUCCESS else {
                throw CommonRunTimeError.crtError(.makeFromLastError())
            }
        }
        return bufferData.base64EncodedString()
    }

    func withByteCursor<Result>(_ body: (aws_byte_cursor) -> Result
    ) -> Result {
        return self.withCString { arg1C in
            return body(aws_byte_cursor_from_c_str(arg1C))
        }
    }

    func withByteCursorPointer<Result>(_ body: (UnsafePointer<aws_byte_cursor>) -> Result
    ) -> Result {
        return self.withCString { arg1C in
            return withUnsafePointer(to: aws_byte_cursor_from_c_str(arg1C)) { byteCursorPointer in
                return body(byteCursorPointer)
            }
        }
    }
}

extension Data {
    func sha256(truncate: Int = 0, allocator: Allocator = defaultAllocator) -> Data {
        self.withUnsafeBytes { bufferPointer in
            var byteCursor = aws_byte_cursor_from_array(bufferPointer.baseAddress, count)
            let bufferSize = Int(AWS_SHA256_LEN)
            var bufferData = Data(count: bufferSize)
            bufferData.withUnsafeMutableBytes { bufferDataPointer in
                var buffer = aws_byte_buf_from_empty_array(bufferDataPointer.baseAddress, bufferSize)
                aws_sha256_compute(allocator.rawValue, &byteCursor, &buffer, truncate)
            }
            return bufferData
        }
    }
}

extension aws_date_time {
    func toDate() -> Date {
        let timeInterval = withUnsafePointer(to: self, aws_date_time_as_epoch_secs)
        return Date(timeIntervalSince1970: timeInterval)
    }
}

extension Date {
    func toAWSDate() -> aws_date_time {
        var date = aws_date_time()
        aws_date_time_init_epoch_secs(&date, self.timeIntervalSince1970)
        return date
    }
}

extension TimeInterval {
    var millisecond: UInt64 {
        UInt64(self*1000)
    }
}

extension aws_byte_cursor {
    func toString() -> String? {
        if self.len == 0 { return nil }
        let data = Data(bytesNoCopy: self.ptr, count: self.len, deallocator: .none)
        return String(data: data, encoding: .utf8)
    }
}

extension aws_array_list {
    func byteCursorListToStringArray() -> [String] {
        var arrayList = self
        var result = [String]()

        for index in 0..<self.length {
            var val: UnsafeMutableRawPointer!
            aws_array_list_get_at_ptr(&arrayList, &val, index)
            let byteCursor = val.bindMemory(to: aws_byte_cursor.self, capacity: 1).pointee
            result.append(byteCursor.toString()!)
        }
        return result
    }
<<<<<<< HEAD
=======

    func awsStringListToStringArray() -> [String] {
        var arrayList = self
        var result = [String]()

        for index in 0..<self.length {
                var valPtr: UnsafeMutableRawPointer! = nil
                aws_array_list_get_at(&arrayList, &valPtr, index)
                let strPtr = valPtr.bindMemory(to: aws_string.self, capacity: 1)
                result.append(String(awsString: strPtr)!)
        }
        return result
    }
}
>>>>>>> 3b3ab752

    func awsStringListToStringArray() -> [String] {
        var arrayList = self
        var result = [String]()

        for index in 0..<self.length {
                var valPtr: UnsafeMutableRawPointer! = nil
                aws_array_list_get_at(&arrayList, &valPtr, index)
                let strPtr = valPtr.bindMemory(to: aws_string.self, capacity: 1)
                result.append(String(awsString: strPtr)!)
        }
        return result
    }
}

extension Bool {
    var uintValue: UInt32 {
        return self ? 1 : 0
    }
}

func withOptionalCString<Result>(
        to arg1: String?, _ body: (UnsafePointer<Int8>?) -> Result) -> Result {
    if let arg1 = arg1 {
        return arg1.withCString { cString in
            return body(cString)
        }
    }
    return body(nil)
}

func withOptionalByteCursorPointerFromString<Result>(
        _ arg1: String?, _ body: (UnsafePointer<aws_byte_cursor>?) -> Result
) -> Result {
    guard let arg1 = arg1 else {
        return body(nil)
    }
    return arg1.withCString { arg1C in
        withUnsafePointer(to: aws_byte_cursor_from_c_str(arg1C)) { byteCursorPointer in
            body(byteCursorPointer)
        }
    }
}

func withByteCursorFromStrings<Result>(
        _ arg1: String?, _ body: (aws_byte_cursor) -> Result
) -> Result {
    return withOptionalCString(to: arg1) { arg1C in
        return body(aws_byte_cursor_from_c_str(arg1C))
    }
}

func withByteCursorFromStrings<Result>(
        _ arg1: String?, _ arg2: String?, _ body: (aws_byte_cursor, aws_byte_cursor) -> Result
) -> Result {
    return withOptionalCString(to: arg1) { arg1C in
        return withOptionalCString(to: arg2) { arg2C in
                return body(aws_byte_cursor_from_c_str(arg1C), aws_byte_cursor_from_c_str(arg2C))
        }
    }
}

func withByteCursorFromStrings<Result>(
        _ arg1: String?, _ arg2: String?, _ arg3: String?, _ body: (aws_byte_cursor, aws_byte_cursor, aws_byte_cursor) -> Result
) -> Result {
    return withOptionalCString(to: arg1) { arg1C in
        return withOptionalCString(to: arg2) { arg2C in
            return withOptionalCString(to: arg3) {arg3c in
                return body(aws_byte_cursor_from_c_str(arg1C), aws_byte_cursor_from_c_str(arg2C), aws_byte_cursor_from_c_str(arg3c))
            }
        }
    }
}<|MERGE_RESOLUTION|>--- conflicted
+++ resolved
@@ -95,8 +95,6 @@
         }
         return result
     }
-<<<<<<< HEAD
-=======
 
     func awsStringListToStringArray() -> [String] {
         var arrayList = self
@@ -111,7 +109,6 @@
         return result
     }
 }
->>>>>>> 3b3ab752
 
     func awsStringListToStringArray() -> [String] {
         var arrayList = self

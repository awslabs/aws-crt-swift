//  Copyright Amazon.com, Inc. or its affiliates. All Rights Reserved.
//  SPDX-License-Identifier: Apache-2.0.

/// Struct that represents endpoint property which can be a boolean, string or array of endpoint properties
public enum EndpointProperty: Sendable, Equatable {
    case bool(Bool)
    case string(String)
    indirect case array([EndpointProperty])
    indirect case dictionary([String: EndpointProperty])
}

/// Decodable conformance
extension EndpointProperty: Decodable {
    public init(from decoder: Decoder) throws {
        if let container = try? decoder.container(keyedBy: EndpointPropertyCodingKeys.self) {
            self = EndpointProperty(from: container)
        } else if let container = try? decoder.unkeyedContainer() {
            self = EndpointProperty(from: container)
        } else if let container = try? decoder.singleValueContainer() {
            self = EndpointProperty(from: container)
        } else {
            throw DecodingError.dataCorrupted(DecodingError.Context(codingPath: [], debugDescription: ""))
        }
    }

    init(from container: KeyedDecodingContainer<EndpointPropertyCodingKeys>) {
        var dict: [String: EndpointProperty] = [:]
        for key in container.allKeys {
            if let value = try? container.decode(Bool.self, forKey: key) {
                dict[key.stringValue] = .bool(value)
            } else if let value = try? container.decode(String.self, forKey: key) {
                dict[key.stringValue] = .string(value)
            } else if let value = try? container.nestedContainer(
                keyedBy: EndpointPropertyCodingKeys.self,
                forKey: key
            ) {
                dict[key.stringValue] = EndpointProperty(from: value)
            } else if let value = try? container.nestedUnkeyedContainer(forKey: key) {
                dict[key.stringValue] = EndpointProperty(from: value)
            }
        }
        self = .dictionary(dict)
    }

    init(from container: UnkeyedDecodingContainer) {
        var container = container
        var arr: [EndpointProperty] = []
        while !container.isAtEnd {
            if let value = try? container.decode(Bool.self) {
                arr.append(.bool(value))
            } else if let value = try? container.decode(String.self) {
                arr.append(.string(value))
            } else if let value = try? container.nestedContainer(keyedBy: EndpointPropertyCodingKeys.self) {
                arr.append(EndpointProperty(from: value))
            } else if let value = try? container.nestedUnkeyedContainer() {
                arr.append(EndpointProperty(from: value))
            }
        }
        self = .array(arr)
    }

    init(from container: SingleValueDecodingContainer) {
        if let value = try? container.decode(Bool.self) {
            self = .bool(value)
        } else if let value = try? container.decode(String.self) {
            self = .string(value)
        } else {
            assertionFailure("Invalid EndpointProperty")
            self = .string("")
        }
    }
}

<<<<<<< HEAD
// extension Dictionary where Key == String, Value == EndpointProperty {
//    /// Converts EndpointProperty to a dictionary of `String`: `AnyHashable`
//    /// - Returns: Dictionary of `String`: `AnyHashable`
//    func toStringHashableDictionary() -> [String: AnyHashable] {
//        var dict: [String: AnyHashable] = [:]
//        for (key, value) in self {
//            dict[key] = value.toAnyHashable()
//        }
//        return dict
//    }
// }

=======
>>>>>>> 7ba5ac8d
/// Coding keys for `EndpointProperty`
struct EndpointPropertyCodingKeys: CodingKey {
    var stringValue: String

    init(stringValue: String) {
        self.stringValue = stringValue
    }

    var intValue: Int?

    init(intValue: Int) {
        self.init(stringValue: "\(intValue)")
        self.intValue = intValue
    }
}<|MERGE_RESOLUTION|>--- conflicted
+++ resolved
@@ -71,21 +71,6 @@
     }
 }
 
-<<<<<<< HEAD
-// extension Dictionary where Key == String, Value == EndpointProperty {
-//    /// Converts EndpointProperty to a dictionary of `String`: `AnyHashable`
-//    /// - Returns: Dictionary of `String`: `AnyHashable`
-//    func toStringHashableDictionary() -> [String: AnyHashable] {
-//        var dict: [String: AnyHashable] = [:]
-//        for (key, value) in self {
-//            dict[key] = value.toAnyHashable()
-//        }
-//        return dict
-//    }
-// }
-
-=======
->>>>>>> 7ba5ac8d
 /// Coding keys for `EndpointProperty`
 struct EndpointPropertyCodingKeys: CodingKey {
     var stringValue: String

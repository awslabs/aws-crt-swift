--- conflicted
+++ resolved
@@ -7,22 +7,6 @@
     case string(String)
     indirect case array([EndpointProperty])
     indirect case dictionary([String: EndpointProperty])
-<<<<<<< HEAD
-
-//    func toAnyHashable() -> AnyHashable {
-//        switch self {
-//        case .bool(let value):
-//            return AnyHashable(value)
-//        case .string(let value):
-//            return AnyHashable(value)
-//        case .array(let value):
-//            return AnyHashable(value.map { $0.toAnyHashable() })
-//        case .dictionary(let value):
-//            return AnyHashable(value.mapValues { $0.toAnyHashable() })
-//        }
-//    }
-=======
->>>>>>> 35688e34
 }
 
 /// Decodable conformance
@@ -87,21 +71,6 @@
     }
 }
 
-<<<<<<< HEAD
-// extension Dictionary where Key == String, Value == EndpointProperty {
-//    /// Converts EndpointProperty to a dictionary of `String`: `AnyHashable`
-//    /// - Returns: Dictionary of `String`: `AnyHashable`
-//    func toStringHashableDictionary() -> [String: AnyHashable] {
-//        var dict: [String: AnyHashable] = [:]
-//        for (key, value) in self {
-//            dict[key] = value.toAnyHashable()
-//        }
-//        return dict
-//    }
-// }
-
-=======
->>>>>>> 35688e34
 /// Coding keys for `EndpointProperty`
 struct EndpointPropertyCodingKeys: CodingKey {
     var stringValue: String

///  Copyright Amazon.com, Inc. or its affiliates. All Rights Reserved.
///  SPDX-License-Identifier: Apache-2.0.

import Foundation
import AwsCMqtt
import AwsCIo

public class Mqtt5Client {
     private var rawValue: UnsafeMutablePointer<aws_mqtt5_client>?
     private let clientOptions: MqttClientOptions

    public init(clientOptions options: MqttClientOptions) throws {
        self.clientOptions = options

        let mqttShutdownCallbackCore = MqttShutdownCallbackCore(
            onPublishReceivedCallback: options.onPublishReceivedFn,
            onLifecycleEventStoppedCallback: options.onLifecycleEventStoppedFn,
            onLifecycleEventAttemptingConnect: options.onLifecycleEventAttemptingConnectFn,
            onLifecycleEventConnectionSuccess: options.onLifecycleEventConnectionSuccessFn,
            onLifecycleEventConnectionFailure: options.onLifecycleEventConnectionFailureFn,
            onLifecycleEventDisconnection: options.onLifecycleEventDisconnectionFn)

        guard let rawValue = (options.withCPointer( userData: mqttShutdownCallbackCore.shutdownCallbackUserData()) { optionsPointer in
                return aws_mqtt5_client_new(allocator.rawValue, optionsPointer)
        })  else {
            // failed to create client, release the callback core
            mqttShutdownCallbackCore.release()
            throw CommonRunTimeError.crtError(.makeFromLastError())
        }
        self.rawValue = rawValue
    }

    deinit {
        aws_mqtt5_client_release(rawValue)
    }

<<<<<<< HEAD
    public func start() {
        // TODO this needs to be checked for whether it returns an error
        aws_mqtt5_client_start(rawValue)
    }

    public func stop() {
        // TODO this needs to be able to take a disconnect packet
        aws_mqtt5_client_stop(rawValue, nil, nil)
    }

    /// TODO: Discard all client operations and force releasing the client. The client could not perform any operation after calling this function.
=======
>>>>>>> 74c4d874
    public func close() {
        aws_mqtt5_client_release(rawValue)
        rawValue = nil
    }
}<|MERGE_RESOLUTION|>--- conflicted
+++ resolved
@@ -34,7 +34,6 @@
         aws_mqtt5_client_release(rawValue)
     }
 
-<<<<<<< HEAD
     public func start() {
         // TODO this needs to be checked for whether it returns an error
         aws_mqtt5_client_start(rawValue)
@@ -46,8 +45,6 @@
     }
 
     /// TODO: Discard all client operations and force releasing the client. The client could not perform any operation after calling this function.
-=======
->>>>>>> 74c4d874
     public func close() {
         aws_mqtt5_client_release(rawValue)
         rawValue = nil

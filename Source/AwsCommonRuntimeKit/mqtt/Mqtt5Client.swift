--- conflicted
+++ resolved
@@ -101,12 +101,7 @@
                 callbackOptions.completion_callback = subscribeCompletionCallback
                 callbackOptions.completion_user_data = continuationCore.passRetained()
                 let result = aws_mqtt5_client_subscribe(rawValue, subscribePacketPointer, &callbackOptions)
-<<<<<<< HEAD
-                guard result == 0 else {
-                    continuationCore.release()
-=======
                 guard result == AWS_OP_SUCCESS else {
->>>>>>> 4e473780
                     return continuation.resume(throwing: CommonRunTimeError.crtError(CRTError.makeFromLastError()))
                 }
             }

///  Copyright Amazon.com, Inc. or its affiliates. All Rights Reserved.
///  SPDX-License-Identifier: Apache-2.0.

import AwsCMqtt
import AwsCIo
import LibNative

// MARK: - Callback Data Classes

/// Dataclass containing some simple statistics about the current state of the client's queue of operations
public class ClientOperationStatistics {

    /// Total number of operations submitted to the client that have not yet been completed.  Unacked operations are a subset of this.
    public let incompleteOperationCount: UInt64

    /// Total packet size of operations submitted to the client that have not yet been completed.  Unacked operations are a subset of this.
    public let incompleteOperationSize: UInt64

    /// Total number of operations that have been sent to the server and are waiting for a corresponding ACK before they can be completed.
    public let unackedOperationCount: UInt64

    /// Total packet size of operations that have been sent to the server and are waiting for a corresponding ACK before they can be completed.
    public let unackedOperationSize: UInt64

    public init (incompleteOperationCount: UInt64,
                 incompleteOperationSize: UInt64,
                 unackedOperationCount: UInt64,
                 unackedOperationSize: UInt64) {
        self.incompleteOperationCount = incompleteOperationCount
        self.incompleteOperationSize = incompleteOperationSize
        self.unackedOperationCount = unackedOperationCount
        self.unackedOperationSize = unackedOperationSize
    }
}

/// Class containing data related to a Publish Received Callback
public class PublishReceivedData {

    /// Data model of an `MQTT5 PUBLISH <https://docs.oasis-open.org/mqtt/mqtt/v5.0/os/mqtt-v5.0-os.html#_Toc3901100>`_ packet.
    public let publishPacket: PublishPacket

    public init (publishPacket: PublishPacket) {
        self.publishPacket = publishPacket
    }
}

/// Class containing results of an Stopped Lifecycle Event. Currently unused.
public class LifecycleStoppedData { }

/// Class containing results of an Attempting Connect Lifecycle Event. Currently unused.
public class LifecycleAttemptingConnectData { }

/// Class containing results of a Connect Success Lifecycle Event.
public class LifecycleConnectionSuccessData {

    /// Data model of an `MQTT5 CONNACK <https://docs.oasis-open.org/mqtt/mqtt/v5.0/os/mqtt-v5.0-os.html#_Toc3901074>`_ packet.
    public let connackPacket: ConnackPacket

    /// Mqtt behavior settings that have been dynamically negotiated as part of the CONNECT/CONNACK exchange.
    public let negotiatedSettings: NegotiatedSettings

    public init (connackPacket: ConnackPacket, negotiatedSettings: NegotiatedSettings) {
        self.connackPacket = connackPacket
        self.negotiatedSettings = negotiatedSettings
    }
}

/// Dataclass containing results of a Connect Failure Lifecycle Event.
public class LifecycleConnectionFailureData {

    /// Error which caused connection failure.
    public let crtError: CRTError

    /// Data model of an `MQTT5 CONNACK <https://docs.oasis-open.org/mqtt/mqtt/v5.0/os/mqtt-v5.0-os.html#_Toc3901074>`_ packet.
    public let connackPacket: ConnackPacket?

    public init (crtError: CRTError, connackPacket: ConnackPacket? = nil) {
        self.crtError = crtError
        self.connackPacket = connackPacket
    }
}

/// Dataclass containing results of a Disconnect Lifecycle Event
public class LifecycleDisconnectData {

    /// Error which caused disconnection.
    public let crtError: CRTError

    /// Data model of an `MQTT5 DISCONNECT <https://docs.oasis-open.org/mqtt/mqtt/v5.0/os/mqtt-v5.0-os.html#_Toc3901205>`_ packet.
    public let disconnectPacket: DisconnectPacket?

    public init (crtError: CRTError, disconnectPacket: DisconnectPacket? = nil) {
        self.crtError = crtError
        self.disconnectPacket = disconnectPacket
    }
}

// MARK: - Callback typealias definitions

/// Defines signature of the Publish callback
public typealias OnPublishReceived = (PublishReceivedData) async -> Void

/// Defines signature of the Lifecycle Event Stopped callback
public typealias OnLifecycleEventStopped = (LifecycleStoppedData) async -> Void

/// Defines signature of the Lifecycle Event Attempting Connect callback
public typealias OnLifecycleEventAttemptingConnect = (LifecycleAttemptingConnectData) async -> Void

/// Defines signature of the Lifecycle Event Connection Success callback
public typealias OnLifecycleEventConnectionSuccess = (LifecycleConnectionSuccessData) async -> Void

/// Defines signature of the Lifecycle Event Connection Failure callback
public typealias OnLifecycleEventConnectionFailure = (LifecycleConnectionFailureData) async -> Void

/// Defines signature of the Lifecycle Event Disconnection callback
public typealias OnLifecycleEventDisconnection = (LifecycleDisconnectData) async -> Void

/// Callback for users to invoke upon completion of, presumably asynchronous, OnWebSocketHandshakeIntercept callback's initiated process.
public typealias OnWebSocketHandshakeInterceptComplete = (HTTPRequestBase, Int32) -> Void

/// Invoked during websocket handshake to give users opportunity to transform an http request for purposes
/// such as signing/authorization etc... Returning from this function does not continue the websocket
/// handshake since some work flows may be asynchronous. To accommodate that, onComplete must be invoked upon
/// completion of the signing process.
public typealias OnWebSocketHandshakeIntercept = (HTTPRequest, @escaping OnWebSocketHandshakeInterceptComplete) async -> Void

// MARK: - Mqtt5 Client
public class Mqtt5Client {
    internal var clientCore: Mqtt5ClientCore

    /// Creates a Mqtt5Client instance using the provided MqttClientOptions.
    ///
    /// - Parameters:
    ///     clientOptions: The MqttClientOptions class to use to configure the new Mqtt5Client.
    ///
    /// - Throws: CommonRuntimeError.crtError If the system is unable to allocate space for a native MQTT5 client structure
    public init(clientOptions options: MqttClientOptions) throws {
        clientCore = try Mqtt5ClientCore(clientOptions: options)
    }

    /// Notifies the Mqtt5Client that you want it maintain connectivity to the configured endpoint.
    /// The client will attempt to stay connected using the properties of the reconnect-related parameters
    /// in the Mqtt5Client configuration on client creation.
    ///
    /// - Throws: CommonRuntimeError.crtError
    public func start() throws {
        try self.clientCore.start()
    }

    /// Notifies the Mqtt5Client that you want it to end connectivity to the configured endpoint, disconnecting any
    /// existing connection and halting any reconnect attempts. No DISCONNECT packets will be sent.
    ///
    /// - Parameters:
    ///     - disconnectPacket: (optional) Properties of a DISCONNECT packet to send as part of the shutdown
    ///     process. When disconnectPacket is null, no DISCONNECT packets will be sent.
    ///
    /// - Throws: CommonRuntimeError.crtError
    public func stop(disconnectPacket: DisconnectPacket? = nil) throws {
        try self.clientCore.stop(disconnectPacket: disconnectPacket)
    }

    /// Tells the client to attempt to subscribe to one or more topic filters.
    ///
    /// - Parameters:
    ///     - subscribePacket: SUBSCRIBE packet to send to the server
    /// - Returns:
    ///     - `SubackPacket`: return Suback packet if the subscription operation succeeded
    ///
    /// - Throws: CommonRuntimeError.crtError
    public func subscribe(subscribePacket: SubscribePacket) async throws -> SubackPacket {
        return try await clientCore.subscribe(subscribePacket: subscribePacket)
    }

    /// Tells the client to attempt to publish to topic filter.
    ///
    /// - Parameters:
    ///     - publishPacket: PUBLISH packet to send to the server
    /// - Returns:
    ///     - For qos 0 packet: return `None` if publish succeeded
    ///     - For qos 1 packet: return `PublishResult` packet if the publish succeeded
    ///
    /// - Throws: CommonRuntimeError.crtError
    public func publish(publishPacket: PublishPacket) async throws -> PublishResult {
        return try await clientCore.publish(publishPacket: publishPacket)
    }

    /// Tells the client to attempt to unsubscribe to one or more topic filters.
    ///
    /// - Parameters:
    ///     - unsubscribePacket: UNSUBSCRIBE packet to send to the server
    /// - Returns:
    ///     - `UnsubackPacket`: return Unsuback packet if the unsubscribe operation succeeded
    ///
    /// - Throws: CommonRuntimeError.crtError
    public func unsubscribe(unsubscribePacket: UnsubscribePacket) async throws -> UnsubackPacket {
        return try await clientCore.unsubscribe(unsubscribePacket: unsubscribePacket)
    }

    /// Force the client to discard all operations and cleanup the client.
    public func close() {
        clientCore.close()
    }

    deinit {
        clientCore.close()
    }

}

// MARK: - Internal/Private

/// Mqtt5 Client Core, internal class to handle Mqtt5 Client operations
public class Mqtt5ClientCore {
    fileprivate var rawValue: UnsafeMutablePointer<aws_mqtt5_client>?
    fileprivate let rwlock = ReadWriteLock()

    ///////////////////////////////////////
    // user callbacks
    ///////////////////////////////////////
    fileprivate let onPublishReceivedCallback: OnPublishReceived
    fileprivate let onLifecycleEventStoppedCallback: OnLifecycleEventStopped
    fileprivate let onLifecycleEventAttemptingConnect: OnLifecycleEventAttemptingConnect
    fileprivate let onLifecycleEventConnectionSuccess: OnLifecycleEventConnectionSuccess
    fileprivate let onLifecycleEventConnectionFailure: OnLifecycleEventConnectionFailure
    fileprivate let onLifecycleEventDisconnection: OnLifecycleEventDisconnection
    // The websocket interceptor could be nil if the websocket is not in use
    fileprivate let onWebsocketInterceptor: OnWebSocketHandshakeIntercept?

    /// Creates a Mqtt5Client instance using the provided MqttClientOptions.
    ///
    /// - Parameters:
    ///     clientOptions: The MqttClientOptions class to use to configure the new Mqtt5Client.
    ///
    /// - Throws: CommonRuntimeError.crtError If the system is unable to allocate space for a native MQTT5 client structure
    init(clientOptions: MqttClientOptions) throws {

        try clientOptions.validateConversionToNative()

        self.onPublishReceivedCallback = clientOptions.onPublishReceivedFn ?? { (_) in return }
        self.onLifecycleEventStoppedCallback = clientOptions.onLifecycleEventStoppedFn ?? { (_) in return}
        self.onLifecycleEventAttemptingConnect = clientOptions.onLifecycleEventAttemptingConnectFn ?? { (_) in return}
        self.onLifecycleEventConnectionSuccess = clientOptions.onLifecycleEventConnectionSuccessFn ?? { (_) in return}
        self.onLifecycleEventConnectionFailure = clientOptions.onLifecycleEventConnectionFailureFn ?? { (_) in return}
        self.onLifecycleEventDisconnection = clientOptions.onLifecycleEventDisconnectionFn ?? { (_) in return}
        self.onWebsocketInterceptor = clientOptions.onWebsocketTransform

        guard let rawValue = (clientOptions.withCPointer(
            userData: Unmanaged<Mqtt5ClientCore>.passRetained(self).toOpaque()) { optionsPointer in
                return aws_mqtt5_client_new(allocator.rawValue, optionsPointer)
            }) else {
            // failed to create client, release the callback core
            Unmanaged<Mqtt5ClientCore>.passUnretained(self).release()
            throw CommonRunTimeError.crtError(.makeFromLastError())
        }
        self.rawValue = rawValue
    }

    /// Notifies the Mqtt5Client that you want it maintain connectivity to the configured endpoint.
    /// The client will attempt to stay connected using the properties of the reconnect-related parameters
    /// in the Mqtt5Client configuration on client creation.
    ///
    /// - Throws: CommonRuntimeError.crtError
    public func start() throws {
        try self.rwlock.read {
            // Validate close() has not been called on client.
            guard let rawValue = self.rawValue else {
<<<<<<< HEAD
                throw CommonRunTimeError.crtError(CRTError(code: AWS_ERROR_INVALID_ARGUMENT.rawValue, context: "Mqtt client is closed."))
=======
                throw CommonRunTimeError.crtError(CRTError(code: AWS_CRT_SWIFT_MQTT_CLIENT_CLOSED.rawValue))
>>>>>>> 3ae634eb
            }
            let errorCode = aws_mqtt5_client_start(rawValue)

            if errorCode != AWS_OP_SUCCESS {
                throw CommonRunTimeError.crtError(CRTError.makeFromLastError())
            }
        }
    }

    /// Notifies the Mqtt5Client that you want it to end connectivity to the configured endpoint, disconnecting any
    /// existing connection and halting any reconnect attempts. No DISCONNECT packets will be sent.
    ///
    /// - Parameters:
    ///     - disconnectPacket: (optional) Properties of a DISCONNECT packet to send as part of the shutdown
    ///     process. When disconnectPacket is null, no DISCONNECT packets will be sent.
    ///
    /// - Throws: CommonRuntimeError.crtError
    public func stop(disconnectPacket: DisconnectPacket? = nil) throws {
        try self.rwlock.read {
            // Validate close() has not been called on client.
            guard let rawValue = self.rawValue else {
<<<<<<< HEAD
                throw CommonRunTimeError.crtError(CRTError(code: AWS_ERROR_INVALID_ARGUMENT.rawValue, context: "Mqtt client is closed."))
=======
                throw CommonRunTimeError.crtError(CRTError(code: AWS_CRT_SWIFT_MQTT_CLIENT_CLOSED.rawValue))
>>>>>>> 3ae634eb
            }

            var errorCode: Int32 = 0

            if let disconnectPacket {
                try disconnectPacket.validateConversionToNative()

                disconnectPacket.withCPointer { disconnectPointer in
                    errorCode = aws_mqtt5_client_stop(rawValue, disconnectPointer, nil)
                }
            } else {
                errorCode = aws_mqtt5_client_stop(rawValue, nil, nil)
            }

            if errorCode != AWS_OP_SUCCESS {
                throw CommonRunTimeError.crtError(CRTError.makeFromLastError())
            }
        }
    }

    /// Tells the client to attempt to subscribe to one or more topic filters.
    ///
    /// - Parameters:
    ///     - subscribePacket: SUBSCRIBE packet to send to the server
    /// - Returns:
    ///     - `SubackPacket`: return Suback packet if the subscription operation succeeded
    ///
    /// - Throws: CommonRuntimeError.crtError
    public func subscribe(subscribePacket: SubscribePacket) async throws -> SubackPacket {

        return try await withCheckedThrowingContinuation { continuation in
            subscribePacket.withCPointer { subscribePacketPointer in
                var callbackOptions = aws_mqtt5_subscribe_completion_options()
                let continuationCore = ContinuationCore(continuation: continuation)
                callbackOptions.completion_callback = subscribeCompletionCallback
                callbackOptions.completion_user_data = continuationCore.passRetained()
                self.rwlock.read {
                    // Validate close() has not been called on client.
                    guard let rawValue = self.rawValue else {
                        continuationCore.release()
                        return continuation.resume(throwing: CommonRunTimeError.crtError(
<<<<<<< HEAD
                            CRTError(code: AWS_ERROR_INVALID_ARGUMENT.rawValue, context: "Mqtt client is closed.")))
=======
                            CRTError(code: AWS_CRT_SWIFT_MQTT_CLIENT_CLOSED.rawValue)))
>>>>>>> 3ae634eb
                    }
                    let result = aws_mqtt5_client_subscribe(rawValue, subscribePacketPointer, &callbackOptions)
                    guard result == AWS_OP_SUCCESS else {
                        continuationCore.release()
                        return continuation.resume(throwing: CommonRunTimeError.crtError(CRTError.makeFromLastError()))
                    }
                }
            }
        }
    }

    /// Tells the client to attempt to publish to topic filter.
    ///
    /// - Parameters:
    ///     - publishPacket: PUBLISH packet to send to the server
    /// - Returns:
    ///     - For qos 0 packet: return `None` if publish succeeded
    ///     - For qos 1 packet: return `PublishResult` packet if the publish succeeded
    ///
    /// - Throws: CommonRuntimeError.crtError
    public func publish(publishPacket: PublishPacket) async throws -> PublishResult {

        try publishPacket.validateConversionToNative()

        return try await withCheckedThrowingContinuation { continuation in

            publishPacket.withCPointer { publishPacketPointer in
                var callbackOptions = aws_mqtt5_publish_completion_options()
                let continuationCore = ContinuationCore<PublishResult>(continuation: continuation)
                callbackOptions.completion_callback = publishCompletionCallback
                callbackOptions.completion_user_data = continuationCore.passRetained()

                self.rwlock.read {
                    // Validate close() has not been called on client.
                    guard let rawValue = self.rawValue else {
                        continuationCore.release()
                        return continuation.resume(throwing: CommonRunTimeError.crtError(
                            CRTError(code: AWS_ERROR_INVALID_ARGUMENT.rawValue, context: "Mqtt client is closed.")))
                    }

                    let result = aws_mqtt5_client_publish(rawValue, publishPacketPointer, &callbackOptions)
                    if result != AWS_OP_SUCCESS {
                        continuationCore.release()
                        return continuation.resume(throwing: CommonRunTimeError.crtError(CRTError.makeFromLastError()))
                    }
                }
            }
        }
    }

    /// Tells the client to attempt to unsubscribe to one or more topic filters.
    ///
    /// - Parameters:
    ///     - unsubscribePacket: UNSUBSCRIBE packet to send to the server
    /// - Returns:
    ///     - `UnsubackPacket`: return Unsuback packet if the unsubscribe operation succeeded
    ///
    /// - Throws: CommonRuntimeError.crtError
    public func unsubscribe(unsubscribePacket: UnsubscribePacket) async throws -> UnsubackPacket {

        return try await withCheckedThrowingContinuation { continuation in

            unsubscribePacket.withCPointer { unsubscribePacketPointer in
                var callbackOptions = aws_mqtt5_unsubscribe_completion_options()
                let continuationCore = ContinuationCore(continuation: continuation)
                callbackOptions.completion_callback = unsubscribeCompletionCallback
                callbackOptions.completion_user_data = continuationCore.passRetained()
                self.rwlock.read {
                    // Validate close() has not been called on client.
                    guard let rawValue = self.rawValue else {
                        continuationCore.release()
                        return continuation.resume(throwing: CommonRunTimeError.crtError(
                            CRTError(code: AWS_ERROR_INVALID_ARGUMENT.rawValue, context: "Mqtt client is closed.")))
                    }
                    let result = aws_mqtt5_client_unsubscribe(rawValue, unsubscribePacketPointer, &callbackOptions)
                    guard result == AWS_OP_SUCCESS else {
                        continuationCore.release()
                        return continuation.resume(throwing: CommonRunTimeError.crtError(CRTError.makeFromLastError()))
                    }
                }
            }
        }
    }

    /// Discard all operations and cleanup the client. It is MANDATORY function to call to release the client core.
    public func close() {
        self.rwlock.write {
            if let rawValue = self.rawValue {
                aws_mqtt5_client_release(rawValue)
                self.rawValue = nil
            }
        }
    }

}

/// Handles lifecycle events from native Mqtt Client
internal func MqttClientHandleLifecycleEvent(_ lifecycleEvent: UnsafePointer<aws_mqtt5_client_lifecycle_event>?) {

    guard let lifecycleEvent: UnsafePointer<aws_mqtt5_client_lifecycle_event> = lifecycleEvent,
        let userData = lifecycleEvent.pointee.user_data else {
        fatalError("MqttClientLifecycleEvents was called from native without an aws_mqtt5_client_lifecycle_event.")
    }
    let clientCore = Unmanaged<Mqtt5ClientCore>.fromOpaque(userData).takeUnretainedValue()
    let crtError = CRTError(code: lifecycleEvent.pointee.error_code)

    // validate the callback flag, if flag is false, return
    clientCore.rwlock.read {
        if clientCore.rawValue == nil { return }

        switch lifecycleEvent.pointee.event_type {
        case AWS_MQTT5_CLET_ATTEMPTING_CONNECT:

            let lifecycleAttemptingConnectData = LifecycleAttemptingConnectData()
            Task {
                await clientCore.onLifecycleEventAttemptingConnect(lifecycleAttemptingConnectData)
            }
        case AWS_MQTT5_CLET_CONNECTION_SUCCESS:

            guard let connackView = lifecycleEvent.pointee.connack_data else {
                fatalError("ConnackPacket missing in a Connection Success lifecycle event.")
            }
            let connackPacket = ConnackPacket(connackView)

            guard let negotiatedSettings = lifecycleEvent.pointee.settings else {
                fatalError("NegotiatedSettings missing in a Connection Success lifecycle event.")
            }

            let lifecycleConnectionSuccessData = LifecycleConnectionSuccessData(
                connackPacket: connackPacket,
                negotiatedSettings: NegotiatedSettings(negotiatedSettings))
            Task {
                await clientCore.onLifecycleEventConnectionSuccess(lifecycleConnectionSuccessData)
            }
        case AWS_MQTT5_CLET_CONNECTION_FAILURE:

            var connackPacket: ConnackPacket?
            if let connackView = lifecycleEvent.pointee.connack_data {
                connackPacket = ConnackPacket(connackView)
            }

            let lifecycleConnectionFailureData = LifecycleConnectionFailureData(
                crtError: crtError,
                connackPacket: connackPacket)
            Task {
                await clientCore.onLifecycleEventConnectionFailure(lifecycleConnectionFailureData)
            }
        case AWS_MQTT5_CLET_DISCONNECTION:

            var disconnectPacket: DisconnectPacket?

            if let disconnectView: UnsafePointer<aws_mqtt5_packet_disconnect_view> = lifecycleEvent.pointee.disconnect_data {
                disconnectPacket = DisconnectPacket(disconnectView)
            }

            let lifecycleDisconnectData = LifecycleDisconnectData(
                crtError: crtError,
                disconnectPacket: disconnectPacket)
            Task {
                await clientCore.onLifecycleEventDisconnection(lifecycleDisconnectData)
            }
        case AWS_MQTT5_CLET_STOPPED:
            Task {
                await clientCore.onLifecycleEventStoppedCallback(LifecycleStoppedData())
            }
        default:
            fatalError("A lifecycle event with an invalid event type was encountered.")
        }
    }
}

internal func MqttClientHandlePublishRecieved(
    _ publish: UnsafePointer<aws_mqtt5_packet_publish_view>?,
    _ user_data: UnsafeMutableRawPointer?) {
    let clientCore = Unmanaged<Mqtt5ClientCore>.fromOpaque(user_data!).takeUnretainedValue()

    // validate the callback flag, if flag is false, return
    clientCore.rwlock.read {
        if clientCore.rawValue == nil { return }
        if let publish {
            let publishPacket = PublishPacket(publish)
            let publishReceivedData = PublishReceivedData(publishPacket: publishPacket)
            Task {
                await clientCore.onPublishReceivedCallback(publishReceivedData)
            }
        } else {
            fatalError("MqttClientHandlePublishRecieved called with null publish")
        }
    }
}

internal func MqttClientWebsocketTransform(
    _ request: OpaquePointer?,
    _ user_data: UnsafeMutableRawPointer?,
    _ complete_fn: (@convention(c) (OpaquePointer?, Int32, UnsafeMutableRawPointer?) -> Void)?,
    _ complete_ctx: UnsafeMutableRawPointer?) {

    let clientCore = Unmanaged<Mqtt5ClientCore>.fromOpaque(user_data!).takeUnretainedValue()

    // validate the callback flag, if flag is false, return
    clientCore.rwlock.read {
        if clientCore.rawValue == nil { return }

        guard let request else {
            fatalError("Null HttpRequeset in websocket transform function.")
        }
        let httpRequest = HTTPRequest(nativeHttpMessage: request)
        @Sendable func signerTransform(request: HTTPRequestBase, errorCode: Int32) {
            complete_fn?(request.rawValue, errorCode, complete_ctx)
        }

        if clientCore.onWebsocketInterceptor != nil {
            Task {
                await clientCore.onWebsocketInterceptor!(httpRequest, signerTransform)
            }
        }
    }
}

internal func MqttClientTerminationCallback(_ userData: UnsafeMutableRawPointer?) {
    // Termination callback. This is triggered when the native client is terminated.
    // It is safe to release the swift mqtt5 client at this point.
    // `takeRetainedValue()` would release the client reference. ONLY DO IT AFTER YOU NEED RELEASE THE CLIENT
    _ = Unmanaged<Mqtt5ClientCore>.fromOpaque(userData!).takeRetainedValue()
}

/// The completion callback to invoke when subscribe operation completes in native
private func subscribeCompletionCallback(suback: UnsafePointer<aws_mqtt5_packet_suback_view>?,
                                         error_code: Int32,
                                         complete_ctx: UnsafeMutableRawPointer?) {
    let continuationCore = Unmanaged<ContinuationCore<SubackPacket>>.fromOpaque(complete_ctx!).takeRetainedValue()

    guard error_code == AWS_OP_SUCCESS else {
        return continuationCore.continuation.resume(throwing: CommonRunTimeError.crtError(CRTError(code: error_code)))
    }

    if let suback {
        continuationCore.continuation.resume(returning: SubackPacket(suback))
    } else {
        fatalError("Suback missing in the subscription completion callback.")
    }
}

/// The completion callback to invoke when publish operation completes in native
private func publishCompletionCallback(packet_type: aws_mqtt5_packet_type,
                                       packet: UnsafeRawPointer?,
                                       error_code: Int32,
                                       complete_ctx: UnsafeMutableRawPointer?) {
    let continuationCore = Unmanaged<ContinuationCore<PublishResult>>.fromOpaque(complete_ctx!).takeRetainedValue()

    if error_code != AWS_OP_SUCCESS {
        return continuationCore.continuation.resume(throwing: CommonRunTimeError.crtError(CRTError(code: error_code)))
    }

    switch packet_type {
    case AWS_MQTT5_PT_NONE:     // QoS0
        return continuationCore.continuation.resume(returning: PublishResult())

    case AWS_MQTT5_PT_PUBACK:   // QoS1
        guard let puback = packet?.assumingMemoryBound(
            to: aws_mqtt5_packet_puback_view.self) else {
            return continuationCore.continuation.resume(
                throwing: CommonRunTimeError.crtError(CRTError.makeFromLastError()))
            }
        let publishResult = PublishResult(puback: PubackPacket(puback))
        return continuationCore.continuation.resume(returning: publishResult)

    default:
        return continuationCore.continuation.resume(
            throwing: CommonRunTimeError.crtError(CRTError(code: AWS_ERROR_UNKNOWN.rawValue)))
    }
}

/// The completion callback to invoke when unsubscribe operation completes in native
private func unsubscribeCompletionCallback(unsuback: UnsafePointer<aws_mqtt5_packet_unsuback_view>?,
                                           error_code: Int32,
                                           complete_ctx: UnsafeMutableRawPointer?) {
    let continuationCore = Unmanaged<ContinuationCore<UnsubackPacket>>.fromOpaque(complete_ctx!).takeRetainedValue()

    guard error_code == AWS_OP_SUCCESS else {
        return continuationCore.continuation.resume(throwing: CommonRunTimeError.crtError(CRTError(code: error_code)))
    }

    if let unsuback {
        continuationCore.continuation.resume(returning: UnsubackPacket(unsuback))
    } else {
        fatalError("Unsuback missing in the Unsubscribe completion callback.")
    }
}<|MERGE_RESOLUTION|>--- conflicted
+++ resolved
@@ -264,11 +264,7 @@
         try self.rwlock.read {
             // Validate close() has not been called on client.
             guard let rawValue = self.rawValue else {
-<<<<<<< HEAD
-                throw CommonRunTimeError.crtError(CRTError(code: AWS_ERROR_INVALID_ARGUMENT.rawValue, context: "Mqtt client is closed."))
-=======
                 throw CommonRunTimeError.crtError(CRTError(code: AWS_CRT_SWIFT_MQTT_CLIENT_CLOSED.rawValue))
->>>>>>> 3ae634eb
             }
             let errorCode = aws_mqtt5_client_start(rawValue)
 
@@ -290,11 +286,7 @@
         try self.rwlock.read {
             // Validate close() has not been called on client.
             guard let rawValue = self.rawValue else {
-<<<<<<< HEAD
-                throw CommonRunTimeError.crtError(CRTError(code: AWS_ERROR_INVALID_ARGUMENT.rawValue, context: "Mqtt client is closed."))
-=======
                 throw CommonRunTimeError.crtError(CRTError(code: AWS_CRT_SWIFT_MQTT_CLIENT_CLOSED.rawValue))
->>>>>>> 3ae634eb
             }
 
             var errorCode: Int32 = 0
@@ -336,11 +328,7 @@
                     guard let rawValue = self.rawValue else {
                         continuationCore.release()
                         return continuation.resume(throwing: CommonRunTimeError.crtError(
-<<<<<<< HEAD
-                            CRTError(code: AWS_ERROR_INVALID_ARGUMENT.rawValue, context: "Mqtt client is closed.")))
-=======
                             CRTError(code: AWS_CRT_SWIFT_MQTT_CLIENT_CLOSED.rawValue)))
->>>>>>> 3ae634eb
                     }
                     let result = aws_mqtt5_client_subscribe(rawValue, subscribePacketPointer, &callbackOptions)
                     guard result == AWS_OP_SUCCESS else {

--- conflicted
+++ resolved
@@ -51,13 +51,9 @@
         if rawValue != nil {
             var errorCode: Int32 = 0
 
-<<<<<<< HEAD
             if let disconnectPacket = disconnectPacket {
                 try disconnectPacket.validateConversionToNative()
 
-=======
-            if let disconnectPacket {
->>>>>>> 7cf52285
                 disconnectPacket.withCPointer { disconnectPointer in
                     errorCode = aws_mqtt5_client_stop(rawValue, disconnectPointer, nil)
                 }
@@ -110,6 +106,8 @@
     /// - Throws: CommonRuntimeError.crtError
     public func publish(publishPacket: PublishPacket) async throws -> PublishResult {
 
+        try publishPacket.validateConversionToNative()
+
         return try await withCheckedThrowingContinuation { continuation in
 
             publishPacket.withCPointer { publishPacketPointer in
@@ -159,13 +157,7 @@
     }
 }
 
-<<<<<<< HEAD
-        try publishPacket.validateConversionToNative()
-
-        return try await withCheckedThrowingContinuation { continuation in
-=======
 // Operation Completion Callbacks
->>>>>>> 7cf52285
 
 // The completion callback to invoke when an ack is received in native
 private func subscribeCompletionCallback(subackPacket: UnsafePointer<aws_mqtt5_packet_suback_view>?,

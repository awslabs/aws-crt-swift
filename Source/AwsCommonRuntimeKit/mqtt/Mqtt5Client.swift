--- conflicted
+++ resolved
@@ -76,28 +76,6 @@
     public func subscribe(subscribePacket: SubscribePacket) async throws -> SubackPacket {
 
         return try await withCheckedThrowingContinuation { continuation in
-<<<<<<< HEAD
-
-            // The completion callback to invoke when an ack is received in native
-            func subscribeCompletionCallback(
-                subackPacket: UnsafePointer<aws_mqtt5_packet_suback_view>?,
-                errorCode: Int32,
-                userData: UnsafeMutableRawPointer?) {
-                let continuationCore = Unmanaged<ContinuationCore<SubackPacket>>.fromOpaque(userData!).takeRetainedValue()
-
-                guard errorCode == AWS_OP_SUCCESS else {
-                    return continuationCore.continuation.resume(throwing: CommonRunTimeError.crtError(CRTError(code: errorCode)))
-                }
-
-                guard let suback = SubackPacket.convertFromNative(subackPacket)
-                else { return continuationCore.continuation.resume(throwing: CommonRunTimeError.crtError(CRTError(code: errorCode))) }
-
-                continuationCore.continuation.resume(returning: suback)
-
-            }
-
-=======
->>>>>>> 5b685f8f
             subscribePacket.withCPointer { subscribePacketPointer in
                 var callbackOptions = aws_mqtt5_subscribe_completion_options()
                 let continuationCore = ContinuationCore(continuation: continuation)

///  Copyright Amazon.com, Inc. or its affiliates. All Rights Reserved.
///  SPDX-License-Identifier: Apache-2.0.

import AwsCMqtt
import AwsCIo

// MARK: - Callback Data Classes

/// Dataclass containing some simple statistics about the current state of the client's queue of operations
public class ClientOperationStatistics {

    /// Total number of operations submitted to the client that have not yet been completed.  Unacked operations are a subset of this.
    public let incompleteOperationCount: UInt64

    /// Total packet size of operations submitted to the client that have not yet been completed.  Unacked operations are a subset of this.
    public let incompleteOperationSize: UInt64

    /// Total number of operations that have been sent to the server and are waiting for a corresponding ACK before they can be completed.
    public let unackedOperationCount: UInt64

    /// Total packet size of operations that have been sent to the server and are waiting for a corresponding ACK before they can be completed.
    public let unackedOperationSize: UInt64

    public init (incompleteOperationCount: UInt64,
                 incompleteOperationSize: UInt64,
                 unackedOperationCount: UInt64,
                 unackedOperationSize: UInt64) {
        self.incompleteOperationCount = incompleteOperationCount
        self.incompleteOperationSize = incompleteOperationSize
        self.unackedOperationCount = unackedOperationCount
        self.unackedOperationSize = unackedOperationSize
    }
}

/// Class containing data related to a Publish Received Callback
public class PublishReceivedData {

    /// Data model of an `MQTT5 PUBLISH <https://docs.oasis-open.org/mqtt/mqtt/v5.0/os/mqtt-v5.0-os.html#_Toc3901100>`_ packet.
    public let publishPacket: PublishPacket

    public init (publishPacket: PublishPacket) {
        self.publishPacket = publishPacket
    }
}

/// Class containing results of an Stopped Lifecycle Event. Currently unused.
public class LifecycleStoppedData { }

/// Class containing results of an Attempting Connect Lifecycle Event. Currently unused.
public class LifecycleAttemptingConnectData { }

/// Class containing results of a Connect Success Lifecycle Event.
public class LifecycleConnectionSuccessData {

    /// Data model of an `MQTT5 CONNACK <https://docs.oasis-open.org/mqtt/mqtt/v5.0/os/mqtt-v5.0-os.html#_Toc3901074>`_ packet.
    public let connackPacket: ConnackPacket

    /// Mqtt behavior settings that have been dynamically negotiated as part of the CONNECT/CONNACK exchange.
    public let negotiatedSettings: NegotiatedSettings

    public init (connackPacket: ConnackPacket, negotiatedSettings: NegotiatedSettings) {
        self.connackPacket = connackPacket
        self.negotiatedSettings = negotiatedSettings
    }
}

/// Dataclass containing results of a Connect Failure Lifecycle Event.
public class LifecycleConnectionFailureData {

    /// Error which caused connection failure.
    public let crtError: CRTError

    /// Data model of an `MQTT5 CONNACK <https://docs.oasis-open.org/mqtt/mqtt/v5.0/os/mqtt-v5.0-os.html#_Toc3901074>`_ packet.
    public let connackPacket: ConnackPacket?

    public init (crtError: CRTError, connackPacket: ConnackPacket? = nil) {
        self.crtError = crtError
        self.connackPacket = connackPacket
    }
}

/// Dataclass containing results of a Disconnect Lifecycle Event
public class LifecycleDisconnectData {

    /// Error which caused disconnection.
    public let crtError: CRTError

    /// Data model of an `MQTT5 DISCONNECT <https://docs.oasis-open.org/mqtt/mqtt/v5.0/os/mqtt-v5.0-os.html#_Toc3901205>`_ packet.
    public let disconnectPacket: DisconnectPacket?

    public init (crtError: CRTError, disconnectPacket: DisconnectPacket? = nil) {
        self.crtError = crtError
        self.disconnectPacket = disconnectPacket
    }
}

// MARK: - Callback typealias definitions

/// Defines signature of the Publish callback
public typealias OnPublishReceived = (PublishReceivedData) async -> Void

/// Defines signature of the Lifecycle Event Stopped callback
public typealias OnLifecycleEventStopped = (LifecycleStoppedData) async -> Void

/// Defines signature of the Lifecycle Event Attempting Connect callback
public typealias OnLifecycleEventAttemptingConnect = (LifecycleAttemptingConnectData) async -> Void

/// Defines signature of the Lifecycle Event Connection Success callback
public typealias OnLifecycleEventConnectionSuccess = (LifecycleConnectionSuccessData) async -> Void

/// Defines signature of the Lifecycle Event Connection Failure callback
public typealias OnLifecycleEventConnectionFailure = (LifecycleConnectionFailureData) async -> Void

/// Defines signature of the Lifecycle Event Disconnection callback
public typealias OnLifecycleEventDisconnection = (LifecycleDisconnectData) async -> Void

/// Callback for users to invoke upon completion of, presumably asynchronous, OnWebSocketHandshakeIntercept callback's initiated process.
public typealias OnWebSocketHandshakeInterceptComplete = (HTTPRequestBase, Int32) -> Void

/// Invoked during websocket handshake to give users opportunity to transform an http request for purposes
/// such as signing/authorization etc... Returning from this function does not continue the websocket
/// handshake since some work flows may be asynchronous. To accommodate that, onComplete must be invoked upon
/// completion of the signing process.
public typealias OnWebSocketHandshakeIntercept = (HTTPRequest, @escaping OnWebSocketHandshakeInterceptComplete) async -> Void

// MARK: - Mqtt5 Client
public class Mqtt5Client {
    internal var clientCore: Mqtt5ClientCore

    /// Creates a Mqtt5Client instance using the provided MqttClientOptions.
    ///
    /// - Parameters:
    ///     clientOptions: The MqttClientOptions class to use to configure the new Mqtt5Client.
    ///
    /// - Throws: CommonRuntimeError.crtError If the system is unable to allocate space for a native MQTT5 client structure
    public init(clientOptions options: MqttClientOptions) throws {
        clientCore = try Mqtt5ClientCore(clientOptions: options)
    }

    /// Notifies the Mqtt5Client that you want it maintain connectivity to the configured endpoint.
    /// The client will attempt to stay connected using the properties of the reconnect-related parameters
    /// in the Mqtt5Client configuration on client creation.
    ///
    /// - Throws: CommonRuntimeError.crtError
    public func start() throws {
        try self.clientCore.start()
    }

    /// Notifies the Mqtt5Client that you want it to end connectivity to the configured endpoint, disconnecting any
    /// existing connection and halting any reconnect attempts. No DISCONNECT packets will be sent.
    ///
    /// - Parameters:
    ///     - disconnectPacket: (optional) Properties of a DISCONNECT packet to send as part of the shutdown
    ///     process. When disconnectPacket is null, no DISCONNECT packets will be sent.
    ///
    /// - Throws: CommonRuntimeError.crtError
    public func stop(disconnectPacket: DisconnectPacket? = nil) throws {
        try self.clientCore.stop(disconnectPacket: disconnectPacket)
    }

    /// Tells the client to attempt to subscribe to one or more topic filters.
    ///
    /// - Parameters:
    ///     - subscribePacket: SUBSCRIBE packet to send to the server
    /// - Returns:
    ///     - `SubackPacket`: return Suback packet if the subscription operation succeeded
    ///
    /// - Throws: CommonRuntimeError.crtError
    public func subscribe(subscribePacket: SubscribePacket) async throws -> SubackPacket {
        return try await clientCore.subscribe(subscribePacket: subscribePacket)
    }

    /// Tells the client to attempt to publish to topic filter.
    ///
    /// - Parameters:
    ///     - publishPacket: PUBLISH packet to send to the server
    /// - Returns:
    ///     - For qos 0 packet: return `None` if publish succeeded
    ///     - For qos 1 packet: return `PublishResult` packet if the publish succeeded
    ///
    /// - Throws: CommonRuntimeError.crtError
    public func publish(publishPacket: PublishPacket) async throws -> PublishResult {
        return try await clientCore.publish(publishPacket: publishPacket)
    }

    /// Tells the client to attempt to unsubscribe to one or more topic filters.
    ///
    /// - Parameters:
    ///     - unsubscribePacket: UNSUBSCRIBE packet to send to the server
    /// - Returns:
    ///     - `UnsubackPacket`: return Unsuback packet if the unsubscribe operation succeeded
    ///
    /// - Throws: CommonRuntimeError.crtError
    public func unsubscribe(unsubscribePacket: UnsubscribePacket) async throws -> UnsubackPacket {
        return try await clientCore.unsubscribe(unsubscribePacket: unsubscribePacket)
    }

    /// Force the client to discard all operations and cleanup the client.
    public func close() {
        clientCore.close()
    }

    deinit {
        clientCore.close()
    }

}

// MARK: - Internal/Private

/// Mqtt5 Client Core, internal class to handle Mqtt5 Client operations
public class Mqtt5ClientCore {
    fileprivate var rawValue: UnsafeMutablePointer<aws_mqtt5_client>?
    fileprivate let rwlock = ReadWriteLock()

    ///////////////////////////////////////
    // user callbacks
    ///////////////////////////////////////
    fileprivate let onPublishReceivedCallback: OnPublishReceived
    fileprivate let onLifecycleEventStoppedCallback: OnLifecycleEventStopped
    fileprivate let onLifecycleEventAttemptingConnect: OnLifecycleEventAttemptingConnect
    fileprivate let onLifecycleEventConnectionSuccess: OnLifecycleEventConnectionSuccess
    fileprivate let onLifecycleEventConnectionFailure: OnLifecycleEventConnectionFailure
    fileprivate let onLifecycleEventDisconnection: OnLifecycleEventDisconnection
    // The websocket interceptor could be nil if the websocket is not in use
    fileprivate let onWebsocketInterceptor: OnWebSocketHandshakeIntercept?

<<<<<<< HEAD
    /// Creates a Mqtt5Client instance using the provided Mqtt5ClientOptions. Once the Mqtt5Client is created,
    /// changing the settings will not cause a change in already created Mqtt5Client's.
    /// Once created, it is MANDATORY to call `close()` to clean up the Mqtt5Client resource
=======
    /// Creates a Mqtt5Client instance using the provided MqttClientOptions.
>>>>>>> 78888e4a
    ///
    /// - Parameters:
    ///     clientOptions: The MqttClientOptions class to use to configure the new Mqtt5Client.
    ///
    /// - Throws: CommonRuntimeError.crtError If the system is unable to allocate space for a native MQTT5 client structure
    init(clientOptions: MqttClientOptions) throws {

        try clientOptions.validateConversionToNative()

        self.onPublishReceivedCallback = clientOptions.onPublishReceivedFn ?? { (_) in return }
        self.onLifecycleEventStoppedCallback = clientOptions.onLifecycleEventStoppedFn ?? { (_) in return}
        self.onLifecycleEventAttemptingConnect = clientOptions.onLifecycleEventAttemptingConnectFn ?? { (_) in return}
        self.onLifecycleEventConnectionSuccess = clientOptions.onLifecycleEventConnectionSuccessFn ?? { (_) in return}
        self.onLifecycleEventConnectionFailure = clientOptions.onLifecycleEventConnectionFailureFn ?? { (_) in return}
        self.onLifecycleEventDisconnection = clientOptions.onLifecycleEventDisconnectionFn ?? { (_) in return}
        self.onWebsocketInterceptor = clientOptions.onWebsocketTransform

        guard let rawValue = (clientOptions.withCPointer(
            userData: Unmanaged<Mqtt5ClientCore>.passRetained(self).toOpaque()) { optionsPointer in
                return aws_mqtt5_client_new(allocator.rawValue, optionsPointer)
            }) else {
            // failed to create client, release the callback core
            Unmanaged<Mqtt5ClientCore>.passUnretained(self).release()
            throw CommonRunTimeError.crtError(.makeFromLastError())
        }
        self.rawValue = rawValue
    }

    /// Notifies the Mqtt5Client that you want it maintain connectivity to the configured endpoint.
    /// The client will attempt to stay connected using the properties of the reconnect-related parameters
    /// in the Mqtt5Client configuration on client creation.
    ///
    /// - Throws: CommonRuntimeError.crtError
    public func start() throws {
        try self.rwlock.read {
<<<<<<< HEAD
=======
            // Validate close() has not been called on client.
            guard let rawValue = self.rawValue else {
                // TODO add new error type for client closed
                throw CommonRunTimeError.crtError(CRTError.makeFromLastError())
            }
>>>>>>> 78888e4a
            let errorCode = aws_mqtt5_client_start(rawValue)

            if errorCode != AWS_OP_SUCCESS {
                throw CommonRunTimeError.crtError(CRTError.makeFromLastError())
            }
        }
    }

    /// Notifies the Mqtt5Client that you want it to end connectivity to the configured endpoint, disconnecting any
    /// existing connection and halting any reconnect attempts. No DISCONNECT packets will be sent.
    ///
    /// - Parameters:
    ///     - disconnectPacket: (optional) Properties of a DISCONNECT packet to send as part of the shutdown
    ///     process. When disconnectPacket is null, no DISCONNECT packets will be sent.
    ///
    /// - Throws: CommonRuntimeError.crtError
    public func stop(disconnectPacket: DisconnectPacket? = nil) throws {
        try self.rwlock.read {
<<<<<<< HEAD
=======
            // Validate close() has not been called on client.
            guard let rawValue = self.rawValue else {
                throw CommonRunTimeError.crtError(CRTError.makeFromLastError())
            }

>>>>>>> 78888e4a
            var errorCode: Int32 = 0

            if let disconnectPacket {
                try disconnectPacket.validateConversionToNative()

                disconnectPacket.withCPointer { disconnectPointer in
                    errorCode = aws_mqtt5_client_stop(rawValue, disconnectPointer, nil)
                }
            } else {
                errorCode = aws_mqtt5_client_stop(rawValue, nil, nil)
            }

            if errorCode != AWS_OP_SUCCESS {
                throw CommonRunTimeError.crtError(CRTError.makeFromLastError())
            }
        }
    }

    /// Tells the client to attempt to subscribe to one or more topic filters.
    ///
    /// - Parameters:
    ///     - subscribePacket: SUBSCRIBE packet to send to the server
    /// - Returns:
    ///     - `SubackPacket`: return Suback packet if the subscription operation succeeded
    ///
    /// - Throws: CommonRuntimeError.crtError
    public func subscribe(subscribePacket: SubscribePacket) async throws -> SubackPacket {

        return try await withCheckedThrowingContinuation { continuation in
            subscribePacket.withCPointer { subscribePacketPointer in
                var callbackOptions = aws_mqtt5_subscribe_completion_options()
                let continuationCore = ContinuationCore(continuation: continuation)
                callbackOptions.completion_callback = subscribeCompletionCallback
                callbackOptions.completion_user_data = continuationCore.passRetained()
                self.rwlock.read {
<<<<<<< HEAD
=======
                    // Validate close() has not been called on client.
                    guard let rawValue = self.rawValue else {
                        continuationCore.release()
                        return continuation.resume(throwing: CommonRunTimeError.crtError(CRTError.makeFromLastError()))
                    }
>>>>>>> 78888e4a
                    let result = aws_mqtt5_client_subscribe(rawValue, subscribePacketPointer, &callbackOptions)
                    guard result == AWS_OP_SUCCESS else {
                        continuationCore.release()
                        return continuation.resume(throwing: CommonRunTimeError.crtError(CRTError.makeFromLastError()))
                    }
                }
            }
        }
    }

    /// Tells the client to attempt to publish to topic filter.
    ///
    /// - Parameters:
    ///     - publishPacket: PUBLISH packet to send to the server
    /// - Returns:
    ///     - For qos 0 packet: return `None` if publish succeeded
    ///     - For qos 1 packet: return `PublishResult` packet if the publish succeeded
    ///
    /// - Throws: CommonRuntimeError.crtError
    public func publish(publishPacket: PublishPacket) async throws -> PublishResult {

        try publishPacket.validateConversionToNative()

        return try await withCheckedThrowingContinuation { continuation in

            publishPacket.withCPointer { publishPacketPointer in
                var callbackOptions = aws_mqtt5_publish_completion_options()
                let continuationCore = ContinuationCore<PublishResult>(continuation: continuation)
                callbackOptions.completion_callback = publishCompletionCallback
                callbackOptions.completion_user_data = continuationCore.passRetained()

                self.rwlock.read {
<<<<<<< HEAD
=======
                    // Validate close() has not been called on client.
                    guard let rawValue = self.rawValue else {
                        continuationCore.release()
                        return continuation.resume(throwing: CommonRunTimeError.crtError(CRTError.makeFromLastError()))
                    }

>>>>>>> 78888e4a
                    let result = aws_mqtt5_client_publish(rawValue, publishPacketPointer, &callbackOptions)
                    if result != AWS_OP_SUCCESS {
                        continuationCore.release()
                        return continuation.resume(throwing: CommonRunTimeError.crtError(CRTError.makeFromLastError()))
                    }
                }
            }
        }
    }

    /// Tells the client to attempt to unsubscribe to one or more topic filters.
    ///
    /// - Parameters:
    ///     - unsubscribePacket: UNSUBSCRIBE packet to send to the server
    /// - Returns:
    ///     - `UnsubackPacket`: return Unsuback packet if the unsubscribe operation succeeded
    ///
    /// - Throws: CommonRuntimeError.crtError
    public func unsubscribe(unsubscribePacket: UnsubscribePacket) async throws -> UnsubackPacket {

        return try await withCheckedThrowingContinuation { continuation in

            unsubscribePacket.withCPointer { unsubscribePacketPointer in
                var callbackOptions = aws_mqtt5_unsubscribe_completion_options()
                let continuationCore = ContinuationCore(continuation: continuation)
                callbackOptions.completion_callback = unsubscribeCompletionCallback
                callbackOptions.completion_user_data = continuationCore.passRetained()
                self.rwlock.read {
<<<<<<< HEAD
=======
                    // Validate close() has not been called on client.
                    guard let rawValue = self.rawValue else {
                        continuationCore.release()
                        return continuation.resume(throwing: CommonRunTimeError.crtError(CRTError.makeFromLastError()))
                    }
>>>>>>> 78888e4a
                    let result = aws_mqtt5_client_unsubscribe(rawValue, unsubscribePacketPointer, &callbackOptions)
                    guard result == AWS_OP_SUCCESS else {
                        continuationCore.release()
                        return continuation.resume(throwing: CommonRunTimeError.crtError(CRTError.makeFromLastError()))
                    }
                }
            }
        }
    }

    /// Discard all operations and cleanup the client. It is MANDATORY function to call to release the client core.
    public func close() {
        self.rwlock.write {
            if let rawValue = self.rawValue {
                aws_mqtt5_client_release(rawValue)
                self.rawValue = nil
            }
        }
    }

}

/// Handles lifecycle events from native Mqtt Client
internal func MqttClientHandleLifecycleEvent(_ lifecycleEvent: UnsafePointer<aws_mqtt5_client_lifecycle_event>?) {

    guard let lifecycleEvent: UnsafePointer<aws_mqtt5_client_lifecycle_event> = lifecycleEvent,
        let userData = lifecycleEvent.pointee.user_data else {
        fatalError("MqttClientLifecycleEvents was called from native without an aws_mqtt5_client_lifecycle_event.")
    }
    let clientCore = Unmanaged<Mqtt5ClientCore>.fromOpaque(userData).takeUnretainedValue()
    let crtError = CRTError(code: lifecycleEvent.pointee.error_code)

    // validate the callback flag, if flag is false, return
    clientCore.rwlock.read {
        if clientCore.rawValue == nil { return }

        switch lifecycleEvent.pointee.event_type {
        case AWS_MQTT5_CLET_ATTEMPTING_CONNECT:

            let lifecycleAttemptingConnectData = LifecycleAttemptingConnectData()
            Task {
                await clientCore.onLifecycleEventAttemptingConnect(lifecycleAttemptingConnectData)
            }
        case AWS_MQTT5_CLET_CONNECTION_SUCCESS:

            guard let connackView = lifecycleEvent.pointee.connack_data else {
                fatalError("ConnackPacket missing in a Connection Success lifecycle event.")
            }
            let connackPacket = ConnackPacket(connackView)

            guard let negotiatedSettings = lifecycleEvent.pointee.settings else {
                fatalError("NegotiatedSettings missing in a Connection Success lifecycle event.")
            }

            let lifecycleConnectionSuccessData = LifecycleConnectionSuccessData(
                connackPacket: connackPacket,
                negotiatedSettings: NegotiatedSettings(negotiatedSettings))
            Task {
                await clientCore.onLifecycleEventConnectionSuccess(lifecycleConnectionSuccessData)
            }
        case AWS_MQTT5_CLET_CONNECTION_FAILURE:

            var connackPacket: ConnackPacket?
            if let connackView = lifecycleEvent.pointee.connack_data {
                connackPacket = ConnackPacket(connackView)
            }

            let lifecycleConnectionFailureData = LifecycleConnectionFailureData(
                crtError: crtError,
                connackPacket: connackPacket)
            Task {
                await clientCore.onLifecycleEventConnectionFailure(lifecycleConnectionFailureData)
            }
        case AWS_MQTT5_CLET_DISCONNECTION:

            var disconnectPacket: DisconnectPacket?

            if let disconnectView: UnsafePointer<aws_mqtt5_packet_disconnect_view> = lifecycleEvent.pointee.disconnect_data {
                disconnectPacket = DisconnectPacket(disconnectView)
            }

            let lifecycleDisconnectData = LifecycleDisconnectData(
                crtError: crtError,
                disconnectPacket: disconnectPacket)
            Task {
                await clientCore.onLifecycleEventDisconnection(lifecycleDisconnectData)
            }
        case AWS_MQTT5_CLET_STOPPED:
            Task {
                await clientCore.onLifecycleEventStoppedCallback(LifecycleStoppedData())
            }
        default:
            fatalError("A lifecycle event with an invalid event type was encountered.")
        }
    }
}

internal func MqttClientHandlePublishRecieved(
    _ publish: UnsafePointer<aws_mqtt5_packet_publish_view>?,
    _ user_data: UnsafeMutableRawPointer?) {
    let clientCore = Unmanaged<Mqtt5ClientCore>.fromOpaque(user_data!).takeUnretainedValue()

    // validate the callback flag, if flag is false, return
    clientCore.rwlock.read {
        if clientCore.rawValue == nil { return }
        if let publish {
            let publishPacket = PublishPacket(publish)
            let publishReceivedData = PublishReceivedData(publishPacket: publishPacket)
            Task {
                await clientCore.onPublishReceivedCallback(publishReceivedData)
            }
        } else {
            fatalError("MqttClientHandlePublishRecieved called with null publish")
        }
    }
}

internal func MqttClientWebsocketTransform(
    _ request: OpaquePointer?,
    _ user_data: UnsafeMutableRawPointer?,
    _ complete_fn: (@convention(c) (OpaquePointer?, Int32, UnsafeMutableRawPointer?) -> Void)?,
    _ complete_ctx: UnsafeMutableRawPointer?) {

    let clientCore = Unmanaged<Mqtt5ClientCore>.fromOpaque(user_data!).takeUnretainedValue()

    // validate the callback flag, if flag is false, return
    clientCore.rwlock.read {
        if clientCore.rawValue == nil { return }

        guard let request else {
            fatalError("Null HttpRequeset in websocket transform function.")
        }
        let httpRequest = HTTPRequest(nativeHttpMessage: request)
        @Sendable func signerTransform(request: HTTPRequestBase, errorCode: Int32) {
            complete_fn?(request.rawValue, errorCode, complete_ctx)
        }

        if clientCore.onWebsocketInterceptor != nil {
            Task {
                await clientCore.onWebsocketInterceptor!(httpRequest, signerTransform)
            }
        }
    }
}

internal func MqttClientTerminationCallback(_ userData: UnsafeMutableRawPointer?) {
    // Termination callback. This is triggered when the native client is terminated.
    // It is safe to release the swift mqtt5 client at this point.
    // `takeRetainedValue()` would release the client reference. ONLY DO IT AFTER YOU NEED RELEASE THE CLIENT
    _ = Unmanaged<Mqtt5ClientCore>.fromOpaque(userData!).takeRetainedValue()
}

/// The completion callback to invoke when subscribe operation completes in native
private func subscribeCompletionCallback(suback: UnsafePointer<aws_mqtt5_packet_suback_view>?,
                                         error_code: Int32,
                                         complete_ctx: UnsafeMutableRawPointer?) {
    let continuationCore = Unmanaged<ContinuationCore<SubackPacket>>.fromOpaque(complete_ctx!).takeRetainedValue()

    guard error_code == AWS_OP_SUCCESS else {
        return continuationCore.continuation.resume(throwing: CommonRunTimeError.crtError(CRTError(code: error_code)))
    }

    if let suback {
        continuationCore.continuation.resume(returning: SubackPacket(suback))
    } else {
        fatalError("Suback missing in the subscription completion callback.")
    }
}

/// The completion callback to invoke when publish operation completes in native
private func publishCompletionCallback(packet_type: aws_mqtt5_packet_type,
                                       packet: UnsafeRawPointer?,
                                       error_code: Int32,
                                       complete_ctx: UnsafeMutableRawPointer?) {
    let continuationCore = Unmanaged<ContinuationCore<PublishResult>>.fromOpaque(complete_ctx!).takeRetainedValue()

    if error_code != AWS_OP_SUCCESS {
        return continuationCore.continuation.resume(throwing: CommonRunTimeError.crtError(CRTError(code: error_code)))
    }

    switch packet_type {
    case AWS_MQTT5_PT_NONE:     // QoS0
        return continuationCore.continuation.resume(returning: PublishResult())

    case AWS_MQTT5_PT_PUBACK:   // QoS1
        guard let puback = packet?.assumingMemoryBound(
            to: aws_mqtt5_packet_puback_view.self) else {
            return continuationCore.continuation.resume(
                throwing: CommonRunTimeError.crtError(CRTError.makeFromLastError()))
            }
        let publishResult = PublishResult(puback: PubackPacket(puback))
        return continuationCore.continuation.resume(returning: publishResult)

    default:
        return continuationCore.continuation.resume(
            throwing: CommonRunTimeError.crtError(CRTError(code: AWS_ERROR_UNKNOWN.rawValue)))
    }
}

/// The completion callback to invoke when unsubscribe operation completes in native
private func unsubscribeCompletionCallback(unsuback: UnsafePointer<aws_mqtt5_packet_unsuback_view>?,
                                           error_code: Int32,
                                           complete_ctx: UnsafeMutableRawPointer?) {
    let continuationCore = Unmanaged<ContinuationCore<UnsubackPacket>>.fromOpaque(complete_ctx!).takeRetainedValue()

    guard error_code == AWS_OP_SUCCESS else {
        return continuationCore.continuation.resume(throwing: CommonRunTimeError.crtError(CRTError(code: error_code)))
    }

    if let unsuback {
        continuationCore.continuation.resume(returning: UnsubackPacket(unsuback))
    } else {
        fatalError("Unsuback missing in the Unsubscribe completion callback.")
    }
}<|MERGE_RESOLUTION|>--- conflicted
+++ resolved
@@ -225,13 +225,7 @@
     // The websocket interceptor could be nil if the websocket is not in use
     fileprivate let onWebsocketInterceptor: OnWebSocketHandshakeIntercept?
 
-<<<<<<< HEAD
-    /// Creates a Mqtt5Client instance using the provided Mqtt5ClientOptions. Once the Mqtt5Client is created,
-    /// changing the settings will not cause a change in already created Mqtt5Client's.
-    /// Once created, it is MANDATORY to call `close()` to clean up the Mqtt5Client resource
-=======
     /// Creates a Mqtt5Client instance using the provided MqttClientOptions.
->>>>>>> 78888e4a
     ///
     /// - Parameters:
     ///     clientOptions: The MqttClientOptions class to use to configure the new Mqtt5Client.
@@ -267,14 +261,6 @@
     /// - Throws: CommonRuntimeError.crtError
     public func start() throws {
         try self.rwlock.read {
-<<<<<<< HEAD
-=======
-            // Validate close() has not been called on client.
-            guard let rawValue = self.rawValue else {
-                // TODO add new error type for client closed
-                throw CommonRunTimeError.crtError(CRTError.makeFromLastError())
-            }
->>>>>>> 78888e4a
             let errorCode = aws_mqtt5_client_start(rawValue)
 
             if errorCode != AWS_OP_SUCCESS {
@@ -293,14 +279,6 @@
     /// - Throws: CommonRuntimeError.crtError
     public func stop(disconnectPacket: DisconnectPacket? = nil) throws {
         try self.rwlock.read {
-<<<<<<< HEAD
-=======
-            // Validate close() has not been called on client.
-            guard let rawValue = self.rawValue else {
-                throw CommonRunTimeError.crtError(CRTError.makeFromLastError())
-            }
-
->>>>>>> 78888e4a
             var errorCode: Int32 = 0
 
             if let disconnectPacket {
@@ -336,14 +314,6 @@
                 callbackOptions.completion_callback = subscribeCompletionCallback
                 callbackOptions.completion_user_data = continuationCore.passRetained()
                 self.rwlock.read {
-<<<<<<< HEAD
-=======
-                    // Validate close() has not been called on client.
-                    guard let rawValue = self.rawValue else {
-                        continuationCore.release()
-                        return continuation.resume(throwing: CommonRunTimeError.crtError(CRTError.makeFromLastError()))
-                    }
->>>>>>> 78888e4a
                     let result = aws_mqtt5_client_subscribe(rawValue, subscribePacketPointer, &callbackOptions)
                     guard result == AWS_OP_SUCCESS else {
                         continuationCore.release()
@@ -376,15 +346,6 @@
                 callbackOptions.completion_user_data = continuationCore.passRetained()
 
                 self.rwlock.read {
-<<<<<<< HEAD
-=======
-                    // Validate close() has not been called on client.
-                    guard let rawValue = self.rawValue else {
-                        continuationCore.release()
-                        return continuation.resume(throwing: CommonRunTimeError.crtError(CRTError.makeFromLastError()))
-                    }
-
->>>>>>> 78888e4a
                     let result = aws_mqtt5_client_publish(rawValue, publishPacketPointer, &callbackOptions)
                     if result != AWS_OP_SUCCESS {
                         continuationCore.release()
@@ -413,14 +374,6 @@
                 callbackOptions.completion_callback = unsubscribeCompletionCallback
                 callbackOptions.completion_user_data = continuationCore.passRetained()
                 self.rwlock.read {
-<<<<<<< HEAD
-=======
-                    // Validate close() has not been called on client.
-                    guard let rawValue = self.rawValue else {
-                        continuationCore.release()
-                        return continuation.resume(throwing: CommonRunTimeError.crtError(CRTError.makeFromLastError()))
-                    }
->>>>>>> 78888e4a
                     let result = aws_mqtt5_client_unsubscribe(rawValue, unsubscribePacketPointer, &callbackOptions)
                     guard result == AWS_OP_SUCCESS else {
                         continuationCore.release()

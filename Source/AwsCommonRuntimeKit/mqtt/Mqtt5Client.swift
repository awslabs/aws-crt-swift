///  Copyright Amazon.com, Inc. or its affiliates. All Rights Reserved.
///  SPDX-License-Identifier: Apache-2.0.

import AwsCMqtt
import AwsCIo

// MARK: - Callback Data Classes

/// Dataclass containing some simple statistics about the current state of the client's queue of operations
public class ClientOperationStatistics {

    /// Total number of operations submitted to the client that have not yet been completed.  Unacked operations are a subset of this.
    public let incompleteOperationCount: UInt64

    /// Total packet size of operations submitted to the client that have not yet been completed.  Unacked operations are a subset of this.
    public let incompleteOperationSize: UInt64

    /// Total number of operations that have been sent to the server and are waiting for a corresponding ACK before they can be completed.
    public let unackedOperationCount: UInt64

    /// Total packet size of operations that have been sent to the server and are waiting for a corresponding ACK before they can be completed.
    public let unackedOperationSize: UInt64

    public init (incompleteOperationCount: UInt64,
                 incompleteOperationSize: UInt64,
                 unackedOperationCount: UInt64,
                 unackedOperationSize: UInt64) {
        self.incompleteOperationCount = incompleteOperationCount
        self.incompleteOperationSize = incompleteOperationSize
        self.unackedOperationCount = unackedOperationCount
        self.unackedOperationSize = unackedOperationSize
    }
}

/// Class containing data related to a Publish Received Callback
public class PublishReceivedData {

    /// Data model of an `MQTT5 PUBLISH <https://docs.oasis-open.org/mqtt/mqtt/v5.0/os/mqtt-v5.0-os.html#_Toc3901100>`_ packet.
    public let publishPacket: PublishPacket

    public init (publishPacket: PublishPacket) {
        self.publishPacket = publishPacket
    }
}

/// Class containing results of an Stopped Lifecycle Event. Currently unused.
public class LifecycleStoppedData { }

/// Class containing results of an Attempting Connect Lifecycle Event. Currently unused.
public class LifecycleAttemptingConnectData { }

/// Class containing results of a Connect Success Lifecycle Event.
public class LifecycleConnectionSuccessData {

    /// Data model of an `MQTT5 CONNACK <https://docs.oasis-open.org/mqtt/mqtt/v5.0/os/mqtt-v5.0-os.html#_Toc3901074>`_ packet.
    public let connackPacket: ConnackPacket

    /// Mqtt behavior settings that have been dynamically negotiated as part of the CONNECT/CONNACK exchange.
    public let negotiatedSettings: NegotiatedSettings

    public init (connackPacket: ConnackPacket, negotiatedSettings: NegotiatedSettings) {
        self.connackPacket = connackPacket
        self.negotiatedSettings = negotiatedSettings
    }
}

/// Dataclass containing results of a Connect Failure Lifecycle Event.
public class LifecycleConnectionFailureData {

    /// Error which caused connection failure.
    public let crtError: CRTError

    /// Data model of an `MQTT5 CONNACK <https://docs.oasis-open.org/mqtt/mqtt/v5.0/os/mqtt-v5.0-os.html#_Toc3901074>`_ packet.
    public let connackPacket: ConnackPacket?

    public init (crtError: CRTError, connackPacket: ConnackPacket? = nil) {
        self.crtError = crtError
        self.connackPacket = connackPacket
    }
}

/// Dataclass containing results of a Disconnect Lifecycle Event
public class LifecycleDisconnectData {

    /// Error which caused disconnection.
    public let crtError: CRTError

    /// Data model of an `MQTT5 DISCONNECT <https://docs.oasis-open.org/mqtt/mqtt/v5.0/os/mqtt-v5.0-os.html#_Toc3901205>`_ packet.
    public let disconnectPacket: DisconnectPacket?

    public init (crtError: CRTError, disconnectPacket: DisconnectPacket? = nil) {
        self.crtError = crtError
        self.disconnectPacket = disconnectPacket
    }
}

// MARK: - Callback typealias definitions

/// Defines signature of the Publish callback
public typealias OnPublishReceived = (PublishReceivedData) async -> Void

/// Defines signature of the Lifecycle Event Stopped callback
public typealias OnLifecycleEventStopped = (LifecycleStoppedData) async -> Void

/// Defines signature of the Lifecycle Event Attempting Connect callback
public typealias OnLifecycleEventAttemptingConnect = (LifecycleAttemptingConnectData) async -> Void

/// Defines signature of the Lifecycle Event Connection Success callback
public typealias OnLifecycleEventConnectionSuccess = (LifecycleConnectionSuccessData) async -> Void

/// Defines signature of the Lifecycle Event Connection Failure callback
public typealias OnLifecycleEventConnectionFailure = (LifecycleConnectionFailureData) async -> Void

/// Defines signature of the Lifecycle Event Disconnection callback
public typealias OnLifecycleEventDisconnection = (LifecycleDisconnectData) async -> Void

/// Callback for users to invoke upon completion of, presumably asynchronous, OnWebSocketHandshakeIntercept callback's initiated process.
public typealias OnWebSocketHandshakeInterceptComplete = (HTTPRequestBase, Int32) -> Void

/// Invoked during websocket handshake to give users opportunity to transform an http request for purposes
/// such as signing/authorization etc... Returning from this function does not continue the websocket
/// handshake since some work flows may be asynchronous. To accommodate that, onComplete must be invoked upon
/// completion of the signing process.
public typealias OnWebSocketHandshakeIntercept = (HTTPRequest, @escaping OnWebSocketHandshakeInterceptComplete) async -> Void

// MARK: - Mqtt5 Client
public class Mqtt5Client {
    private var rawValue: UnsafeMutablePointer<aws_mqtt5_client>?

    ///////////////////////////////////////
    // user callbacks
    ///////////////////////////////////////
    internal let onPublishReceivedCallback: OnPublishReceived
    internal let onLifecycleEventStoppedCallback: OnLifecycleEventStopped
    internal let onLifecycleEventAttemptingConnect: OnLifecycleEventAttemptingConnect
    internal let onLifecycleEventConnectionSuccess: OnLifecycleEventConnectionSuccess
    internal let onLifecycleEventConnectionFailure: OnLifecycleEventConnectionFailure
    internal let onLifecycleEventDisconnection: OnLifecycleEventDisconnection
    // The websocket interceptor could be nil if the websocket is not in use
    internal let onWebsocketInterceptor: OnWebSocketHandshakeIntercept?
    internal let rwlock = ReadWriteLock()
    internal var callbackFlag = true


    init(clientOptions options: MqttClientOptions) throws {

        try options.validateConversionToNative()

        self.onPublishReceivedCallback = options.onPublishReceivedFn ?? { (_) in return }
        self.onLifecycleEventStoppedCallback = options.onLifecycleEventStoppedFn ?? { (_) in return}
        self.onLifecycleEventAttemptingConnect = options.onLifecycleEventAttemptingConnectFn ?? { (_) in return}
        self.onLifecycleEventConnectionSuccess = options.onLifecycleEventConnectionSuccessFn ?? { (_) in return}
        self.onLifecycleEventConnectionFailure = options.onLifecycleEventConnectionFailureFn ?? { (_) in return}
        self.onLifecycleEventDisconnection = options.onLifecycleEventDisconnectionFn ?? { (_) in return}
        self.onWebsocketInterceptor = options.onWebsocketTransform

        guard let rawValue = (options.withCPointer(
            userData: self.callbackUserData()) { optionsPointer in
                return aws_mqtt5_client_new(allocator.rawValue, optionsPointer)
            }) else {
            // failed to create client, release the callback core
            self.release()
            throw CommonRunTimeError.crtError(.makeFromLastError())
        }
        self.rawValue = rawValue
    }

    deinit {
        print("[MQTT5 CLIENT TEST] DEINIT")
    }

    public func start() throws {
        try self.rwlock.read {
            // validate the client in case close() is called.
            guard let rawValue = self.rawValue else {
                // TODO add new error type for client closed
                throw CommonRunTimeError.crtError(CRTError.makeFromLastError())
            }
            let errorCode = aws_mqtt5_client_start(rawValue)

            if errorCode != AWS_OP_SUCCESS {
                throw CommonRunTimeError.crtError(CRTError(code: errorCode))
            }
        }
    }

    public func stop(disconnectPacket: DisconnectPacket? = nil) throws {
        try self.rwlock.read {
            // validate the client in case close() is called.
            guard let rawValue = self.rawValue else {
                throw CommonRunTimeError.crtError(CRTError.makeFromLastError())
            }

            var errorCode: Int32 = 0

            if let disconnectPacket {
                try disconnectPacket.validateConversionToNative()

                disconnectPacket.withCPointer { disconnectPointer in
                    errorCode = aws_mqtt5_client_stop(rawValue, disconnectPointer, nil)
                }
            } else {
                errorCode = aws_mqtt5_client_stop(rawValue, nil, nil)
            }

            if errorCode != AWS_OP_SUCCESS {
                throw CommonRunTimeError.crtError(CRTError.makeFromLastError())
            }
        }
    }

    /// Tells the client to attempt to subscribe to one or more topic filters.
    ///
    /// - Parameters:
    ///     - subscribePacket: SUBSCRIBE packet to send to the server
    /// - Returns:
    ///     - `SubackPacket`: return Suback packet if the subscription operation succeeded
    ///
    /// - Throws: CommonRuntimeError.crtError
    public func subscribe(subscribePacket: SubscribePacket) async throws -> SubackPacket {

        return try await withCheckedThrowingContinuation { continuation in
            subscribePacket.withCPointer { subscribePacketPointer in
                var callbackOptions = aws_mqtt5_subscribe_completion_options()
                let continuationCore = ContinuationCore(continuation: continuation)
                callbackOptions.completion_callback = subscribeCompletionCallback
                callbackOptions.completion_user_data = continuationCore.passRetained()
                self.rwlock.read{
                    // validate the client in case close() is called.
                    guard let rawValue = self.rawValue else {
                        continuationCore.release()
                        return continuation.resume(throwing: CommonRunTimeError.crtError(CRTError.makeFromLastError()))
                    }
                    let result = aws_mqtt5_client_subscribe(rawValue, subscribePacketPointer, &callbackOptions)
                    guard result == AWS_OP_SUCCESS else {
                        continuationCore.release()
                        return continuation.resume(throwing: CommonRunTimeError.crtError(CRTError.makeFromLastError()))
                    }
                }
            }
        }
    }

    /// Tells the client to attempt to publish to topic filter.
    ///
    /// - Parameters:
    ///     - publishPacket: PUBLISH packet to send to the server
    /// - Returns:
    ///     - For qos 0 packet: return `None` if publish succeeded
    ///     - For qos 1 packet: return `PublishResult` packet if the publish succeeded
    ///
    /// - Throws: CommonRuntimeError.crtError
    public func publish(publishPacket: PublishPacket) async throws -> PublishResult {

        try publishPacket.validateConversionToNative()

        return try await withCheckedThrowingContinuation { continuation in

            publishPacket.withCPointer { publishPacketPointer in
                var callbackOptions = aws_mqtt5_publish_completion_options()
                let continuationCore = ContinuationCore<PublishResult>(continuation: continuation)
                callbackOptions.completion_callback = publishCompletionCallback
                callbackOptions.completion_user_data = continuationCore.passRetained()

                self.rwlock.read {
                    // validate the client in case close() is called.
                    guard let rawValue = self.rawValue else {
                        continuationCore.release()
                        return continuation.resume(throwing: CommonRunTimeError.crtError(CRTError.makeFromLastError()))
                    }

                    let result = aws_mqtt5_client_publish(rawValue, publishPacketPointer, &callbackOptions)
                    if result != AWS_OP_SUCCESS {
                        continuationCore.release()
                        return continuation.resume(throwing: CommonRunTimeError.crtError(CRTError.makeFromLastError()))
                    }
                }

            }
        }
    }

    /// Tells the client to attempt to unsubscribe to one or more topic filters.
    ///
    /// - Parameters:
    ///     - unsubscribePacket: UNSUBSCRIBE packet to send to the server
    /// - Returns:
    ///     - `UnsubackPacket`: return Unsuback packet if the unsubscribe operation succeeded
    ///
    /// - Throws: CommonRuntimeError.crtError
    public func unsubscribe(unsubscribePacket: UnsubscribePacket) async throws -> UnsubackPacket {

        return try await withCheckedThrowingContinuation { continuation in

            unsubscribePacket.withCPointer { unsubscribePacketPointer in
                var callbackOptions = aws_mqtt5_unsubscribe_completion_options()
                let continuationCore = ContinuationCore(continuation: continuation)
                callbackOptions.completion_callback = unsubscribeCompletionCallback
                callbackOptions.completion_user_data = continuationCore.passRetained()
                self.rwlock.read{
                    // validate the client in case close() is called.
                    guard let rawValue = self.rawValue else {
                        continuationCore.release()
                        return continuation.resume(throwing: CommonRunTimeError.crtError(CRTError.makeFromLastError()))
                    }
                    let result = aws_mqtt5_client_unsubscribe(rawValue, unsubscribePacketPointer, &callbackOptions)
                    guard result == AWS_OP_SUCCESS else {
                        continuationCore.release()
                        return continuation.resume(throwing: CommonRunTimeError.crtError(CRTError.makeFromLastError()))
                    }
                }
            }
        }
    }


    public func close() {
        self.rwlock.write{
            self.callbackFlag = false
            aws_mqtt5_client_release(rawValue)
            self.rawValue = nil
        }
    }


    /////////////////////////////////////////////////////////
    // helper functions for self retained reference
    private func callbackUserData() -> UnsafeMutableRawPointer {
        return Unmanaged<Mqtt5Client>.passRetained(self).toOpaque()
    }

    private func release() {
        self.rwlock.write{
            self.callbackFlag = false
        }
        Unmanaged<Mqtt5Client>.passUnretained(self).release()
    }

}

// MARK: - Internal/Private

/// Handles lifecycle events from native Mqtt Client
internal func MqttClientHandleLifecycleEvent(_ lifecycleEvent: UnsafePointer<aws_mqtt5_client_lifecycle_event>?) {

    guard let lifecycleEvent: UnsafePointer<aws_mqtt5_client_lifecycle_event> = lifecycleEvent else {
        fatalError("MqttClientLifecycleEvents was called from native without an aws_mqtt5_client_lifecycle_event.")
    }
    let callbackCore = Unmanaged<MqttCallbackCore>.fromOpaque(lifecycleEvent.pointee.user_data).takeUnretainedValue()
    let crtError = CRTError(code: lifecycleEvent.pointee.error_code)

<<<<<<< HEAD
    if let userData = lifecycleEvent.pointee.user_data {
        let client: Mqtt5Client = Unmanaged<Mqtt5Client>.fromOpaque(userData).takeUnretainedValue()

        // validate the callback flag, if flag is false, return
        client.rwlock.read {
            if client.callbackFlag == false { return }
=======
    // validate the callback flag, if flag is false, return
    callbackCore.rwlock.read {
        if callbackCore.callbackFlag == false { return }

        switch lifecycleEvent.pointee.event_type {
        case AWS_MQTT5_CLET_ATTEMPTING_CONNECT:
>>>>>>> 605cc26a

            let lifecycleAttemptingConnectData = LifecycleAttemptingConnectData()
            callbackCore.onLifecycleEventAttemptingConnect(lifecycleAttemptingConnectData)

<<<<<<< HEAD
                let lifecycleAttemptingConnectData = LifecycleAttemptingConnectData()
                Task {
                    await client.onLifecycleEventAttemptingConnect(lifecycleAttemptingConnectData)
                }
            case AWS_MQTT5_CLET_CONNECTION_SUCCESS:
=======
        case AWS_MQTT5_CLET_CONNECTION_SUCCESS:

            guard let connackView = lifecycleEvent.pointee.connack_data else {
                fatalError("ConnackPacket missing in a Connection Success lifecycle event.")
            }
            let connackPacket = ConnackPacket(connackView)
>>>>>>> 605cc26a

            guard let negotiatedSettings = lifecycleEvent.pointee.settings else {
                fatalError("NegotiatedSettings missing in a Connection Success lifecycle event.")
            }

            let lifecycleConnectionSuccessData = LifecycleConnectionSuccessData(
                connackPacket: connackPacket,
                negotiatedSettings: NegotiatedSettings(negotiatedSettings))
            callbackCore.onLifecycleEventConnectionSuccess(lifecycleConnectionSuccessData)

<<<<<<< HEAD
                let lifecycleConnectionSuccessData = LifecycleConnectionSuccessData(
                    connackPacket: connackPacket,
                    negotiatedSettings: negotiatedSettings)
                Task {
                    await client.onLifecycleEventConnectionSuccess(lifecycleConnectionSuccessData)
                }
            case AWS_MQTT5_CLET_CONNECTION_FAILURE:
=======
        case AWS_MQTT5_CLET_CONNECTION_FAILURE:

            var connackPacket: ConnackPacket?
            if let connackView = lifecycleEvent.pointee.connack_data {
                connackPacket = ConnackPacket(connackView)
            }
>>>>>>> 605cc26a

            let lifecycleConnectionFailureData = LifecycleConnectionFailureData(
                crtError: crtError,
                connackPacket: connackPacket)
            callbackCore.onLifecycleEventConnectionFailure(lifecycleConnectionFailureData)

<<<<<<< HEAD
                let lifecycleConnectionFailureData = LifecycleConnectionFailureData(
                    crtError: crtError,
                    connackPacket: connackPacket)
                Task {
                    await client.onLifecycleEventConnectionFailure(lifecycleConnectionFailureData)
                }
=======
        case AWS_MQTT5_CLET_DISCONNECTION:
>>>>>>> 605cc26a

            var disconnectPacket: DisconnectPacket?

<<<<<<< HEAD
                guard let disconnectPacket = DisconnectPacket.convertFromNative(lifecycleEvent.pointee.disconnect_data) else {
                    let lifecycleDisconnectData = LifecycleDisconnectData(crtError: crtError)
                    Task {
                        await client.onLifecycleEventDisconnection(lifecycleDisconnectData)
                    }
                    return
                }

                let lifecycleDisconnectData = LifecycleDisconnectData(
                        crtError: crtError,
                        disconnectPacket: disconnectPacket)

                Task {
                    await client.onLifecycleEventDisconnection(lifecycleDisconnectData)
                }
            case AWS_MQTT5_CLET_STOPPED:

                Task {
                    await client.onLifecycleEventStoppedCallback(LifecycleStoppedData())
                }
=======
            if let disconnectView: UnsafePointer<aws_mqtt5_packet_disconnect_view> = lifecycleEvent.pointee.disconnect_data {
                disconnectPacket = DisconnectPacket(disconnectView)
            }

            let lifecycleDisconnectData = LifecycleDisconnectData(
                    crtError: crtError,
                    disconnectPacket: disconnectPacket)
            callbackCore.onLifecycleEventDisconnection(lifecycleDisconnectData)

        case AWS_MQTT5_CLET_STOPPED:

            callbackCore.onLifecycleEventStoppedCallback(LifecycleStoppedData())
>>>>>>> 605cc26a

        default:
            fatalError("A lifecycle event with an invalid event type was encountered.")
        }
    }
}

<<<<<<< HEAD
internal func MqttClientPublishRecievedEvents(
    _ publishPacketView: UnsafePointer<aws_mqtt5_packet_publish_view>?,
    _ userData: UnsafeMutableRawPointer?) {
    let client = Unmanaged<Mqtt5Client>.fromOpaque(userData!).takeUnretainedValue()

    // validate the callback flag, if flag is false, return
    client.rwlock.read {
        if client.callbackFlag == false { return }

        guard let publish_packet = PublishPacket.convertFromNative(publishPacketView) else {
            fatalError("NegotiatedSettings missing in a Connection Success lifecycle event.")
        }
        let puback = PublishReceivedData(publishPacket: publish_packet)
        Task {
            await client.onPublishReceivedCallback(puback)
        }
=======
internal func MqttClientHandlePublishRecieved(
    _ publish: UnsafePointer<aws_mqtt5_packet_publish_view>?,
    _ user_data: UnsafeMutableRawPointer?) {
    let callbackCore = Unmanaged<MqttCallbackCore>.fromOpaque(user_data!).takeUnretainedValue()

    // validate the callback flag, if flag is false, return
    callbackCore.rwlock.read {
        if callbackCore.callbackFlag == false { return }
        if let publish {
            let publishPacket = PublishPacket(publish)
            let publishReceivedData = PublishReceivedData(publishPacket: publishPacket)
            callbackCore.onPublishReceivedCallback(publishReceivedData)
        } else {
            fatalError("MqttClientHandlePublishRecieved called with null publish")
        }
>>>>>>> 605cc26a
    }
}

internal func MqttClientWebsocketTransform(
    _ request: OpaquePointer?,
    _ user_data: UnsafeMutableRawPointer?,
    _ complete_fn: (@convention(c) (OpaquePointer?, Int32, UnsafeMutableRawPointer?) -> Void)?,
    _ complete_ctx: UnsafeMutableRawPointer?) {

<<<<<<< HEAD
    let client = Unmanaged<Mqtt5Client>.fromOpaque(userData!).takeUnretainedValue()
=======
    let callbackCore = Unmanaged<MqttCallbackCore>.fromOpaque(user_data!).takeUnretainedValue()
>>>>>>> 605cc26a

    // validate the callback flag, if flag is false, return
        client.rwlock.read {
        if client.callbackFlag == false { return }

        guard let request else {
            fatalError("Null HttpRequeset in websocket transform function.")
        }
        let httpRequest = HTTPRequest(nativeHttpMessage: request)
        @Sendable func signerTransform(request: HTTPRequestBase, errorCode: Int32) {
            complete_fn?(request.rawValue, errorCode, complete_ctx)
        }

        if client.onWebsocketInterceptor != nil {
            Task {
                await client.onWebsocketInterceptor!(httpRequest, signerTransform)
            }
        }
    }
}

internal func MqttClientTerminationCallback(_ userData: UnsafeMutableRawPointer?) {
    // termination callback
    print("[Mqtt5 Client Swift] TERMINATION CALLBACK")
    // takeRetainedValue would release the reference. ONLY DO IT AFTER YOU DO NOT NEED THE CALLBACK CORE
    _ = Unmanaged<Mqtt5Client>.fromOpaque(userData!).takeRetainedValue()
}

/// The completion callback to invoke when subscribe operation completes in native
private func subscribeCompletionCallback(suback: UnsafePointer<aws_mqtt5_packet_suback_view>?,
                                         error_code: Int32,
                                         complete_ctx: UnsafeMutableRawPointer?) {
    let continuationCore = Unmanaged<ContinuationCore<SubackPacket>>.fromOpaque(complete_ctx!).takeRetainedValue()

    guard error_code == AWS_OP_SUCCESS else {
        return continuationCore.continuation.resume(throwing: CommonRunTimeError.crtError(CRTError(code: error_code)))
    }

    if let suback {
        continuationCore.continuation.resume(returning: SubackPacket(suback))
    } else {
        fatalError("Suback missing in the subscription completion callback.")
    }
}

/// The completion callback to invoke when publish operation completes in native
private func publishCompletionCallback(packet_type: aws_mqtt5_packet_type,
                                       packet: UnsafeRawPointer?,
                                       error_code: Int32,
                                       complete_ctx: UnsafeMutableRawPointer?) {
    let continuationCore = Unmanaged<ContinuationCore<PublishResult>>.fromOpaque(complete_ctx!).takeRetainedValue()

    if error_code != AWS_OP_SUCCESS {
        return continuationCore.continuation.resume(throwing: CommonRunTimeError.crtError(CRTError(code: error_code)))
    }

    switch packet_type {
    case AWS_MQTT5_PT_NONE:     // QoS0
        return continuationCore.continuation.resume(returning: PublishResult())

    case AWS_MQTT5_PT_PUBACK:   // QoS1
        guard let puback = packet?.assumingMemoryBound(
            to: aws_mqtt5_packet_puback_view.self) else {
            return continuationCore.continuation.resume(
                throwing: CommonRunTimeError.crtError(CRTError.makeFromLastError()))
            }
        let publishResult = PublishResult(puback: PubackPacket(puback))
        return continuationCore.continuation.resume(returning: publishResult)

    default:
        return continuationCore.continuation.resume(
            throwing: CommonRunTimeError.crtError(CRTError(code: AWS_ERROR_UNKNOWN.rawValue)))
    }
}

/// The completion callback to invoke when unsubscribe operation completes in native
private func unsubscribeCompletionCallback(unsuback: UnsafePointer<aws_mqtt5_packet_unsuback_view>?,
                                           error_code: Int32,
                                           complete_ctx: UnsafeMutableRawPointer?) {
    let continuationCore = Unmanaged<ContinuationCore<UnsubackPacket>>.fromOpaque(complete_ctx!).takeRetainedValue()

    guard error_code == AWS_OP_SUCCESS else {
        return continuationCore.continuation.resume(throwing: CommonRunTimeError.crtError(CRTError(code: error_code)))
    }

    if let unsuback {
        continuationCore.continuation.resume(returning: UnsubackPacket(unsuback))
    } else {
        fatalError("Unsuback missing in the Unsubscribe completion callback.")
    }
<<<<<<< HEAD

    continuationCore.continuation.resume(returning: unsuback)
=======
}

/// When the native client calls swift callbacks they are processed through the MqttCallbackCore
private class MqttCallbackCore {
    let onPublishReceivedCallback: OnPublishReceived
    let onLifecycleEventStoppedCallback: OnLifecycleEventStopped
    let onLifecycleEventAttemptingConnect: OnLifecycleEventAttemptingConnect
    let onLifecycleEventConnectionSuccess: OnLifecycleEventConnectionSuccess
    let onLifecycleEventConnectionFailure: OnLifecycleEventConnectionFailure
    let onLifecycleEventDisconnection: OnLifecycleEventDisconnection
    // The websocket interceptor could be nil if the websocket is not in use
    let onWebsocketInterceptor: OnWebSocketHandshakeIntercept?

    let rwlock = ReadWriteLock()
    var callbackFlag = true

    init(onPublishReceivedCallback: OnPublishReceived? = nil,
         onLifecycleEventStoppedCallback: OnLifecycleEventStopped? = nil,
         onLifecycleEventAttemptingConnect: OnLifecycleEventAttemptingConnect? = nil,
         onLifecycleEventConnectionSuccess: OnLifecycleEventConnectionSuccess? = nil,
         onLifecycleEventConnectionFailure: OnLifecycleEventConnectionFailure? = nil,
         onLifecycleEventDisconnection: OnLifecycleEventDisconnection? = nil,
         onWebsocketInterceptor: OnWebSocketHandshakeIntercept? = nil,
         data: AnyObject? = nil) {

        self.onPublishReceivedCallback = onPublishReceivedCallback ?? { (_) in return }
        self.onLifecycleEventStoppedCallback = onLifecycleEventStoppedCallback ?? { (_) in return}
        self.onLifecycleEventAttemptingConnect = onLifecycleEventAttemptingConnect ?? { (_) in return}
        self.onLifecycleEventConnectionSuccess = onLifecycleEventConnectionSuccess ?? { (_) in return}
        self.onLifecycleEventConnectionFailure = onLifecycleEventConnectionFailure ?? { (_) in return}
        self.onLifecycleEventDisconnection = onLifecycleEventDisconnection ?? { (_) in return}
        self.onWebsocketInterceptor = onWebsocketInterceptor
    }

    /// Calling this function performs a manual retain on the MqttShutdownCallbackCore.
    /// and returns the UnsafeMutableRawPointer hold the object itself.
    ///
    /// You should always release the retained pointer to avoid memory leak
    func callbackUserData() -> UnsafeMutableRawPointer {
        return Unmanaged<MqttCallbackCore>.passRetained(self).toOpaque()
    }

    func release() {
        close()
        Unmanaged<MqttCallbackCore>.passUnretained(self).release()
    }

    func close() {
        rwlock.write {
            self.callbackFlag = false
        }
    }
>>>>>>> 605cc26a
}<|MERGE_RESOLUTION|>--- conflicted
+++ resolved
@@ -346,53 +346,31 @@
     guard let lifecycleEvent: UnsafePointer<aws_mqtt5_client_lifecycle_event> = lifecycleEvent else {
         fatalError("MqttClientLifecycleEvents was called from native without an aws_mqtt5_client_lifecycle_event.")
     }
-    let callbackCore = Unmanaged<MqttCallbackCore>.fromOpaque(lifecycleEvent.pointee.user_data).takeUnretainedValue()
+    let client: Mqtt5Client = Unmanaged<Mqtt5Client>.fromOpaque(userData).takeUnretainedValue()
     let crtError = CRTError(code: lifecycleEvent.pointee.error_code)
 
-<<<<<<< HEAD
     if let userData = lifecycleEvent.pointee.user_data {
-        let client: Mqtt5Client = Unmanaged<Mqtt5Client>.fromOpaque(userData).takeUnretainedValue()
-
         // validate the callback flag, if flag is false, return
         client.rwlock.read {
             if client.callbackFlag == false { return }
-=======
-    // validate the callback flag, if flag is false, return
-    callbackCore.rwlock.read {
-        if callbackCore.callbackFlag == false { return }
-
-        switch lifecycleEvent.pointee.event_type {
-        case AWS_MQTT5_CLET_ATTEMPTING_CONNECT:
->>>>>>> 605cc26a
-
-            let lifecycleAttemptingConnectData = LifecycleAttemptingConnectData()
-            callbackCore.onLifecycleEventAttemptingConnect(lifecycleAttemptingConnectData)
-
-<<<<<<< HEAD
+
+            switch lifecycleEvent.pointee.event_type {
+            case AWS_MQTT5_CLET_ATTEMPTING_CONNECT:
+
                 let lifecycleAttemptingConnectData = LifecycleAttemptingConnectData()
                 Task {
                     await client.onLifecycleEventAttemptingConnect(lifecycleAttemptingConnectData)
                 }
             case AWS_MQTT5_CLET_CONNECTION_SUCCESS:
-=======
-        case AWS_MQTT5_CLET_CONNECTION_SUCCESS:
-
-            guard let connackView = lifecycleEvent.pointee.connack_data else {
-                fatalError("ConnackPacket missing in a Connection Success lifecycle event.")
-            }
-            let connackPacket = ConnackPacket(connackView)
->>>>>>> 605cc26a
-
-            guard let negotiatedSettings = lifecycleEvent.pointee.settings else {
-                fatalError("NegotiatedSettings missing in a Connection Success lifecycle event.")
-            }
-
-            let lifecycleConnectionSuccessData = LifecycleConnectionSuccessData(
-                connackPacket: connackPacket,
-                negotiatedSettings: NegotiatedSettings(negotiatedSettings))
-            callbackCore.onLifecycleEventConnectionSuccess(lifecycleConnectionSuccessData)
-
-<<<<<<< HEAD
+
+                guard let connackPacket = ConnackPacket.convertFromNative(lifecycleEvent.pointee.connack_data) else {
+                    fatalError("ConnackPacket missing in a Connection Success lifecycle event.")
+                }
+
+                guard let negotiatedSettings = NegotiatedSettings.convertFromNative(lifecycleEvent.pointee.settings) else {
+                    fatalError("NegotiatedSettings missing in a Connection Success lifecycle event.")
+                }
+
                 let lifecycleConnectionSuccessData = LifecycleConnectionSuccessData(
                     connackPacket: connackPacket,
                     negotiatedSettings: negotiatedSettings)
@@ -400,34 +378,18 @@
                     await client.onLifecycleEventConnectionSuccess(lifecycleConnectionSuccessData)
                 }
             case AWS_MQTT5_CLET_CONNECTION_FAILURE:
-=======
-        case AWS_MQTT5_CLET_CONNECTION_FAILURE:
-
-            var connackPacket: ConnackPacket?
-            if let connackView = lifecycleEvent.pointee.connack_data {
-                connackPacket = ConnackPacket(connackView)
-            }
->>>>>>> 605cc26a
-
-            let lifecycleConnectionFailureData = LifecycleConnectionFailureData(
-                crtError: crtError,
-                connackPacket: connackPacket)
-            callbackCore.onLifecycleEventConnectionFailure(lifecycleConnectionFailureData)
-
-<<<<<<< HEAD
+
+                let connackPacket = ConnackPacket.convertFromNative(lifecycleEvent.pointee.connack_data)
+
                 let lifecycleConnectionFailureData = LifecycleConnectionFailureData(
                     crtError: crtError,
                     connackPacket: connackPacket)
                 Task {
                     await client.onLifecycleEventConnectionFailure(lifecycleConnectionFailureData)
                 }
-=======
-        case AWS_MQTT5_CLET_DISCONNECTION:
->>>>>>> 605cc26a
-
-            var disconnectPacket: DisconnectPacket?
-
-<<<<<<< HEAD
+
+            case AWS_MQTT5_CLET_DISCONNECTION:
+
                 guard let disconnectPacket = DisconnectPacket.convertFromNative(lifecycleEvent.pointee.disconnect_data) else {
                     let lifecycleDisconnectData = LifecycleDisconnectData(crtError: crtError)
                     Task {
@@ -448,61 +410,26 @@
                 Task {
                     await client.onLifecycleEventStoppedCallback(LifecycleStoppedData())
                 }
-=======
-            if let disconnectView: UnsafePointer<aws_mqtt5_packet_disconnect_view> = lifecycleEvent.pointee.disconnect_data {
-                disconnectPacket = DisconnectPacket(disconnectView)
-            }
-
-            let lifecycleDisconnectData = LifecycleDisconnectData(
-                    crtError: crtError,
-                    disconnectPacket: disconnectPacket)
-            callbackCore.onLifecycleEventDisconnection(lifecycleDisconnectData)
-
-        case AWS_MQTT5_CLET_STOPPED:
-
-            callbackCore.onLifecycleEventStoppedCallback(LifecycleStoppedData())
->>>>>>> 605cc26a
-
-        default:
-            fatalError("A lifecycle event with an invalid event type was encountered.")
-        }
-    }
-}
-
-<<<<<<< HEAD
-internal func MqttClientPublishRecievedEvents(
-    _ publishPacketView: UnsafePointer<aws_mqtt5_packet_publish_view>?,
-    _ userData: UnsafeMutableRawPointer?) {
-    let client = Unmanaged<Mqtt5Client>.fromOpaque(userData!).takeUnretainedValue()
+
+            default:
+                fatalError("A lifecycle event with an invalid event type was encountered.")
+            }
+        }
+    }
+}
+
+internal func MqttClientHandlePublishRecieved(
+    _ publish: UnsafePointer<aws_mqtt5_packet_publish_view>?,
+    _ user_data: UnsafeMutableRawPointer?) {
+    let client = Unmanaged<MqttCallbackCore>.fromOpaque(user_data!).takeUnretainedValue()
 
     // validate the callback flag, if flag is false, return
     client.rwlock.read {
         if client.callbackFlag == false { return }
-
-        guard let publish_packet = PublishPacket.convertFromNative(publishPacketView) else {
-            fatalError("NegotiatedSettings missing in a Connection Success lifecycle event.")
-        }
         let puback = PublishReceivedData(publishPacket: publish_packet)
         Task {
             await client.onPublishReceivedCallback(puback)
         }
-=======
-internal func MqttClientHandlePublishRecieved(
-    _ publish: UnsafePointer<aws_mqtt5_packet_publish_view>?,
-    _ user_data: UnsafeMutableRawPointer?) {
-    let callbackCore = Unmanaged<MqttCallbackCore>.fromOpaque(user_data!).takeUnretainedValue()
-
-    // validate the callback flag, if flag is false, return
-    callbackCore.rwlock.read {
-        if callbackCore.callbackFlag == false { return }
-        if let publish {
-            let publishPacket = PublishPacket(publish)
-            let publishReceivedData = PublishReceivedData(publishPacket: publishPacket)
-            callbackCore.onPublishReceivedCallback(publishReceivedData)
-        } else {
-            fatalError("MqttClientHandlePublishRecieved called with null publish")
-        }
->>>>>>> 605cc26a
     }
 }
 
@@ -512,11 +439,7 @@
     _ complete_fn: (@convention(c) (OpaquePointer?, Int32, UnsafeMutableRawPointer?) -> Void)?,
     _ complete_ctx: UnsafeMutableRawPointer?) {
 
-<<<<<<< HEAD
     let client = Unmanaged<Mqtt5Client>.fromOpaque(userData!).takeUnretainedValue()
-=======
-    let callbackCore = Unmanaged<MqttCallbackCore>.fromOpaque(user_data!).takeUnretainedValue()
->>>>>>> 605cc26a
 
     // validate the callback flag, if flag is false, return
         client.rwlock.read {
@@ -607,61 +530,4 @@
     } else {
         fatalError("Unsuback missing in the Unsubscribe completion callback.")
     }
-<<<<<<< HEAD
-
-    continuationCore.continuation.resume(returning: unsuback)
-=======
-}
-
-/// When the native client calls swift callbacks they are processed through the MqttCallbackCore
-private class MqttCallbackCore {
-    let onPublishReceivedCallback: OnPublishReceived
-    let onLifecycleEventStoppedCallback: OnLifecycleEventStopped
-    let onLifecycleEventAttemptingConnect: OnLifecycleEventAttemptingConnect
-    let onLifecycleEventConnectionSuccess: OnLifecycleEventConnectionSuccess
-    let onLifecycleEventConnectionFailure: OnLifecycleEventConnectionFailure
-    let onLifecycleEventDisconnection: OnLifecycleEventDisconnection
-    // The websocket interceptor could be nil if the websocket is not in use
-    let onWebsocketInterceptor: OnWebSocketHandshakeIntercept?
-
-    let rwlock = ReadWriteLock()
-    var callbackFlag = true
-
-    init(onPublishReceivedCallback: OnPublishReceived? = nil,
-         onLifecycleEventStoppedCallback: OnLifecycleEventStopped? = nil,
-         onLifecycleEventAttemptingConnect: OnLifecycleEventAttemptingConnect? = nil,
-         onLifecycleEventConnectionSuccess: OnLifecycleEventConnectionSuccess? = nil,
-         onLifecycleEventConnectionFailure: OnLifecycleEventConnectionFailure? = nil,
-         onLifecycleEventDisconnection: OnLifecycleEventDisconnection? = nil,
-         onWebsocketInterceptor: OnWebSocketHandshakeIntercept? = nil,
-         data: AnyObject? = nil) {
-
-        self.onPublishReceivedCallback = onPublishReceivedCallback ?? { (_) in return }
-        self.onLifecycleEventStoppedCallback = onLifecycleEventStoppedCallback ?? { (_) in return}
-        self.onLifecycleEventAttemptingConnect = onLifecycleEventAttemptingConnect ?? { (_) in return}
-        self.onLifecycleEventConnectionSuccess = onLifecycleEventConnectionSuccess ?? { (_) in return}
-        self.onLifecycleEventConnectionFailure = onLifecycleEventConnectionFailure ?? { (_) in return}
-        self.onLifecycleEventDisconnection = onLifecycleEventDisconnection ?? { (_) in return}
-        self.onWebsocketInterceptor = onWebsocketInterceptor
-    }
-
-    /// Calling this function performs a manual retain on the MqttShutdownCallbackCore.
-    /// and returns the UnsafeMutableRawPointer hold the object itself.
-    ///
-    /// You should always release the retained pointer to avoid memory leak
-    func callbackUserData() -> UnsafeMutableRawPointer {
-        return Unmanaged<MqttCallbackCore>.passRetained(self).toOpaque()
-    }
-
-    func release() {
-        close()
-        Unmanaged<MqttCallbackCore>.passUnretained(self).release()
-    }
-
-    func close() {
-        rwlock.write {
-            self.callbackFlag = false
-        }
-    }
->>>>>>> 605cc26a
 }
///  Copyright Amazon.com, Inc. or its affiliates. All Rights Reserved.
///  SPDX-License-Identifier: Apache-2.0.

import Foundation
import AwsCMqtt
import AwsCIo

public class Mqtt5Client {
    private var rawValue: UnsafeMutablePointer<aws_mqtt5_client>?
    private var callbackCore: MqttCallbackCore

    init(clientOptions options: MqttClientOptions) throws {

        self.callbackCore = MqttCallbackCore(
            onPublishReceivedCallback: options.onPublishReceivedFn,
            onLifecycleEventStoppedCallback: options.onLifecycleEventStoppedFn,
            onLifecycleEventAttemptingConnect: options.onLifecycleEventAttemptingConnectFn,
            onLifecycleEventConnectionSuccess: options.onLifecycleEventConnectionSuccessFn,
            onLifecycleEventConnectionFailure: options.onLifecycleEventConnectionFailureFn,
            onLifecycleEventDisconnection: options.onLifecycleEventDisconnectionFn)

        guard let rawValue = (options.withCPointer(
            userData: self.callbackCore.callbackUserData()) { optionsPointer in
                return aws_mqtt5_client_new(allocator.rawValue, optionsPointer)
            }) else {
            // failed to create client, release the callback core
            self.callbackCore.release()
            throw CommonRunTimeError.crtError(.makeFromLastError())
        }
        self.rawValue = rawValue
    }

    deinit {
        self.callbackCore.close()
        aws_mqtt5_client_release(rawValue)
    }

    public func start() throws {
        if rawValue != nil {
            let errorCode = aws_mqtt5_client_start(rawValue)

            if errorCode != 0 {
                throw CommonRunTimeError.crtError(CRTError(code: errorCode))
            }
        }
        // TODO Error should be thrown or client nil logged
    }

    public func stop(_ disconnectPacket: DisconnectPacket? = nil) throws {
        if rawValue != nil {
            var errorCode: Int32 = 0

            if let disconnectPacket = disconnectPacket {
                disconnectPacket.withCPointer { disconnectPointer in
                    errorCode = aws_mqtt5_client_stop(rawValue, disconnectPointer, nil)
                }
            } else {
                errorCode = aws_mqtt5_client_stop(rawValue, nil, nil)
            }

            if errorCode != 0 {
                throw CommonRunTimeError.crtError(CRTError(code: errorCode))
            }
        }
        // TODO Error should be thrown or client nil logged
    }

    /// Tells the client to attempt to subscribe to one or more topic filters.
    ///
    /// - Parameters:
    ///     - subscribePacket: SUBSCRIBE packet to send to the server
    /// - Returns:
<<<<<<< HEAD
    ///     - @return Suback packet if the subscription operation succeed otherwise errorCode
=======
    ///     - `SubackPacket`: return Suback packet if the subscription operation succeed otherwise errorCode
>>>>>>> ea9389b0
    ///
    /// - Throws: CommonRuntimeError.crtError
    public func subscribe(subscribePacket: SubscribePacket) async throws -> SubackPacket {

<<<<<<< HEAD
        return try await withCheckedThrowingContinuation { continuation in
=======
        return try await withCheckedThrowingContinuation { [weak self]continuation in
>>>>>>> ea9389b0

            // The completion callback to invoke when an ack is received in native
            func subscribeCompletionCallback(
                subackPacket: UnsafePointer<aws_mqtt5_packet_suback_view>?,
                errorCode: Int32,
                userData: UnsafeMutableRawPointer?) {
<<<<<<< HEAD
=======
                print("[MQTT5 SUBACK TEST] PUBACK RECEIVED")
>>>>>>> ea9389b0
                let continuationCore = Unmanaged<ContinuationCore<SubackPacket>>.fromOpaque(userData!).takeRetainedValue()

                guard errorCode == AWS_OP_SUCCESS else {
                    return continuationCore.continuation.resume(throwing: CommonRunTimeError.crtError(CRTError(code: errorCode)))
                }

                guard let suback = SubackPacket.convertFromNative(subackPacket)
<<<<<<< HEAD
                else { fatalError("Suback missing in the subscription completion callback.") }
=======
                else { return continuationCore.continuation.resume(throwing: CommonRunTimeError.crtError(CRTError(code: errorCode))) }
>>>>>>> ea9389b0

                continuationCore.continuation.resume(returning: suback)

            }

            subscribePacket.withCPointer { subscribePacketPointer in
                var callbackOptions = aws_mqtt5_subscribe_completion_options()
<<<<<<< HEAD
                callbackOptions.completion_callback = subscribeCompletionCallback
                callbackOptions.completion_user_data = ContinuationCore(continuation: continuation).passRetained()
                let result = aws_mqtt5_client_subscribe(rawValue, subscribePacketPointer, &callbackOptions)
                guard result == 0 else {
                    return continuation.resume(throwing: CommonRunTimeError.crtError(CRTError.makeFromLastError()))
                }
            }
        }
    }

    public func unsubscribe(unsubscribePacket: UnsubscribePacket) async throws -> UnsubackPacket {

        return try await withCheckedThrowingContinuation{ continuation in

            func unsubscribeCompletionCallback(unsubackPacket: UnsafePointer<aws_mqtt5_packet_unsuback_view>?,
                                               errorCode: Int32,
                                               userData: UnsafeMutableRawPointer?) {
                let continuationCore = Unmanaged<ContinuationCore<UnsubackPacket>>.fromOpaque(userData!).takeRetainedValue()

                guard errorCode == AWS_OP_SUCCESS else {
                    return continuationCore.continuation.resume(throwing: CommonRunTimeError.crtError(CRTError(code: errorCode)))
                }

                guard let unsuback = UnsubackPacket.convertFromNative(unsubackPacket)
                else { fatalError("Unsuback missing in the Unsubscribe completion callback.") }

                continuationCore.continuation.resume(returning: unsuback)
            }

            unsubscribePacket.withCPointer { unsubscribePacketPointer in
                var callbackOptions = aws_mqtt5_unsubscribe_completion_options()
                callbackOptions.completion_callback = unsubscribeCompletionCallback
                callbackOptions.completion_user_data = ContinuationCore(continuation: continuation).passRetained()
                let result = aws_mqtt5_client_unsubscribe(rawValue, unsubscribePacketPointer, &callbackOptions)
                guard result == 0 else {
                    return continuation.resume(throwing: CommonRunTimeError.crtError(CRTError.makeFromLastError()))
                }
            }
=======
                let continuationCore = ContinuationCore(continuation: continuation)
                callbackOptions.completion_callback = subscribeCompletionCallback
                callbackOptions.completion_user_data = continuationCore.passRetained()
                let result = aws_mqtt5_client_subscribe(self!.rawValue, subscribePacketPointer, &callbackOptions)
                guard result == 0 else {
                    continuationCore.release()
                    return continuation.resume(throwing: CommonRunTimeError.crtError(CRTError.makeFromLastError()))
                }
            }

        }
    }

    /// Tells the client to attempt to subscribe to one or more topic filters.
    ///
    /// - Parameters:
    ///     - publishPacket: PUBLISH packet to send to the server
    /// - Returns:
    ///     - For qos 0 packet: return `None` if publish succeed, otherwise return error code
    ///     - For qos 1 packet: return `PublishResult` packet if the publish succeed, otherwise return error code
    ///
    /// - Throws: CommonRuntimeError.crtError
    public func publish(publishPacket: PublishPacket) async throws -> PublishResult {

        return try await withCheckedThrowingContinuation { continuation in

            // The completion callback to invoke when an ack is received in native
            func publishCompletionCallback(
                packet_type: aws_mqtt5_packet_type,
                navtivePublishResult: UnsafeRawPointer?,
                errorCode: Int32,
                userData: UnsafeMutableRawPointer?) {

                let continuationCore = Unmanaged<ContinuationCore<PublishResult>>.fromOpaque(userData!).takeRetainedValue()

                if errorCode != 0 {
                    continuationCore.continuation.resume(throwing: CommonRunTimeError.crtError(CRTError(code: errorCode)))
                    return
                }

                switch packet_type {
                case AWS_MQTT5_PT_NONE:
                    return continuationCore.continuation.resume(returning: PublishResult())
                case AWS_MQTT5_PT_PUBACK:
                        guard let _publishResult = navtivePublishResult?.assumingMemoryBound(
                            to: aws_mqtt5_packet_puback_view.self) else {
                            return continuationCore.continuation.resume(
                                throwing: CommonRunTimeError.crtError(CRTError.makeFromLastError()))
                        }
                    let publishResult = PublishResult(puback: PubackPacket.convertFromNative(_publishResult))
                    return continuationCore.continuation.resume(returning: publishResult)
                default:
                    return continuationCore.continuation.resume(
                        throwing: CommonRunTimeError.crtError(CRTError(code: AWS_ERROR_UNKNOWN.rawValue)))
                }
            }
            publishPacket.withCPointer { publishPacketPointer in
                var callbackOptions = aws_mqtt5_publish_completion_options()
                callbackOptions.completion_callback = publishCompletionCallback
                callbackOptions.completion_user_data = ContinuationCore<PublishResult>(continuation: continuation).passRetained()
                let result = aws_mqtt5_client_publish(rawValue, publishPacketPointer, &callbackOptions)
                if result != 0 {
                    continuation.resume(throwing: CommonRunTimeError.crtError(CRTError(code: -1)))
                }
            }

>>>>>>> ea9389b0
        }
    }

    public func close() {
        self.callbackCore.close()
        aws_mqtt5_client_release(rawValue)
        rawValue = nil
    }
}<|MERGE_RESOLUTION|>--- conflicted
+++ resolved
@@ -70,30 +70,19 @@
     /// - Parameters:
     ///     - subscribePacket: SUBSCRIBE packet to send to the server
     /// - Returns:
-<<<<<<< HEAD
-    ///     - @return Suback packet if the subscription operation succeed otherwise errorCode
-=======
     ///     - `SubackPacket`: return Suback packet if the subscription operation succeed otherwise errorCode
->>>>>>> ea9389b0
     ///
     /// - Throws: CommonRuntimeError.crtError
     public func subscribe(subscribePacket: SubscribePacket) async throws -> SubackPacket {
 
-<<<<<<< HEAD
-        return try await withCheckedThrowingContinuation { continuation in
-=======
         return try await withCheckedThrowingContinuation { [weak self]continuation in
->>>>>>> ea9389b0
 
             // The completion callback to invoke when an ack is received in native
             func subscribeCompletionCallback(
                 subackPacket: UnsafePointer<aws_mqtt5_packet_suback_view>?,
                 errorCode: Int32,
                 userData: UnsafeMutableRawPointer?) {
-<<<<<<< HEAD
-=======
                 print("[MQTT5 SUBACK TEST] PUBACK RECEIVED")
->>>>>>> ea9389b0
                 let continuationCore = Unmanaged<ContinuationCore<SubackPacket>>.fromOpaque(userData!).takeRetainedValue()
 
                 guard errorCode == AWS_OP_SUCCESS else {
@@ -101,11 +90,7 @@
                 }
 
                 guard let suback = SubackPacket.convertFromNative(subackPacket)
-<<<<<<< HEAD
-                else { fatalError("Suback missing in the subscription completion callback.") }
-=======
                 else { return continuationCore.continuation.resume(throwing: CommonRunTimeError.crtError(CRTError(code: errorCode))) }
->>>>>>> ea9389b0
 
                 continuationCore.continuation.resume(returning: suback)
 
@@ -113,11 +98,12 @@
 
             subscribePacket.withCPointer { subscribePacketPointer in
                 var callbackOptions = aws_mqtt5_subscribe_completion_options()
-<<<<<<< HEAD
+                let continuationCore = ContinuationCore(continuation: continuation)
                 callbackOptions.completion_callback = subscribeCompletionCallback
-                callbackOptions.completion_user_data = ContinuationCore(continuation: continuation).passRetained()
-                let result = aws_mqtt5_client_subscribe(rawValue, subscribePacketPointer, &callbackOptions)
+                callbackOptions.completion_user_data = continuationCore.passRetained()
+                let result = aws_mqtt5_client_subscribe(self!.rawValue, subscribePacketPointer, &callbackOptions)
                 guard result == 0 else {
+                    continuationCore.release()
                     return continuation.resume(throwing: CommonRunTimeError.crtError(CRTError.makeFromLastError()))
                 }
             }
@@ -152,17 +138,6 @@
                     return continuation.resume(throwing: CommonRunTimeError.crtError(CRTError.makeFromLastError()))
                 }
             }
-=======
-                let continuationCore = ContinuationCore(continuation: continuation)
-                callbackOptions.completion_callback = subscribeCompletionCallback
-                callbackOptions.completion_user_data = continuationCore.passRetained()
-                let result = aws_mqtt5_client_subscribe(self!.rawValue, subscribePacketPointer, &callbackOptions)
-                guard result == 0 else {
-                    continuationCore.release()
-                    return continuation.resume(throwing: CommonRunTimeError.crtError(CRTError.makeFromLastError()))
-                }
-            }
-
         }
     }
 
@@ -219,7 +194,6 @@
                 }
             }
 
->>>>>>> ea9389b0
         }
     }
 

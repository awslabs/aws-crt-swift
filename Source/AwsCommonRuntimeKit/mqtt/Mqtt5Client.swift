///  Copyright Amazon.com, Inc. or its affiliates. All Rights Reserved.
///  SPDX-License-Identifier: Apache-2.0.

import Foundation
import AwsCMqtt
import AwsCIo

public class Mqtt5Client {
     private var rawValue: UnsafeMutablePointer<aws_mqtt5_client>?
     private let clientOptions: MqttClientOptions

    init(clientOptions options: MqttClientOptions) throws {
        self.clientOptions = options

<<<<<<< HEAD
        let mqttShutdownCallbackCore = MqttShutdownCallbackCore(
            onPublishReceivedCallback: options.onPublishReceivedFn,
            onLifecycleEventStoppedCallback: options.onLifecycleEventStoppedFn,
            onLifecycleEventAttemptingConnect: options.onLifecycleEventAttemptingConnectFn,
            onLifecycleEventConnectionSuccess: options.onLifecycleEventConnectionSuccessFn,
            onLifecycleEventConnectionFailure: options.onLifecycleEventConnectionFailureFn,
            onLifecycleEventDisconnection: options.onLifecycleEventDisconnectionFn)

        guard let rawValue = (options.withCPointer( userData: mqttShutdownCallbackCore.shutdownCallbackUserData()) { optionsPointer in
=======
        guard let rawValue = (options.withCPointer { optionsPointer in
>>>>>>> e1360a47
                return aws_mqtt5_client_new(allocator.rawValue, optionsPointer)
        })  else {
            // failed to create client, release the callback core
            mqttShutdownCallbackCore.release()
            throw CommonRunTimeError.crtError(.makeFromLastError())
        }
        self.rawValue = rawValue
    }

    deinit {
        aws_mqtt5_client_release(rawValue)
    }

    public func close() {
        aws_mqtt5_client_release(rawValue)
        rawValue = nil
    }
}<|MERGE_RESOLUTION|>--- conflicted
+++ resolved
@@ -12,7 +12,6 @@
     init(clientOptions options: MqttClientOptions) throws {
         self.clientOptions = options
 
-<<<<<<< HEAD
         let mqttShutdownCallbackCore = MqttShutdownCallbackCore(
             onPublishReceivedCallback: options.onPublishReceivedFn,
             onLifecycleEventStoppedCallback: options.onLifecycleEventStoppedFn,
@@ -22,9 +21,6 @@
             onLifecycleEventDisconnection: options.onLifecycleEventDisconnectionFn)
 
         guard let rawValue = (options.withCPointer( userData: mqttShutdownCallbackCore.shutdownCallbackUserData()) { optionsPointer in
-=======
-        guard let rawValue = (options.withCPointer { optionsPointer in
->>>>>>> e1360a47
                 return aws_mqtt5_client_new(allocator.rawValue, optionsPointer)
         })  else {
             // failed to create client, release the callback core

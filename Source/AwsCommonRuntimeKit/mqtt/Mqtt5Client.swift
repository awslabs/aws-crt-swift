--- conflicted
+++ resolved
@@ -9,8 +9,6 @@
      private var rawValue: UnsafeMutablePointer<aws_mqtt5_client>?
 
     init(clientOptions options: MqttClientOptions) throws {
-<<<<<<< HEAD
-        self.clientOptions = options
 
         let mqttShutdownCallbackCore = MqttShutdownCallbackCore(
             onPublishReceivedCallback: options.onPublishReceivedFn,
@@ -20,12 +18,10 @@
             onLifecycleEventConnectionFailure: options.onLifecycleEventConnectionFailureFn,
             onLifecycleEventDisconnection: options.onLifecycleEventDisconnectionFn)
 
-        guard let rawValue = (options.withCPointer( userData: mqttShutdownCallbackCore.shutdownCallbackUserData()) { optionsPointer in
-=======
-        guard let rawValue = (options.withCPointer { optionsPointer in
->>>>>>> ca39e312
+        guard let rawValue = (options.withCPointer(
+            userData: mqttShutdownCallbackCore.shutdownCallbackUserData()) { optionsPointer in
                 return aws_mqtt5_client_new(allocator.rawValue, optionsPointer)
-        })  else {
+        }) else {
             // failed to create client, release the callback core
             mqttShutdownCallbackCore.release()
             throw CommonRunTimeError.crtError(.makeFromLastError())

///  Copyright Amazon.com, Inc. or its affiliates. All Rights Reserved.
///  SPDX-License-Identifier: Apache-2.0.

import AwsCMqtt
import AwsCIo

// MARK: - Callback Data Classes

/// Dataclass containing some simple statistics about the current state of the client's queue of operations
public class ClientOperationStatistics {

    /// Total number of operations submitted to the client that have not yet been completed.  Unacked operations are a subset of this.
    public let incompleteOperationCount: UInt64

    /// Total packet size of operations submitted to the client that have not yet been completed.  Unacked operations are a subset of this.
    public let incompleteOperationSize: UInt64

    /// Total number of operations that have been sent to the server and are waiting for a corresponding ACK before they can be completed.
    public let unackedOperationCount: UInt64

    /// Total packet size of operations that have been sent to the server and are waiting for a corresponding ACK before they can be completed.
    public let unackedOperationSize: UInt64

    public init (incompleteOperationCount: UInt64,
                 incompleteOperationSize: UInt64,
                 unackedOperationCount: UInt64,
                 unackedOperationSize: UInt64) {
        self.incompleteOperationCount = incompleteOperationCount
        self.incompleteOperationSize = incompleteOperationSize
        self.unackedOperationCount = unackedOperationCount
        self.unackedOperationSize = unackedOperationSize
    }
}

/// Class containing data related to a Publish Received Callback
public class PublishReceivedData {

    /// Data model of an `MQTT5 PUBLISH <https://docs.oasis-open.org/mqtt/mqtt/v5.0/os/mqtt-v5.0-os.html#_Toc3901100>`_ packet.
    public let publishPacket: PublishPacket

    public init (publishPacket: PublishPacket) {
        self.publishPacket = publishPacket
    }
}

/// Class containing results of an Stopped Lifecycle Event. Currently unused.
public class LifecycleStoppedData { }

/// Class containing results of an Attempting Connect Lifecycle Event. Currently unused.
public class LifecycleAttemptingConnectData { }

/// Class containing results of a Connect Success Lifecycle Event.
public class LifecycleConnectionSuccessData {

    /// Data model of an `MQTT5 CONNACK <https://docs.oasis-open.org/mqtt/mqtt/v5.0/os/mqtt-v5.0-os.html#_Toc3901074>`_ packet.
    public let connackPacket: ConnackPacket

    /// Mqtt behavior settings that have been dynamically negotiated as part of the CONNECT/CONNACK exchange.
    public let negotiatedSettings: NegotiatedSettings

    public init (connackPacket: ConnackPacket, negotiatedSettings: NegotiatedSettings) {
        self.connackPacket = connackPacket
        self.negotiatedSettings = negotiatedSettings
    }
}

/// Dataclass containing results of a Connect Failure Lifecycle Event.
public class LifecycleConnectionFailureData {

    /// Error which caused connection failure.
    public let crtError: CRTError

    /// Data model of an `MQTT5 CONNACK <https://docs.oasis-open.org/mqtt/mqtt/v5.0/os/mqtt-v5.0-os.html#_Toc3901074>`_ packet.
    public let connackPacket: ConnackPacket?

    public init (crtError: CRTError, connackPacket: ConnackPacket? = nil) {
        self.crtError = crtError
        self.connackPacket = connackPacket
    }
}

/// Dataclass containing results of a Disconnect Lifecycle Event
public class LifecycleDisconnectData {

    /// Error which caused disconnection.
    public let crtError: CRTError

    /// Data model of an `MQTT5 DISCONNECT <https://docs.oasis-open.org/mqtt/mqtt/v5.0/os/mqtt-v5.0-os.html#_Toc3901205>`_ packet.
    public let disconnectPacket: DisconnectPacket?

    public init (crtError: CRTError, disconnectPacket: DisconnectPacket? = nil) {
        self.crtError = crtError
        self.disconnectPacket = disconnectPacket
    }
}

// MARK: - Callback typealias definitions

/// Defines signature of the Publish callback
public typealias OnPublishReceived = (PublishReceivedData) -> Void

/// Defines signature of the Lifecycle Event Stopped callback
public typealias OnLifecycleEventStopped = (LifecycleStoppedData) -> Void

/// Defines signature of the Lifecycle Event Attempting Connect callback
public typealias OnLifecycleEventAttemptingConnect = (LifecycleAttemptingConnectData) -> Void

/// Defines signature of the Lifecycle Event Connection Success callback
public typealias OnLifecycleEventConnectionSuccess = (LifecycleConnectionSuccessData) -> Void

/// Defines signature of the Lifecycle Event Connection Failure callback
public typealias OnLifecycleEventConnectionFailure = (LifecycleConnectionFailureData) -> Void

/// Defines signature of the Lifecycle Event Disconnection callback
public typealias OnLifecycleEventDisconnection = (LifecycleDisconnectData) -> Void

/// Callback for users to invoke upon completion of, presumably asynchronous, OnWebSocketHandshakeIntercept callback's initiated process.
public typealias OnWebSocketHandshakeInterceptComplete = (HTTPRequestBase, Int32) -> Void

/// Invoked during websocket handshake to give users opportunity to transform an http request for purposes
/// such as signing/authorization etc... Returning from this function does not continue the websocket
/// handshake since some work flows may be asynchronous. To accommodate that, onComplete must be invoked upon
/// completion of the signing process.
public typealias OnWebSocketHandshakeIntercept = (HTTPRequest, @escaping OnWebSocketHandshakeInterceptComplete) -> Void

// MARK: - Mqtt5 Client
public class Mqtt5Client {
    private var rawValue: UnsafeMutablePointer<aws_mqtt5_client>?
    private var callbackCore: MqttCallbackCore
    let rwlock = ReadWriteLock()

    init(clientOptions options: MqttClientOptions) throws {

        try options.validateConversionToNative()

        self.callbackCore = MqttCallbackCore(
            onPublishReceivedCallback: options.onPublishReceivedFn,
            onLifecycleEventStoppedCallback: options.onLifecycleEventStoppedFn,
            onLifecycleEventAttemptingConnect: options.onLifecycleEventAttemptingConnectFn,
            onLifecycleEventConnectionSuccess: options.onLifecycleEventConnectionSuccessFn,
            onLifecycleEventConnectionFailure: options.onLifecycleEventConnectionFailureFn,
            onLifecycleEventDisconnection: options.onLifecycleEventDisconnectionFn,
            onWebsocketInterceptor: options.onWebsocketTransform)

        guard let rawValue = (options.withCPointer(
            userData: self.callbackCore.callbackUserData()) { optionsPointer in
                return aws_mqtt5_client_new(allocator.rawValue, optionsPointer)
            }) else {
            // failed to create client, release the callback core
            self.callbackCore.release()
            throw CommonRunTimeError.crtError(.makeFromLastError())
        }
        self.rawValue = rawValue
    }

    deinit {
        print("[MQTT5 CLIENT TEST] DEINIT")
        self.callbackCore.close()
        aws_mqtt5_client_release(rawValue)
    }

    public func start() throws {
        try self.rwlock.read {
            if rawValue != nil {
                let errorCode = aws_mqtt5_client_start(rawValue)

<<<<<<< HEAD
                
=======
            if errorCode != AWS_OP_SUCCESS {
                throw CommonRunTimeError.crtError(CRTError(code: errorCode))
>>>>>>> 48cd1032
            }
        }
    }

    public func stop(disconnectPacket: DisconnectPacket? = nil) throws {
        if rawValue != nil {
            var errorCode: Int32 = 0

<<<<<<< HEAD
            if let disconnectPacket = disconnectPacket {
=======
            if let disconnectPacket {
>>>>>>> 48cd1032
                try disconnectPacket.validateConversionToNative()

                disconnectPacket.withCPointer { disconnectPointer in
                    errorCode = aws_mqtt5_client_stop(rawValue, disconnectPointer, nil)
                }
            }
<<<<<<< HEAD
            if errorCode != AWS_OP_SUCCESS {
                throw CommonRunTimeError.crtError(CRTError(code: errorCode))
            }
        }
    }

    /// Tells the client to attempt to subscribe to one or more topic filters.
    ///
    /// - Parameters:
    ///     - subscribePacket: SUBSCRIBE packet to send to the server
    /// - Returns:
    ///     - `SubackPacket`: return Suback packet if the subscription operation succeed otherwise errorCode
    ///
    /// - Throws: CommonRuntimeError.crtError
    public func subscribe(subscribePacket: SubscribePacket) async throws -> SubackPacket {
         return try await withCheckedThrowingContinuation { continuation in

            // The completion callback to invoke when an ack is received in native
            func subscribeCompletionCallback(
                subackPacket: UnsafePointer<aws_mqtt5_packet_suback_view>?,
                errorCode: Int32,
                userData: UnsafeMutableRawPointer?) {
                let continuationCore = Unmanaged<ContinuationCore<SubackPacket>>.fromOpaque(userData!).takeRetainedValue()

                guard errorCode == AWS_OP_SUCCESS else {
                    return continuationCore.continuation.resume(throwing: CommonRunTimeError.crtError(CRTError(code: errorCode)))
                }

                guard let suback = SubackPacket.convertFromNative(subackPacket)
                else { return continuationCore.continuation.resume(throwing: CommonRunTimeError.crtError(CRTError(code: errorCode))) }

                continuationCore.continuation.resume(returning: suback)

            }

            subscribePacket.withCPointer { subscribePacketPointer in
                var callbackOptions = aws_mqtt5_subscribe_completion_options()
                let continuationCore = ContinuationCore(continuation: continuation)
                callbackOptions.completion_callback = subscribeCompletionCallback
                callbackOptions.completion_user_data = continuationCore.passRetained()
                let result = aws_mqtt5_client_subscribe(rawValue, subscribePacketPointer, &callbackOptions)
                guard result == 0 else {
                    continuationCore.release()
                    return continuation.resume(throwing: CommonRunTimeError.crtError(CRTError.makeFromLastError()))
                }
            }
         }
    }

    public func unsubscribe(unsubscribePacket: UnsubscribePacket) async throws -> UnsubackPacket {

        return try await withCheckedThrowingContinuation { continuation in

            func unsubscribeCompletionCallback(unsubackPacket: UnsafePointer<aws_mqtt5_packet_unsuback_view>?,
                                               errorCode: Int32,
                                               userData: UnsafeMutableRawPointer?) {
                let continuationCore = Unmanaged<ContinuationCore<UnsubackPacket>>.fromOpaque(userData!).takeRetainedValue()

                guard errorCode == AWS_OP_SUCCESS else {
                    return continuationCore.continuation.resume(throwing: CommonRunTimeError.crtError(CRTError(code: errorCode)))
                }

                guard let unsuback = UnsubackPacket.convertFromNative(unsubackPacket) else {
                    fatalError("Unsuback missing in the Unsubscribe completion callback.")
                }

                continuationCore.continuation.resume(returning: unsuback)
            }

            unsubscribePacket.withCPointer { unsubscribePacketPointer in
                var callbackOptions = aws_mqtt5_unsubscribe_completion_options()
                let continuationCore = ContinuationCore(continuation: continuation)
                callbackOptions.completion_callback = unsubscribeCompletionCallback
                callbackOptions.completion_user_data = continuationCore.passRetained()
                let result = aws_mqtt5_client_unsubscribe(rawValue, unsubscribePacketPointer, &callbackOptions)
                guard result == AWS_OP_SUCCESS else {
                    continuationCore.release()
                    return continuation.resume(throwing: CommonRunTimeError.crtError(CRTError.makeFromLastError()))
                }
            }
        }
    }

    /// Tells the client to attempt to subscribe to one or more topic filters.
    ///
    /// - Parameters:
    ///     - publishPacket: PUBLISH packet to send to the server
    /// - Returns:
    ///     - For qos 0 packet: return `None` if publish succeed, otherwise return error code
    ///     - For qos 1 packet: return `PublishResult` packet if the publish succeed, otherwise return error code
    ///
    /// - Throws: CommonRuntimeError.crtError
    public func publish(publishPacket: PublishPacket) async throws -> PublishResult {

        try publishPacket.validateConversionToNative()

        return try await withCheckedThrowingContinuation { continuation in

            // The completion callback to invoke when an ack is received in native
            func publishCompletionCallback(
                packet_type: aws_mqtt5_packet_type,
                navtivePublishResult: UnsafeRawPointer?,
                errorCode: Int32,
                userData: UnsafeMutableRawPointer?) {

                let continuationCore = Unmanaged<ContinuationCore<PublishResult>>.fromOpaque(userData!).takeRetainedValue()

                if errorCode != 0 {
                    return continuationCore.continuation.resume(throwing: CommonRunTimeError.crtError(CRTError(code: errorCode)))
                }

                switch packet_type {
                case AWS_MQTT5_PT_NONE:     // QoS0
                    return continuationCore.continuation.resume(returning: PublishResult())
                case AWS_MQTT5_PT_PUBACK:   // QoS1
                        guard let _publishResult = navtivePublishResult?.assumingMemoryBound(
                            to: aws_mqtt5_packet_puback_view.self) else {
                            return continuationCore.continuation.resume(
                                throwing: CommonRunTimeError.crtError(CRTError.makeFromLastError()))
                        }
                    let publishResult = PublishResult(puback: PubackPacket.convertFromNative(_publishResult))
                    return continuationCore.continuation.resume(returning: publishResult)
                default:
                    return continuationCore.continuation.resume(
                        throwing: CommonRunTimeError.crtError(CRTError(code: AWS_ERROR_UNKNOWN.rawValue)))
                }
            }

            publishPacket.withCPointer { publishPacketPointer in
                var callbackOptions = aws_mqtt5_publish_completion_options()
                let continuationCore = ContinuationCore<PublishResult>(continuation: continuation)

                callbackOptions.completion_callback = publishCompletionCallback
                callbackOptions.completion_user_data = continuationCore.passRetained()
                let result = aws_mqtt5_client_publish(rawValue, publishPacketPointer, &callbackOptions)
                if result != AWS_OP_SUCCESS {
                    continuationCore.release()
                    return continuation.resume(throwing: CommonRunTimeError.crtError(CRTError.makeFromLastError()))
                }
            }

        }
=======

            if errorCode != AWS_OP_SUCCESS {
                throw CommonRunTimeError.crtError(CRTError.makeFromLastError())
            }
        }
    }

    /// Tells the client to attempt to subscribe to one or more topic filters.
    ///
    /// - Parameters:
    ///     - subscribePacket: SUBSCRIBE packet to send to the server
    /// - Returns:
    ///     - `SubackPacket`: return Suback packet if the subscription operation succeeded
    ///
    /// - Throws: CommonRuntimeError.crtError
    public func subscribe(subscribePacket: SubscribePacket) async throws -> SubackPacket {

        return try await withCheckedThrowingContinuation { continuation in
            subscribePacket.withCPointer { subscribePacketPointer in
                var callbackOptions = aws_mqtt5_subscribe_completion_options()
                let continuationCore = ContinuationCore(continuation: continuation)
                callbackOptions.completion_callback = subscribeCompletionCallback
                callbackOptions.completion_user_data = continuationCore.passRetained()
                let result = aws_mqtt5_client_subscribe(rawValue, subscribePacketPointer, &callbackOptions)
                guard result == AWS_OP_SUCCESS else {
                    continuationCore.release()
                    return continuation.resume(throwing: CommonRunTimeError.crtError(CRTError.makeFromLastError()))
                }
            }

        }
    }

    /// Tells the client to attempt to publish to topic filter.
    ///
    /// - Parameters:
    ///     - publishPacket: PUBLISH packet to send to the server
    /// - Returns:
    ///     - For qos 0 packet: return `None` if publish succeeded
    ///     - For qos 1 packet: return `PublishResult` packet if the publish succeeded
    ///
    /// - Throws: CommonRuntimeError.crtError
    public func publish(publishPacket: PublishPacket) async throws -> PublishResult {

        try publishPacket.validateConversionToNative()

        return try await withCheckedThrowingContinuation { continuation in

            publishPacket.withCPointer { publishPacketPointer in
                var callbackOptions = aws_mqtt5_publish_completion_options()
                let continuationCore = ContinuationCore<PublishResult>(continuation: continuation)
                callbackOptions.completion_callback = publishCompletionCallback
                callbackOptions.completion_user_data = continuationCore.passRetained()
                let result = aws_mqtt5_client_publish(rawValue, publishPacketPointer, &callbackOptions)
                if result != AWS_OP_SUCCESS {
                    continuationCore.release()
                    return continuation.resume(throwing: CommonRunTimeError.crtError(CRTError.makeFromLastError()))
                }
            }
        }
    }

    /// Tells the client to attempt to unsubscribe to one or more topic filters.
    ///
    /// - Parameters:
    ///     - unsubscribePacket: UNSUBSCRIBE packet to send to the server
    /// - Returns:
    ///     - `UnsubackPacket`: return Unsuback packet if the unsubscribe operation succeeded
    ///
    /// - Throws: CommonRuntimeError.crtError
    public func unsubscribe(unsubscribePacket: UnsubscribePacket) async throws -> UnsubackPacket {

        return try await withCheckedThrowingContinuation { continuation in

            unsubscribePacket.withCPointer { unsubscribePacketPointer in
                var callbackOptions = aws_mqtt5_unsubscribe_completion_options()
                let continuationCore = ContinuationCore(continuation: continuation)
                callbackOptions.completion_callback = unsubscribeCompletionCallback
                callbackOptions.completion_user_data = continuationCore.passRetained()
                let result = aws_mqtt5_client_unsubscribe(rawValue, unsubscribePacketPointer, &callbackOptions)
                guard result == AWS_OP_SUCCESS else {
                    continuationCore.release()
                    return continuation.resume(throwing: CommonRunTimeError.crtError(CRTError.makeFromLastError()))
                }
            }
        }
>>>>>>> 48cd1032
    }

    public func close() {
        self.callbackCore.close()
        aws_mqtt5_client_release(rawValue)
        self.rwlock.write {
            rawValue = nil
        }
        print("called, close")
    }
}

// MARK: - Internal/Private

/// Handles lifecycle events from native Mqtt Client
internal func MqttClientLifeycyleEvents(_ lifecycleEvent: UnsafePointer<aws_mqtt5_client_lifecycle_event>?) {

    guard let lifecycleEvent: UnsafePointer<aws_mqtt5_client_lifecycle_event> = lifecycleEvent else {
        fatalError("MqttClientLifecycleEvents was called from native without an aws_mqtt5_client_lifecycle_event.")
    }

    let crtError = CRTError(code: lifecycleEvent.pointee.error_code)

    if let userData = lifecycleEvent.pointee.user_data {
        let callbackCore: MqttCallbackCore = Unmanaged<MqttCallbackCore>.fromOpaque(userData).takeUnretainedValue()

        // validate the callback flag, if flag is false, return
        callbackCore.rwlock.read {
            if callbackCore.callbackFlag == false { return }

            switch lifecycleEvent.pointee.event_type {
            case AWS_MQTT5_CLET_ATTEMPTING_CONNECT:

                let lifecycleAttemptingConnectData = LifecycleAttemptingConnectData()
                callbackCore.onLifecycleEventAttemptingConnect(lifecycleAttemptingConnectData)

            case AWS_MQTT5_CLET_CONNECTION_SUCCESS:

                guard let connackPacket = ConnackPacket.convertFromNative(lifecycleEvent.pointee.connack_data) else {
                    fatalError("ConnackPacket missing in a Connection Success lifecycle event.")
                }

                guard let negotiatedSettings = NegotiatedSettings.convertFromNative(lifecycleEvent.pointee.settings) else {
                    fatalError("NegotiatedSettings missing in a Connection Success lifecycle event.")
                }

                let lifecycleConnectionSuccessData = LifecycleConnectionSuccessData(
                    connackPacket: connackPacket,
                    negotiatedSettings: negotiatedSettings)
                callbackCore.onLifecycleEventConnectionSuccess(lifecycleConnectionSuccessData)

            case AWS_MQTT5_CLET_CONNECTION_FAILURE:

                let connackPacket = ConnackPacket.convertFromNative(lifecycleEvent.pointee.connack_data)

                let lifecycleConnectionFailureData = LifecycleConnectionFailureData(
                    crtError: crtError,
                    connackPacket: connackPacket)
                callbackCore.onLifecycleEventConnectionFailure(lifecycleConnectionFailureData)

            case AWS_MQTT5_CLET_DISCONNECTION:

                guard let disconnectPacket = DisconnectPacket.convertFromNative(lifecycleEvent.pointee.disconnect_data) else {
                    let lifecycleDisconnectData = LifecycleDisconnectData(crtError: crtError)
                    callbackCore.onLifecycleEventDisconnection(lifecycleDisconnectData)
                    return
                }

                let lifecycleDisconnectData = LifecycleDisconnectData(
                        crtError: crtError,
                        disconnectPacket: disconnectPacket)
                callbackCore.onLifecycleEventDisconnection(lifecycleDisconnectData)

            case AWS_MQTT5_CLET_STOPPED:

                callbackCore.onLifecycleEventStoppedCallback(LifecycleStoppedData())

            default:
                fatalError("A lifecycle event with an invalid event type was encountered.")
            }
        }

    }
}

internal func MqttClientPublishRecievedEvents(
    _ publishPacketView: UnsafePointer<aws_mqtt5_packet_publish_view>?,
    _ userData: UnsafeMutableRawPointer?) {
    let callbackCore = Unmanaged<MqttCallbackCore>.fromOpaque(userData!).takeUnretainedValue()

    // validate the callback flag, if flag is false, return
    callbackCore.rwlock.read {
        if callbackCore.callbackFlag == false { return }

        guard let publish_packet = PublishPacket.convertFromNative(publishPacketView) else {
            fatalError("NegotiatedSettings missing in a Connection Success lifecycle event.")
        }
        let puback = PublishReceivedData(publishPacket: publish_packet)
        callbackCore.onPublishReceivedCallback(puback)
    }
}

internal func MqttClientWebsocketTransform(
    _ rawHttpMessage: OpaquePointer?,
    _ userData: UnsafeMutableRawPointer?,
    _ completeFn: (@convention(c) (OpaquePointer?, Int32, UnsafeMutableRawPointer?) -> Void)?,
    _ completeCtx: UnsafeMutableRawPointer?) {

    let callbackCore = Unmanaged<MqttCallbackCore>.fromOpaque(userData!).takeUnretainedValue()

    // validate the callback flag, if flag is false, return
    callbackCore.rwlock.read {
        if callbackCore.callbackFlag == false { return }

        guard let rawHttpMessage else {
            fatalError("Null HttpRequeset in websocket transform function.")
        }
        let httpRequest = HTTPRequest(nativeHttpMessage: rawHttpMessage)
        @Sendable func signerTransform(request: HTTPRequestBase, errorCode: Int32) {
            completeFn?(request.rawValue, errorCode, completeCtx)
        }

        if callbackCore.onWebsocketInterceptor != nil {
            callbackCore.onWebsocketInterceptor!(httpRequest, signerTransform)
        }
    }
}

internal func MqttClientTerminationCallback(_ userData: UnsafeMutableRawPointer?) {
    // termination callback
    print("[Mqtt5 Client Swift] TERMINATION CALLBACK")
    // takeRetainedValue would release the reference. ONLY DO IT AFTER YOU DO NOT NEED THE CALLBACK CORE
    _ = Unmanaged<MqttCallbackCore>.fromOpaque(userData!).takeRetainedValue()
}

/// The completion callback to invoke when subscribe operation completes in native
private func subscribeCompletionCallback(subackPacket: UnsafePointer<aws_mqtt5_packet_suback_view>?,
                                         errorCode: Int32,
                                         userData: UnsafeMutableRawPointer?) {
    let continuationCore = Unmanaged<ContinuationCore<SubackPacket>>.fromOpaque(userData!).takeRetainedValue()

    guard errorCode == AWS_OP_SUCCESS else {
        return continuationCore.continuation.resume(throwing: CommonRunTimeError.crtError(CRTError(code: errorCode)))
    }

    guard let suback = SubackPacket.convertFromNative(subackPacket) else {
        fatalError("Suback missing in the subscription completion callback.")
    }

    continuationCore.continuation.resume(returning: suback)
}

/// The completion callback to invoke when publish operation completes in native
private func publishCompletionCallback(packet_type: aws_mqtt5_packet_type,
                                       navtivePublishResult: UnsafeRawPointer?,
                                       errorCode: Int32,
                                       userData: UnsafeMutableRawPointer?) {
    let continuationCore = Unmanaged<ContinuationCore<PublishResult>>.fromOpaque(userData!).takeRetainedValue()

    if errorCode != AWS_OP_SUCCESS {
        return continuationCore.continuation.resume(throwing: CommonRunTimeError.crtError(CRTError(code: errorCode)))
    }

    switch packet_type {
    case AWS_MQTT5_PT_NONE:     // QoS0
        return continuationCore.continuation.resume(returning: PublishResult())
    case AWS_MQTT5_PT_PUBACK:   // QoS1
        guard let puback = navtivePublishResult?.assumingMemoryBound(
            to: aws_mqtt5_packet_puback_view.self) else {
            return continuationCore.continuation.resume(
                throwing: CommonRunTimeError.crtError(CRTError.makeFromLastError()))
            }
        let publishResult = PublishResult(puback: PubackPacket.convertFromNative(puback))
        return continuationCore.continuation.resume(returning: publishResult)
    default:
        return continuationCore.continuation.resume(
            throwing: CommonRunTimeError.crtError(CRTError(code: AWS_ERROR_UNKNOWN.rawValue)))
    }
}

/// The completion callback to invoke when unsubscribe operation completes in native
private func unsubscribeCompletionCallback(unsubackPacket: UnsafePointer<aws_mqtt5_packet_unsuback_view>?,
                                           errorCode: Int32,
                                           userData: UnsafeMutableRawPointer?) {
    let continuationCore = Unmanaged<ContinuationCore<UnsubackPacket>>.fromOpaque(userData!).takeRetainedValue()

    guard errorCode == AWS_OP_SUCCESS else {
        return continuationCore.continuation.resume(throwing: CommonRunTimeError.crtError(CRTError(code: errorCode)))
    }

    guard let unsuback = UnsubackPacket.convertFromNative(unsubackPacket) else {
        fatalError("Unsuback missing in the Unsubscribe completion callback.")
    }

    continuationCore.continuation.resume(returning: unsuback)
}

/// When the native client calls swift callbacks they are processed through the MqttCallbackCore
private class MqttCallbackCore {
    let onPublishReceivedCallback: OnPublishReceived
    let onLifecycleEventStoppedCallback: OnLifecycleEventStopped
    let onLifecycleEventAttemptingConnect: OnLifecycleEventAttemptingConnect
    let onLifecycleEventConnectionSuccess: OnLifecycleEventConnectionSuccess
    let onLifecycleEventConnectionFailure: OnLifecycleEventConnectionFailure
    let onLifecycleEventDisconnection: OnLifecycleEventDisconnection
    // The websocket interceptor could be nil if the websocket is not in use
    let onWebsocketInterceptor: OnWebSocketHandshakeIntercept?

    let rwlock = ReadWriteLock()
    var callbackFlag = true

    init(onPublishReceivedCallback: OnPublishReceived? = nil,
         onLifecycleEventStoppedCallback: OnLifecycleEventStopped? = nil,
         onLifecycleEventAttemptingConnect: OnLifecycleEventAttemptingConnect? = nil,
         onLifecycleEventConnectionSuccess: OnLifecycleEventConnectionSuccess? = nil,
         onLifecycleEventConnectionFailure: OnLifecycleEventConnectionFailure? = nil,
         onLifecycleEventDisconnection: OnLifecycleEventDisconnection? = nil,
         onWebsocketInterceptor: OnWebSocketHandshakeIntercept? = nil,
         data: AnyObject? = nil) {

        self.onPublishReceivedCallback = onPublishReceivedCallback ?? { (_) in return }
        self.onLifecycleEventStoppedCallback = onLifecycleEventStoppedCallback ?? { (_) in return}
        self.onLifecycleEventAttemptingConnect = onLifecycleEventAttemptingConnect ?? { (_) in return}
        self.onLifecycleEventConnectionSuccess = onLifecycleEventConnectionSuccess ?? { (_) in return}
        self.onLifecycleEventConnectionFailure = onLifecycleEventConnectionFailure ?? { (_) in return}
        self.onLifecycleEventDisconnection = onLifecycleEventDisconnection ?? { (_) in return}
        self.onWebsocketInterceptor = onWebsocketInterceptor
    }

    /// Calling this function performs a manual retain on the MqttShutdownCallbackCore.
    /// and returns the UnsafeMutableRawPointer hold the object itself.
    ///
    /// You should always release the retained pointer to avoid memory leak
    func callbackUserData() -> UnsafeMutableRawPointer {
        return Unmanaged<MqttCallbackCore>.passRetained(self).toOpaque()
    }

    func release() {
        close()
        Unmanaged<MqttCallbackCore>.passUnretained(self).release()
    }

    func close() {
        rwlock.write {
            self.callbackFlag = false
        }
    }
}<|MERGE_RESOLUTION|>--- conflicted
+++ resolved
@@ -164,12 +164,8 @@
             if rawValue != nil {
                 let errorCode = aws_mqtt5_client_start(rawValue)
 
-<<<<<<< HEAD
-                
-=======
             if errorCode != AWS_OP_SUCCESS {
                 throw CommonRunTimeError.crtError(CRTError(code: errorCode))
->>>>>>> 48cd1032
             }
         }
     }
@@ -178,161 +174,13 @@
         if rawValue != nil {
             var errorCode: Int32 = 0
 
-<<<<<<< HEAD
-            if let disconnectPacket = disconnectPacket {
-=======
             if let disconnectPacket {
->>>>>>> 48cd1032
                 try disconnectPacket.validateConversionToNative()
 
                 disconnectPacket.withCPointer { disconnectPointer in
                     errorCode = aws_mqtt5_client_stop(rawValue, disconnectPointer, nil)
                 }
             }
-<<<<<<< HEAD
-            if errorCode != AWS_OP_SUCCESS {
-                throw CommonRunTimeError.crtError(CRTError(code: errorCode))
-            }
-        }
-    }
-
-    /// Tells the client to attempt to subscribe to one or more topic filters.
-    ///
-    /// - Parameters:
-    ///     - subscribePacket: SUBSCRIBE packet to send to the server
-    /// - Returns:
-    ///     - `SubackPacket`: return Suback packet if the subscription operation succeed otherwise errorCode
-    ///
-    /// - Throws: CommonRuntimeError.crtError
-    public func subscribe(subscribePacket: SubscribePacket) async throws -> SubackPacket {
-         return try await withCheckedThrowingContinuation { continuation in
-
-            // The completion callback to invoke when an ack is received in native
-            func subscribeCompletionCallback(
-                subackPacket: UnsafePointer<aws_mqtt5_packet_suback_view>?,
-                errorCode: Int32,
-                userData: UnsafeMutableRawPointer?) {
-                let continuationCore = Unmanaged<ContinuationCore<SubackPacket>>.fromOpaque(userData!).takeRetainedValue()
-
-                guard errorCode == AWS_OP_SUCCESS else {
-                    return continuationCore.continuation.resume(throwing: CommonRunTimeError.crtError(CRTError(code: errorCode)))
-                }
-
-                guard let suback = SubackPacket.convertFromNative(subackPacket)
-                else { return continuationCore.continuation.resume(throwing: CommonRunTimeError.crtError(CRTError(code: errorCode))) }
-
-                continuationCore.continuation.resume(returning: suback)
-
-            }
-
-            subscribePacket.withCPointer { subscribePacketPointer in
-                var callbackOptions = aws_mqtt5_subscribe_completion_options()
-                let continuationCore = ContinuationCore(continuation: continuation)
-                callbackOptions.completion_callback = subscribeCompletionCallback
-                callbackOptions.completion_user_data = continuationCore.passRetained()
-                let result = aws_mqtt5_client_subscribe(rawValue, subscribePacketPointer, &callbackOptions)
-                guard result == 0 else {
-                    continuationCore.release()
-                    return continuation.resume(throwing: CommonRunTimeError.crtError(CRTError.makeFromLastError()))
-                }
-            }
-         }
-    }
-
-    public func unsubscribe(unsubscribePacket: UnsubscribePacket) async throws -> UnsubackPacket {
-
-        return try await withCheckedThrowingContinuation { continuation in
-
-            func unsubscribeCompletionCallback(unsubackPacket: UnsafePointer<aws_mqtt5_packet_unsuback_view>?,
-                                               errorCode: Int32,
-                                               userData: UnsafeMutableRawPointer?) {
-                let continuationCore = Unmanaged<ContinuationCore<UnsubackPacket>>.fromOpaque(userData!).takeRetainedValue()
-
-                guard errorCode == AWS_OP_SUCCESS else {
-                    return continuationCore.continuation.resume(throwing: CommonRunTimeError.crtError(CRTError(code: errorCode)))
-                }
-
-                guard let unsuback = UnsubackPacket.convertFromNative(unsubackPacket) else {
-                    fatalError("Unsuback missing in the Unsubscribe completion callback.")
-                }
-
-                continuationCore.continuation.resume(returning: unsuback)
-            }
-
-            unsubscribePacket.withCPointer { unsubscribePacketPointer in
-                var callbackOptions = aws_mqtt5_unsubscribe_completion_options()
-                let continuationCore = ContinuationCore(continuation: continuation)
-                callbackOptions.completion_callback = unsubscribeCompletionCallback
-                callbackOptions.completion_user_data = continuationCore.passRetained()
-                let result = aws_mqtt5_client_unsubscribe(rawValue, unsubscribePacketPointer, &callbackOptions)
-                guard result == AWS_OP_SUCCESS else {
-                    continuationCore.release()
-                    return continuation.resume(throwing: CommonRunTimeError.crtError(CRTError.makeFromLastError()))
-                }
-            }
-        }
-    }
-
-    /// Tells the client to attempt to subscribe to one or more topic filters.
-    ///
-    /// - Parameters:
-    ///     - publishPacket: PUBLISH packet to send to the server
-    /// - Returns:
-    ///     - For qos 0 packet: return `None` if publish succeed, otherwise return error code
-    ///     - For qos 1 packet: return `PublishResult` packet if the publish succeed, otherwise return error code
-    ///
-    /// - Throws: CommonRuntimeError.crtError
-    public func publish(publishPacket: PublishPacket) async throws -> PublishResult {
-
-        try publishPacket.validateConversionToNative()
-
-        return try await withCheckedThrowingContinuation { continuation in
-
-            // The completion callback to invoke when an ack is received in native
-            func publishCompletionCallback(
-                packet_type: aws_mqtt5_packet_type,
-                navtivePublishResult: UnsafeRawPointer?,
-                errorCode: Int32,
-                userData: UnsafeMutableRawPointer?) {
-
-                let continuationCore = Unmanaged<ContinuationCore<PublishResult>>.fromOpaque(userData!).takeRetainedValue()
-
-                if errorCode != 0 {
-                    return continuationCore.continuation.resume(throwing: CommonRunTimeError.crtError(CRTError(code: errorCode)))
-                }
-
-                switch packet_type {
-                case AWS_MQTT5_PT_NONE:     // QoS0
-                    return continuationCore.continuation.resume(returning: PublishResult())
-                case AWS_MQTT5_PT_PUBACK:   // QoS1
-                        guard let _publishResult = navtivePublishResult?.assumingMemoryBound(
-                            to: aws_mqtt5_packet_puback_view.self) else {
-                            return continuationCore.continuation.resume(
-                                throwing: CommonRunTimeError.crtError(CRTError.makeFromLastError()))
-                        }
-                    let publishResult = PublishResult(puback: PubackPacket.convertFromNative(_publishResult))
-                    return continuationCore.continuation.resume(returning: publishResult)
-                default:
-                    return continuationCore.continuation.resume(
-                        throwing: CommonRunTimeError.crtError(CRTError(code: AWS_ERROR_UNKNOWN.rawValue)))
-                }
-            }
-
-            publishPacket.withCPointer { publishPacketPointer in
-                var callbackOptions = aws_mqtt5_publish_completion_options()
-                let continuationCore = ContinuationCore<PublishResult>(continuation: continuation)
-
-                callbackOptions.completion_callback = publishCompletionCallback
-                callbackOptions.completion_user_data = continuationCore.passRetained()
-                let result = aws_mqtt5_client_publish(rawValue, publishPacketPointer, &callbackOptions)
-                if result != AWS_OP_SUCCESS {
-                    continuationCore.release()
-                    return continuation.resume(throwing: CommonRunTimeError.crtError(CRTError.makeFromLastError()))
-                }
-            }
-
-        }
-=======
 
             if errorCode != AWS_OP_SUCCESS {
                 throw CommonRunTimeError.crtError(CRTError.makeFromLastError())
@@ -419,7 +267,6 @@
                 }
             }
         }
->>>>>>> 48cd1032
     }
 
     public func close() {

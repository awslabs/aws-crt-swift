///  Copyright Amazon.com, Inc. or its affiliates. All Rights Reserved.
///  SPDX-License-Identifier: Apache-2.0.

import Foundation
import AwsCMqtt
import AwsCIo

public class Mqtt5Client {
     private var rawValue: UnsafeMutablePointer<aws_mqtt5_client>?

<<<<<<< HEAD
    public init(clientOptions options: MqttClientOptions) throws {
        self.clientOptions = options
=======
    init(clientOptions options: MqttClientOptions) throws {
>>>>>>> 4766548d

        let mqttShutdownCallbackCore = MqttShutdownCallbackCore(
            onPublishReceivedCallback: options.onPublishReceivedFn,
            onLifecycleEventStoppedCallback: options.onLifecycleEventStoppedFn,
            onLifecycleEventAttemptingConnect: options.onLifecycleEventAttemptingConnectFn,
            onLifecycleEventConnectionSuccess: options.onLifecycleEventConnectionSuccessFn,
            onLifecycleEventConnectionFailure: options.onLifecycleEventConnectionFailureFn,
            onLifecycleEventDisconnection: options.onLifecycleEventDisconnectionFn)

        guard let rawValue = (options.withCPointer(
            userData: mqttShutdownCallbackCore.shutdownCallbackUserData()) { optionsPointer in
                return aws_mqtt5_client_new(allocator.rawValue, optionsPointer)
        }) else {
            // failed to create client, release the callback core
            mqttShutdownCallbackCore.release()
            throw CommonRunTimeError.crtError(.makeFromLastError())
        }
        self.rawValue = rawValue
    }

    deinit {
        aws_mqtt5_client_release(rawValue)
    }

    public func start() throws {
        let errorCode = aws_mqtt5_client_start(rawValue)
        if errorCode != 0
        { throw CommonRunTimeError.crtError(CRTError(code: errorCode)) }
    }

    public func stop(disconnectPacket: DisconnectPacket? = nil) throws {
        var errorCode: Int32 = 0

        if let disconnectPacket = disconnectPacket {
            disconnectPacket.withCPointer { disconnectPointer in
                errorCode = aws_mqtt5_client_stop(rawValue, disconnectPointer, nil)
            }
        } else {
            errorCode = aws_mqtt5_client_stop(rawValue, nil, nil)
        }

        if errorCode != 0
        { throw CommonRunTimeError.crtError(CRTError(code: errorCode)) }
    }

    public func close() {
        aws_mqtt5_client_release(rawValue)
        rawValue = nil
    }
}<|MERGE_RESOLUTION|>--- conflicted
+++ resolved
@@ -8,12 +8,7 @@
 public class Mqtt5Client {
      private var rawValue: UnsafeMutablePointer<aws_mqtt5_client>?
 
-<<<<<<< HEAD
-    public init(clientOptions options: MqttClientOptions) throws {
-        self.clientOptions = options
-=======
     init(clientOptions options: MqttClientOptions) throws {
->>>>>>> 4766548d
 
         let mqttShutdownCallbackCore = MqttShutdownCallbackCore(
             onPublishReceivedCallback: options.onPublishReceivedFn,

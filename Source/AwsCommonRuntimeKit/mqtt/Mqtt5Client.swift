--- conflicted
+++ resolved
@@ -145,7 +145,6 @@
     public func start() throws {
         try self.clientCore.start()
     }
-<<<<<<< HEAD
 
     /// Notifies the Mqtt5Client that you want it to end connectivity to the configured endpoint, disconnecting any
     /// existing connection and halting any reconnect attempts. No DISCONNECT packets will be sent.
@@ -236,98 +235,6 @@
 
         try clientOptions.validateConversionToNative()
 
-=======
-
-    /// Notifies the Mqtt5Client that you want it to end connectivity to the configured endpoint, disconnecting any
-    /// existing connection and halting any reconnect attempts. No DISCONNECT packets will be sent.
-    ///
-    /// - Parameters:
-    ///     - disconnectPacket: (optional) Properties of a DISCONNECT packet to send as part of the shutdown
-    ///     process. When disconnectPacket is null, no DISCONNECT packets will be sent.
-    ///
-    /// - Throws: CommonRuntimeError.crtError
-    public func stop(disconnectPacket: DisconnectPacket? = nil) throws {
-        try self.clientCore.stop(disconnectPacket: disconnectPacket)
-    }
-
-    /// Tells the client to attempt to subscribe to one or more topic filters.
-    ///
-    /// - Parameters:
-    ///     - subscribePacket: SUBSCRIBE packet to send to the server
-    /// - Returns:
-    ///     - `SubackPacket`: return Suback packet if the subscription operation succeeded
-    ///
-    /// - Throws: CommonRuntimeError.crtError
-    public func subscribe(subscribePacket: SubscribePacket) async throws -> SubackPacket {
-        return try await clientCore.subscribe(subscribePacket: subscribePacket)
-    }
-
-    /// Tells the client to attempt to publish to topic filter.
-    ///
-    /// - Parameters:
-    ///     - publishPacket: PUBLISH packet to send to the server
-    /// - Returns:
-    ///     - For qos 0 packet: return `None` if publish succeeded
-    ///     - For qos 1 packet: return `PublishResult` packet if the publish succeeded
-    ///
-    /// - Throws: CommonRuntimeError.crtError
-    public func publish(publishPacket: PublishPacket) async throws -> PublishResult {
-        return try await clientCore.publish(publishPacket: publishPacket)
-    }
-
-    /// Tells the client to attempt to unsubscribe to one or more topic filters.
-    ///
-    /// - Parameters:
-    ///     - unsubscribePacket: UNSUBSCRIBE packet to send to the server
-    /// - Returns:
-    ///     - `UnsubackPacket`: return Unsuback packet if the unsubscribe operation succeeded
-    ///
-    /// - Throws: CommonRuntimeError.crtError
-    public func unsubscribe(unsubscribePacket: UnsubscribePacket) async throws -> UnsubackPacket {
-        return try await clientCore.unsubscribe(unsubscribePacket: unsubscribePacket)
-    }
-
-    /// Force the client to discard all operations and cleanup the client.
-    public func close() {
-        clientCore.close()
-    }
-
-    deinit {
-        clientCore.close()
-    }
-
-}
-
-// MARK: - Internal/Private
-
-/// Mqtt5 Client Core, internal class to handle Mqtt5 Client operations
-public class Mqtt5ClientCore {
-    fileprivate var rawValue: UnsafeMutablePointer<aws_mqtt5_client>?
-    fileprivate let rwlock = ReadWriteLock()
-
-    ///////////////////////////////////////
-    // user callbacks
-    ///////////////////////////////////////
-    fileprivate let onPublishReceivedCallback: OnPublishReceived
-    fileprivate let onLifecycleEventStoppedCallback: OnLifecycleEventStopped
-    fileprivate let onLifecycleEventAttemptingConnect: OnLifecycleEventAttemptingConnect
-    fileprivate let onLifecycleEventConnectionSuccess: OnLifecycleEventConnectionSuccess
-    fileprivate let onLifecycleEventConnectionFailure: OnLifecycleEventConnectionFailure
-    fileprivate let onLifecycleEventDisconnection: OnLifecycleEventDisconnection
-    // The websocket interceptor could be nil if the websocket is not in use
-    fileprivate let onWebsocketInterceptor: OnWebSocketHandshakeIntercept?
-
-    /// Creates a Mqtt5Client instance using the provided MqttClientOptions.
-    ///
-    /// - Parameters:
-    ///     clientOptions: The MqttClientOptions class to use to configure the new Mqtt5Client.
-    ///
-    /// - Throws: CommonRuntimeError.crtError If the system is unable to allocate space for a native MQTT5 client structure
-    init(clientOptions: MqttClientOptions) throws {
-
-        try clientOptions.validateConversionToNative()
-
->>>>>>> e3772041
         self.onPublishReceivedCallback = clientOptions.onPublishReceivedFn ?? { (_) in return }
         self.onLifecycleEventStoppedCallback = clientOptions.onLifecycleEventStoppedFn ?? { (_) in return}
         self.onLifecycleEventAttemptingConnect = clientOptions.onLifecycleEventAttemptingConnectFn ?? { (_) in return}
@@ -354,13 +261,10 @@
     /// - Throws: CommonRuntimeError.crtError
     public func start() throws {
         try self.rwlock.read {
-<<<<<<< HEAD
-=======
             // Validate close() has not been called on client.
             guard let rawValue = self.rawValue else {
                 throw CommonRunTimeError.crtError(CRTError(code: AWS_ERROR_INVALID_ARGUMENT.rawValue, context: "Mqtt client is closed."))
             }
->>>>>>> e3772041
             let errorCode = aws_mqtt5_client_start(rawValue)
 
             if errorCode != AWS_OP_SUCCESS {
@@ -379,14 +283,11 @@
     /// - Throws: CommonRuntimeError.crtError
     public func stop(disconnectPacket: DisconnectPacket? = nil) throws {
         try self.rwlock.read {
-<<<<<<< HEAD
-=======
             // Validate close() has not been called on client.
             guard let rawValue = self.rawValue else {
                 throw CommonRunTimeError.crtError(CRTError(code: AWS_ERROR_INVALID_ARGUMENT.rawValue, context: "Mqtt client is closed."))
             }
 
->>>>>>> e3772041
             var errorCode: Int32 = 0
 
             if let disconnectPacket {
@@ -422,15 +323,12 @@
                 callbackOptions.completion_callback = subscribeCompletionCallback
                 callbackOptions.completion_user_data = continuationCore.passRetained()
                 self.rwlock.read {
-<<<<<<< HEAD
-=======
                     // Validate close() has not been called on client.
                     guard let rawValue = self.rawValue else {
                         continuationCore.release()
                         return continuation.resume(throwing: CommonRunTimeError.crtError(
                             CRTError(code: AWS_ERROR_INVALID_ARGUMENT.rawValue, context: "Mqtt client is closed.")))
                     }
->>>>>>> e3772041
                     let result = aws_mqtt5_client_subscribe(rawValue, subscribePacketPointer, &callbackOptions)
                     guard result == AWS_OP_SUCCESS else {
                         continuationCore.release()
@@ -463,8 +361,6 @@
                 callbackOptions.completion_user_data = continuationCore.passRetained()
 
                 self.rwlock.read {
-<<<<<<< HEAD
-=======
                     // Validate close() has not been called on client.
                     guard let rawValue = self.rawValue else {
                         continuationCore.release()
@@ -472,7 +368,6 @@
                             CRTError(code: AWS_ERROR_INVALID_ARGUMENT.rawValue, context: "Mqtt client is closed.")))
                     }
 
->>>>>>> e3772041
                     let result = aws_mqtt5_client_publish(rawValue, publishPacketPointer, &callbackOptions)
                     if result != AWS_OP_SUCCESS {
                         continuationCore.release()
@@ -501,15 +396,12 @@
                 callbackOptions.completion_callback = unsubscribeCompletionCallback
                 callbackOptions.completion_user_data = continuationCore.passRetained()
                 self.rwlock.read {
-<<<<<<< HEAD
-=======
                     // Validate close() has not been called on client.
                     guard let rawValue = self.rawValue else {
                         continuationCore.release()
                         return continuation.resume(throwing: CommonRunTimeError.crtError(
                             CRTError(code: AWS_ERROR_INVALID_ARGUMENT.rawValue, context: "Mqtt client is closed.")))
                     }
->>>>>>> e3772041
                     let result = aws_mqtt5_client_unsubscribe(rawValue, unsubscribePacketPointer, &callbackOptions)
                     guard result == AWS_OP_SUCCESS else {
                         continuationCore.release()

///  Copyright Amazon.com, Inc. or its affiliates. All Rights Reserved.
///  SPDX-License-Identifier: Apache-2.0.

import Foundation
import AwsCMqtt

/// Mqtt5 User Property
public class UserProperty: CStruct {

    /// Property name
    public let name: String

    /// Property value
    public let value: String

    public init (name: String, value: String) {
        self.name = name
        self.value = value

        withByteCursorFromStrings(self.name, self.value) { cNameCursor, cValueCursor in
            aws_byte_buf_clean_up(&name_buffer)
            aws_byte_buf_clean_up(&value_buffer)
            aws_byte_buf_init_copy_from_cursor(&name_buffer, allocator, cNameCursor)
            aws_byte_buf_init_copy_from_cursor(&value_buffer, allocator, cValueCursor)
        }
    }

    typealias RawType = aws_mqtt5_user_property
    func withCStruct<Result>(_ body: (aws_mqtt5_user_property) -> Result) -> Result {
        var rawUserProperty = aws_mqtt5_user_property()
        rawUserProperty.name = aws_byte_cursor_from_buf(&name_buffer)
        rawUserProperty.value = aws_byte_cursor_from_buf(&value_buffer)
        return body(rawUserProperty)
    }

    // We keep a memory of the buffer storage in the class, and release it on
    // destruction
    private var name_buffer: aws_byte_buf = aws_byte_buf()
    private var value_buffer: aws_byte_buf = aws_byte_buf()
    deinit {
        aws_byte_buf_clean_up(&name_buffer)
        aws_byte_buf_clean_up(&value_buffer)
    }
}

extension Array where Element == UserProperty {
    func withCMqttUserProperties<Result>(_ body: (OpaquePointer) throws -> Result) rethrows -> Result {
        let array_list: UnsafeMutablePointer<aws_array_list> = allocator.allocate(capacity: 1)
        defer {
            aws_array_list_clean_up(array_list)
            allocator.release(array_list)
        }
        guard aws_array_list_init_dynamic(
            array_list,
            allocator.rawValue,
            count,
            MemoryLayout<aws_mqtt5_user_property>.size) == AWS_OP_SUCCESS else {
            fatalError("Unable to initialize array of user properties")
        }
        forEach {
            $0.withCPointer {
                // `aws_array_list_push_back` will do a memory copy of $0 into array_list
                guard aws_array_list_push_back(array_list, $0) == AWS_OP_SUCCESS else {
                    fatalError("Unable to add user property")
                }
            }
        }
        return try body(OpaquePointer(array_list.pointee.data))
    }
}

/// Helper function to convert Swift [UserProperty]? into a native aws_mqtt5_user_property pointer
func withOptionalUserPropertyArray<Result>(
    of array: Array<UserProperty>?,
    _ body: (OpaquePointer?) throws -> Result) rethrows -> Result {
    guard let _array = array else {
        return try body(nil)
    }
    return try _array.withCMqttUserProperties { opaquePointer in
        return try body(opaquePointer)
    }
}

/// Convert a native aws_mqtt5_user_property pointer into a Swift [UserProperty]?
func convertOptionalUserProperties(count: size_t, userPropertiesPointer: UnsafePointer<aws_mqtt5_user_property>?) -> [UserProperty]? {

    guard let validPointer = userPropertiesPointer, count > 0 // swiftlint:disable:this empty_count
    else { return nil }

    var userProperties: [UserProperty] = []

    for i in 0..<count {
        let property = validPointer.advanced(by: Int(i)).pointee
        let name = property.name.toString()
        let value = property.value.toString()

        let userProperty = UserProperty(name: name, value: value)
        userProperties.append(userProperty)
    }

    return userProperties
}

/// Data model of an `MQTT5 PUBLISH <https://docs.oasis-open.org/mqtt/mqtt/v5.0/os/mqtt-v5.0-os.html#_Toc3901100>`_ packet
public class PublishPacket: CStruct {

    /// The payload of the publish message in a byte buffer format
    public let payload: Data?

    /// The MQTT quality of service associated with this PUBLISH packet.
    public let qos: QoS

    /// The topic associated with this PUBLISH packet.
    public let topic: String

    /// True if this is a retained message, false otherwise.
    public let retain: Bool

    /// Property specifying the format of the payload data. The mqtt5 client does not enforce or use this value in a meaningful way.
    public let payloadFormatIndicator: PayloadFormatIndicator?

    /// Sent publishes - indicates the maximum amount of time in whole seconds allowed to elapse for message delivery before the server should instead delete the message (relative to a recipient). Received publishes - indicates the remaining amount of time (from the server's perspective) before the message would have been deleted relative to the subscribing client. If left None, indicates no expiration timeout.
    public let messageExpiryInterval: TimeInterval?

    /// An integer value that is used to identify the Topic instead of using the Topic Name.  On outbound publishes, this will only be used if the outbound topic aliasing behavior has been set to Manual.
    public let topicAlias: UInt16?

    /// Opaque topic string intended to assist with request/response implementations.  Not internally meaningful to MQTT5 or this client.
    public let responseTopic: String?

    /// Opaque binary data used to correlate between publish messages, as a potential method for request-response implementation.  Not internally meaningful to MQTT5.
    public let correlationData: Data? // Unicode objects are converted to C Strings using 'utf-8' encoding

    /// The subscription identifiers of all the subscriptions this message matched.
    public let subscriptionIdentifiers: [UInt32]? // ignore attempts to set but provide in received packets

    /// Property specifying the content type of the payload.  Not internally meaningful to MQTT5.
    public let contentType: String?

    /// Array of MQTT5 user properties included with the packet.
    public let userProperties: [UserProperty]?

    public init(qos: QoS,
                topic: String,
                payload: Data? = nil,
                retain: Bool = false,
                payloadFormatIndicator: PayloadFormatIndicator? = nil,
                messageExpiryInterval: TimeInterval? = nil,
                topicAlias: UInt16? = nil,
                responseTopic: String? = nil,
                correlationData: Data? = nil,
                subscriptionIdentifiers: [UInt32]? = nil,
                contentType: String? = nil,
                userProperties: [UserProperty]? = nil) {

        self.qos = qos
        self.topic = topic
        self.payload = payload
        self.retain = retain
        self.payloadFormatIndicator = payloadFormatIndicator
        self.messageExpiryInterval = messageExpiryInterval
        self.topicAlias = topicAlias
        self.responseTopic = responseTopic
        self.correlationData = correlationData
        self.subscriptionIdentifiers = subscriptionIdentifiers
        self.contentType = contentType
        self.userProperties = userProperties
    }

    /// Get payload converted to a utf8 String
    public func payloadAsString() -> String? {
        if let data = payload {
            return String(data: data, encoding: .utf8) ?? nil
        }
        return nil
    }

    func validateConversionToNative() throws {
        if let _messageExpiryInterval = messageExpiryInterval {
            if _messageExpiryInterval < 0 || _messageExpiryInterval > Double(UInt32.max) {
                throw MqttError.validation(message: "Invalid sessionExpiryInterval value")
            }
        }
    }

    typealias RawType = aws_mqtt5_packet_publish_view
    func withCStruct<Result>(_ body: (aws_mqtt5_packet_publish_view) -> Result) -> Result {
        var raw_publish_view = aws_mqtt5_packet_publish_view()

        raw_publish_view.qos = self.qos.rawValue
        raw_publish_view.retain = retain
        return topic.withByteCursor { topicCustor in
            raw_publish_view.topic =  topicCustor
            return withAWSByteCursorFromOptionalData(to: payload) { cByteCursor in
                raw_publish_view.payload = cByteCursor

                let _payloadFormatIndicatorInt: aws_mqtt5_payload_format_indicator? = payloadFormatIndicator?.nativeValue
                let _messageExpiryInterval: UInt32? = try? messageExpiryInterval?.secondUInt32()

                return withOptionalUnsafePointers(
                    _payloadFormatIndicatorInt,
                    topicAlias,
                    _messageExpiryInterval) { payloadPointer, topicAliasPointer, messageExpiryIntervalPointer in
                    raw_publish_view.payload_format = payloadPointer
                    raw_publish_view.message_expiry_interval_seconds = messageExpiryIntervalPointer
                    raw_publish_view.topic_alias = topicAliasPointer

                    return withOptionalArrayRawPointer(of: subscriptionIdentifiers) { subscriptionPointer in

                        if let subscriptionPointer,
                            let subscriptionCount = subscriptionIdentifiers?.count {
                            raw_publish_view.subscription_identifiers = subscriptionPointer
                            raw_publish_view.subscription_identifier_count = subscriptionCount
                        }

                        return withOptionalUserPropertyArray(
                            of: userProperties) { userPropertyPointer in
                            if let userPropertyPointer,
                               let userPropertyCount = self.userProperties?.count {
                                raw_publish_view.user_property_count = userPropertyCount
                                raw_publish_view.user_properties =
                                    UnsafePointer<aws_mqtt5_user_property>(userPropertyPointer)
                            }
                            return withOptionalByteCursorPointerFromStrings(
                                    responseTopic,
                                    contentType) { cResponseTopic, cContentType in
                                raw_publish_view.content_type = cContentType
                                raw_publish_view.response_topic = cResponseTopic

                                return withAWSByteCursorPointerFromOptionalData(to: self.correlationData) {  cCorrelationData in
                                    raw_publish_view.correlation_data = cCorrelationData
                                    return body(raw_publish_view)
                                }
                            }
                        }
                    }
                }
            }
        }
    }

    static func convertFromNative(_ from: UnsafePointer<aws_mqtt5_packet_publish_view>?) -> PublishPacket? {
        guard let from else {
            return nil
        }
        let publishView = from.pointee

        let payload = Data(bytes: publishView.payload.ptr, count: publishView.payload.len)

        let payloadFormatIndicator: PayloadFormatIndicator? = publishView.payload_format != nil ?
        PayloadFormatIndicator(rawValue: Int(publishView.payload_format.pointee.rawValue)) : nil

        let messageExpiryInterval = convertOptionalUInt32(publishView.message_expiry_interval_seconds)
        let messageExpiryIntervalTimeInterval: TimeInterval? = messageExpiryInterval.map { TimeInterval($0) }

        let correlationDataPointer: Data? = publishView.correlation_data != nil ?
                Data(bytes: publishView.correlation_data!.pointee.ptr, count: publishView.correlation_data!.pointee.len) : nil

        var identifier: [UInt32]? = []
        for i in 0..<publishView.subscription_identifier_count {
            let subscription_identifier: UInt32 = UInt32(publishView.subscription_identifiers.advanced(by: Int(i)).pointee)
            identifier?.append(subscription_identifier)
        }

<<<<<<< HEAD
            let qos = QoS(publishView.qos)
=======
        let userProperties = convertOptionalUserProperties(
            count: publishView.user_property_count,
            userPropertiesPointer: publishView.user_properties)
>>>>>>> 594d19aa

        guard let qos = QoS(rawValue: Int(publishView.qos.rawValue)) else {
            fatalError("PublishPacket Received has an invalid qos")
        }

        let publishPacket = PublishPacket(qos: qos,
                                          topic: publishView.topic.toString(),
                                          payload: payload,
                                          retain: publishView.retain,
                                          payloadFormatIndicator: payloadFormatIndicator,
                                          messageExpiryInterval: messageExpiryIntervalTimeInterval,
                                          topicAlias: convertOptionalUInt16(publishView.topic_alias),
                                          responseTopic: convertAwsByteCursorToOptionalString(publishView.response_topic),
                                          correlationData: correlationDataPointer,
                                          subscriptionIdentifiers: identifier,
                                          contentType: convertAwsByteCursorToOptionalString(publishView.content_type),
                                          userProperties: userProperties)

        return publishPacket
    }
}

/// Publish result returned by Publish operation.
/// - Members
///   - puback: returned PublishPacket for qos 1 publish; nil for qos 0 packet.
public class PublishResult {
    public let puback: PubackPacket?

    public init (puback: PubackPacket? = nil) {
        self.puback = puback
    }
}

/// "Data model of an `MQTT5 PUBACK <https://docs.oasis-open.org/mqtt/mqtt/v5.0/os/mqtt-v5.0-os.html#_Toc3901121>`_ packet
public class PubackPacket {

    /// Success indicator or failure reason for the associated PUBLISH packet.
    public let reasonCode: PubackReasonCode

    /// Additional diagnostic information about the result of the PUBLISH attempt.
    public let reasonString: String?

    /// Array of MQTT5 user properties included with the packet.
    public let userProperties: [UserProperty]?

    public init (reasonCode: PubackReasonCode,
                 reasonString: String? = nil,
                 userProperties: [UserProperty]? = nil) {
        self.reasonCode = reasonCode
        self.reasonString = reasonString
        self.userProperties = userProperties
    }

    static func convertFromNative(_ from: UnsafePointer<aws_mqtt5_packet_puback_view>?) -> PubackPacket? {
        guard let from = from else {
            return nil
        }
        let pubackPointer = from.pointee

        guard let reasonCode = PubackReasonCode(rawValue: Int(pubackPointer.reason_code.rawValue))
        else {fatalError("SubackPacket from native has an invalid reason code.")}

        let reasonString = pubackPointer.reason_string?.pointee.toString()

        let userProperties = convertOptionalUserProperties(
            count: pubackPointer.user_property_count,
            userPropertiesPointer: pubackPointer.user_properties)

        return PubackPacket(reasonCode: reasonCode, reasonString: reasonString, userProperties: userProperties)
    }
}

/// Configures a single subscription within a Subscribe operation
public class Subscription: CStruct {

    /// The topic filter to subscribe to
    public let topicFilter: String

    /// The maximum QoS on which the subscriber will accept publish messages
    public let qos: QoS

    /// Whether the server will not send publishes to a client when that client was the one who sent the publish
    public let noLocal: Bool?

    /// Whether messages sent due to this subscription keep the retain flag preserved on the message
    public let retainAsPublished: Bool?

    /// Whether retained messages on matching topics be sent in reaction to this subscription
    public let retainHandlingType: RetainHandlingType?

    public init (topicFilter: String,
                 qos: QoS,
                 noLocal: Bool? = nil,
                 retainAsPublished: Bool? = nil,
                 retainHandlingType: RetainHandlingType? = nil) {
        self.topicFilter = topicFilter
        self.qos = qos
        self.noLocal = noLocal
        self.retainAsPublished = retainAsPublished
        self.retainHandlingType = retainHandlingType

        aws_byte_buf_clean_up(&topicFilterBuffer)
        _ = self.topicFilter.withByteCursor { topicFilterCursor in
            aws_byte_buf_init_copy_from_cursor(&topicFilterBuffer, allocator, topicFilterCursor)
        }
    }

    private var topicFilterBuffer = aws_byte_buf()

    typealias RawType = aws_mqtt5_subscription_view
    func withCStruct<Result>(_ body: (RawType) -> Result) -> Result {
        var view = aws_mqtt5_subscription_view()
        view.qos = self.qos.rawValue
        view.no_local = self.noLocal ?? false
        view.retain_as_published = self.retainAsPublished ?? false
<<<<<<< HEAD
        if let _retainType = self.retainHandlingType {
            view.retain_handling_type = _retainType.rawValue
=======
        if let retainType = self.retainHandlingType {
            view.retain_handling_type = retainType.natvieValue
>>>>>>> 594d19aa
        } else {
            view.retain_handling_type = aws_mqtt5_retain_handling_type(0)
        }

        view.topic_filter = aws_byte_cursor_from_buf(&topicFilterBuffer)
        return body(view)
    }

    deinit {
        aws_byte_buf_clean_up(&topicFilterBuffer)
    }

}

extension Array where Element == Subscription {
    func withCSubscriptions<Result>(_ body: (OpaquePointer) throws -> Result) rethrows -> Result {
        let array_list: UnsafeMutablePointer<aws_array_list> = allocator.allocate(capacity: 1)
        defer {
            aws_array_list_clean_up(array_list)
            allocator.release(array_list)
        }
        guard aws_array_list_init_dynamic(
            array_list,
            allocator.rawValue,
            count,
            MemoryLayout<Element.RawType>.size) == AWS_OP_SUCCESS else {
            fatalError("Unable to initialize array of user properties")
        }
        forEach {
            $0.withCPointer {
                // `aws_array_list_push_back` will do a memory copy of $0 into array_list
                guard aws_array_list_push_back(array_list, $0) == AWS_OP_SUCCESS else {
                    fatalError("Unable to add user property")
                }
            }
        }
        return try body(OpaquePointer(array_list.pointee.data))
    }
}

/// Data model of an `MQTT5 SUBSCRIBE <https://docs.oasis-open.org/mqtt/mqtt/v5.0/os/mqtt-v5.0-os.html#_Toc3901161>`_ packet.
public class SubscribePacket: CStruct {

    /// Array of topic filters that the client wishes to listen to
    public let subscriptions: [Subscription]

    /// The positive int to associate with all topic filters in this request.  Publish packets that match a subscription in this request should include this identifier in the resulting message.
    public let subscriptionIdentifier: UInt32?

    /// Array of MQTT5 user properties included with the packet.
    public let userProperties: [UserProperty]?

    public init (subscriptions: [Subscription],
                 subscriptionIdentifier: UInt32? = nil,
                 userProperties: [UserProperty]? = nil) {
          self.subscriptions = subscriptions
          self.subscriptionIdentifier = subscriptionIdentifier
          self.userProperties = userProperties
    }

    // Allow a SubscribePacket to be created directly using a topic filter and QoS
    public convenience init (topicFilter: String,
                             qos: QoS,
                             noLocal: Bool? = nil,
                             retainAsPublished: Bool? = nil,
                             retainHandlingType: RetainHandlingType? = nil,
                             subscriptionIdentifier: UInt32? = nil,
                             userProperties: [UserProperty]? = nil) {
        self.init(subscriptions: [Subscription(topicFilter: topicFilter,
                  qos: qos,
                  noLocal: noLocal,
                  retainAsPublished: retainAsPublished,
                  retainHandlingType: retainHandlingType)],
                  subscriptionIdentifier: subscriptionIdentifier,
                  userProperties: userProperties)
    }

    // Allow a SubscribePacket to be created directly using a single Subscription
    public convenience init (subscription: Subscription,
                             subscriptionIdentifier: UInt32? = nil,
                             userProperties: [UserProperty]? = nil) {
        self.init(subscriptions: [subscription],
                  subscriptionIdentifier: subscriptionIdentifier,
                  userProperties: userProperties)
    }

    typealias RawType = aws_mqtt5_packet_subscribe_view
    func withCStruct<Result>(_ body: (RawType) -> Result) -> Result {
        var raw_subscrbe_view = aws_mqtt5_packet_subscribe_view()
        return self.subscriptions.withCSubscriptions { subscriptionPointer in
            raw_subscrbe_view.subscriptions =
                UnsafePointer<aws_mqtt5_subscription_view>(subscriptionPointer)
            raw_subscrbe_view.subscription_count = self.subscriptions.count

            return withOptionalUserPropertyArray(
                of: userProperties) { userPropertyPointer in

                    if let userPropertyPointer,
                       let userPropertyCount = userProperties?.count {
                        raw_subscrbe_view.user_property_count = userPropertyCount
                        raw_subscrbe_view.user_properties =
                            UnsafePointer<aws_mqtt5_user_property>(userPropertyPointer)
                    }

                    return withOptionalUnsafePointer(
                        to: self.subscriptionIdentifier) { identiferPointer in
                            raw_subscrbe_view.subscription_identifier = identiferPointer
                            return body(raw_subscrbe_view)
                        }
            }
        }
    }
}

/// Data model of an `MQTT5 SUBACK <https://docs.oasis-open.org/mqtt/mqtt/v5.0/os/mqtt-v5.0-os.html#_Toc3901171>`_ packet.
public class SubackPacket {

    /// Array of reason codes indicating the result of each individual subscription entry in the associated SUBSCRIBE packet.
    public let reasonCodes: [SubackReasonCode]

    /// Additional diagnostic information about the result of the SUBSCRIBE attempt.
    public let reasonString: String?

    /// Array of MQTT5 user properties included with the packet.
    public let userProperties: [UserProperty]?

    public init (reasonCodes: [SubackReasonCode],
                 reasonString: String? = nil,
                 userProperties: [UserProperty]? = nil) {
        self.reasonCodes = reasonCodes
        self.reasonString = reasonString
        self.userProperties = userProperties
    }

    public static func convertFromNative(_ from: UnsafePointer<aws_mqtt5_packet_suback_view>?) -> SubackPacket? {

        guard let from else {
            return nil
        }

        let subackPointer = from.pointee

        var subackReasonCodes: [SubackReasonCode] = []
        for i in 0..<subackPointer.reason_code_count {
            let reasonCodePointer = subackPointer.reason_codes.advanced(by: Int(i)).pointee
            guard let reasonCode = SubackReasonCode(rawValue: Int(reasonCodePointer.rawValue)) else {
                fatalError("SubackPacket from native has an invalid reason code.")
            }
            subackReasonCodes.append(reasonCode)
        }

        let reasonString = subackPointer.reason_string?.pointee.toString()

        let userProperties = convertOptionalUserProperties(
            count: subackPointer.user_property_count,
            userPropertiesPointer: subackPointer.user_properties)

        let suback = SubackPacket(reasonCodes: subackReasonCodes,
                                  reasonString: reasonString,
                                  userProperties: userProperties)
        return suback
    }

}

/// Data model of an `MQTT5 UNSUBSCRIBE <https://docs.oasis-open.org/mqtt/mqtt/v5.0/os/mqtt-v5.0-os.html#_Toc384800445>`_ packet.
public class UnsubscribePacket: CStruct {

    /// Array of topic filters that the client wishes to unsubscribe from.
    public let topicFilters: [String]

    /// Array of MQTT5 user properties included with the packet.
    public let userProperties: [UserProperty]?

    public init (topicFilters: [String],
                 userProperties: [UserProperty]? = nil) {
        self.topicFilters = topicFilters
        self.userProperties = userProperties
        rawTopicFilters = convertTopicFilters(self.topicFilters)
    }

    // Allow an UnsubscribePacket to be created directly using a single topic filter
    public convenience init (topicFilter: String,
                             userProperties: [UserProperty]? = nil) {
        self.init(topicFilters: [topicFilter], userProperties: userProperties)
    }

    typealias RawType = aws_mqtt5_packet_unsubscribe_view
    func withCStruct<Result>(_ body: (RawType) -> Result) -> Result {
        var raw_unsubscribe_view = aws_mqtt5_packet_unsubscribe_view()
        raw_unsubscribe_view.topic_filters = UnsafePointer(rawTopicFilters)
        raw_unsubscribe_view.topic_filter_count = topicFilters.count
        return withOptionalUserPropertyArray(of: userProperties) { userPropertyPointer in
                if let _userPropertyPointer = userPropertyPointer {
                    raw_unsubscribe_view.user_property_count = userProperties!.count
                    raw_unsubscribe_view.user_properties =
                        UnsafePointer<aws_mqtt5_user_property>(_userPropertyPointer)
            }
            return body(raw_unsubscribe_view)
        }
    }

    func convertTopicFilters(_ topicFilters: [String]) -> UnsafeMutablePointer<aws_byte_cursor>? {
        let cArray = UnsafeMutablePointer<aws_byte_cursor>.allocate(capacity: topicFilters.count)

        for (index, string) in topicFilters.enumerated() {
            let data = Data(string.utf8)
            let buffer = UnsafeMutablePointer<UInt8>.allocate(capacity: data.count)
            data.copyBytes(to: buffer, count: data.count)

            cArray[index] = aws_byte_cursor(len: data.count, ptr: buffer)
        }

        return cArray
    }

    /// storage of topic filter Strings converted into native c aws_byte_cursor pointer
    private var rawTopicFilters: UnsafeMutablePointer<aws_byte_cursor>?

    deinit {
        /// Clean up memory of converted topic filter Strings
        if let filters = rawTopicFilters {
            for i in 0..<topicFilters.count {
                filters[i].ptr.deallocate()
            }
            filters.deallocate()
        }
    }
}

/// Data model of an `MQTT5 UNSUBACK <https://docs.oasis-open.org/mqtt/mqtt/v5.0/os/mqtt-v5.0-os.html#_Toc471483687>`_ packet.
public class UnsubackPacket {

    /// Array of reason codes indicating the result of unsubscribing from each individual topic filter entry in the associated UNSUBSCRIBE packet.
    public let reasonCodes: [UnsubackReasonCode]

    /// Additional diagnostic information about the result of the UNSUBSCRIBE attempt.
    public let reasonString: String?

    /// Array of MQTT5 user properties included with the packet.
    public let userProperties: [UserProperty]?

    public init (reasonCodes: [UnsubackReasonCode],
                 reasonString: String? = nil,
                 userProperties: [UserProperty]? = nil) {
        self.reasonCodes = reasonCodes
        self.reasonString = reasonString
        self.userProperties = userProperties
    }

    public static func convertFromNative(_ from: UnsafePointer<aws_mqtt5_packet_unsuback_view>?) -> UnsubackPacket? {
        if let _from = from {
            let unsubackPointer = _from.pointee

            let reasonCodeBuffer = UnsafeBufferPointer(start: unsubackPointer.reason_codes, count: unsubackPointer.reason_code_count)
            let unsubackReasonCodes = reasonCodeBuffer.compactMap { UnsubackReasonCode(rawValue: Int($0.rawValue)) }
            let reasonString = unsubackPointer.reason_string?.pointee.toString()
            let userProperties = convertOptionalUserProperties(
                count: unsubackPointer.user_property_count,
                userPropertiesPointer: unsubackPointer.user_properties)
            let unsuback = UnsubackPacket(reasonCodes: unsubackReasonCodes,
                                          reasonString: reasonString,
                                          userProperties: userProperties)
            return unsuback
        }

        return nil
    }
}

/// Data model of an `MQTT5 DISCONNECT <https://docs.oasis-open.org/mqtt/mqtt/v5.0/os/mqtt-v5.0-os.html#_Toc3901205>`_ packet.
public class DisconnectPacket: CStruct {

    /// Value indicating the reason that the sender is closing the connection
    public let reasonCode: DisconnectReasonCode

    /// A change to the session expiry interval in whole seconds negotiated at connection time as part of the disconnect.  Only valid for DISCONNECT packets sent from client to server.  It is not valid to attempt to change session expiry from zero to a non-zero value.
    public let sessionExpiryInterval: TimeInterval?

    /// Additional diagnostic information about the reason that the sender is closing the connection
    public let reasonString: String?

    /// Property indicating an alternate server that the client may temporarily or permanently attempt to connect to instead of the configured endpoint.  Will only be set if the reason code indicates another server may be used (ServerMoved, UseAnotherServer).
    public let serverReference: String?

    /// Array of MQTT5 user properties included with the packet.
    public let userProperties: [UserProperty]?

    public init (reasonCode: DisconnectReasonCode = DisconnectReasonCode.normalDisconnection,
                 sessionExpiryInterval: TimeInterval? = nil,
                 reasonString: String? = nil,
                 serverReference: String? = nil,
                 userProperties: [UserProperty]? = nil) {
            self.reasonCode = reasonCode
            self.sessionExpiryInterval = sessionExpiryInterval
            self.reasonString = reasonString
            self.serverReference = serverReference
            self.userProperties = userProperties
        }
    func validateConversionToNative() throws {
        if let _sessionExpiryInterval = sessionExpiryInterval {
            if _sessionExpiryInterval < 0 || _sessionExpiryInterval > Double(UInt32.max) {
                throw MqttError.validation(message: "Invalid sessionExpiryInterval value")
            }
        }
    }

    typealias RawType = aws_mqtt5_packet_disconnect_view
    func withCStruct<Result>(_ body: (aws_mqtt5_packet_disconnect_view) -> Result) -> Result {
        var raw_disconnect_view = aws_mqtt5_packet_disconnect_view()

        raw_disconnect_view.reason_code = aws_mqtt5_disconnect_reason_code(UInt32(reasonCode.rawValue))

        let _sessionExpiryInterval = try? sessionExpiryInterval?.secondUInt32()

        return withOptionalUnsafePointer(to: _sessionExpiryInterval) { sessionExpiryIntervalPointer in

            raw_disconnect_view.session_expiry_interval_seconds = sessionExpiryIntervalPointer

            return withOptionalUserPropertyArray(
                of: userProperties) { userPropertyPointer in

                if let userPropertyPointer,
                    let userPropertyCount = userProperties?.count {
                    raw_disconnect_view.user_property_count = userPropertyCount
                    raw_disconnect_view.user_properties =
                        UnsafePointer<aws_mqtt5_user_property>(userPropertyPointer)
                }

                return withOptionalByteCursorPointerFromStrings(
                    reasonString,
                    serverReference) { cReasonString, cServerReference in
                        raw_disconnect_view.reason_string = cReasonString
                        raw_disconnect_view.server_reference = cServerReference
                        return body(raw_disconnect_view)
                    }
            }
        }
    }

    static func convertFromNative(_ from: UnsafePointer<aws_mqtt5_packet_disconnect_view>?) -> DisconnectPacket? {
        guard let from else {
            return nil
        }
        let disconnectView = from.pointee
        guard let reasonCode = DisconnectReasonCode(rawValue: Int(disconnectView.reason_code.rawValue)) else {
            fatalError("aws_mqtt5_packet_disconnect_view from native missing a reason code.")
        }

        let sessionExpiryInterval = convertOptionalUInt32(disconnectView.session_expiry_interval_seconds)
        let sessionExpiryIntervalSeconds: TimeInterval? = sessionExpiryInterval.map { TimeInterval($0) }
        let reasonString = convertAwsByteCursorToOptionalString(disconnectView.reason_string)
        let serverReference = convertAwsByteCursorToOptionalString(disconnectView.reason_string)
        let userProperties = convertOptionalUserProperties(
            count: disconnectView.user_property_count,
            userPropertiesPointer: disconnectView.user_properties)

        let disconnectPacket = DisconnectPacket(
            reasonCode: reasonCode,
            sessionExpiryInterval: sessionExpiryIntervalSeconds,
            reasonString: reasonString,
            serverReference: serverReference,
            userProperties: userProperties
        )
        return disconnectPacket

    }
}

/// Data model of an `MQTT5 CONNACK <https://docs.oasis-open.org/mqtt/mqtt/v5.0/os/mqtt-v5.0-os.html#_Toc3901074>`_ packet.
public class ConnackPacket {

    /// True if the client rejoined an existing session on the server, false otherwise.
    public let sessionPresent: Bool

    /// Indicates either success or the reason for failure for the connection attempt.
    public let reasonCode: ConnectReasonCode

    /// A time interval, in whole seconds, that the server will persist this connection's MQTT session state for.  If present, this value overrides any session expiry specified in the preceding CONNECT packet.
    public let sessionExpiryInterval: TimeInterval?

    /// The maximum amount of in-flight QoS 1 or 2 messages that the server is willing to handle at once. If omitted or None, the limit is based on the valid MQTT packet id space (65535).
    public let receiveMaximum: UInt16?

    /// The maximum message delivery quality of service that the server will allow on this connection.
    public let maximumQos: QoS?

    /// Indicates whether the server supports retained messages.  If None, retained messages are supported.
    public let retainAvailable: Bool?

    /// Specifies the maximum packet size, in bytes, that the server is willing to accept.  If None, there is no limit beyond what is imposed by the MQTT spec itself.
    public let maximumPacketSize: UInt32?

    /// Specifies a client identifier assigned to this connection by the server.  Only valid when the client id of the preceding CONNECT packet was left empty.
    public let assignedClientIdentifier: String?

    /// The maximum allowed value for topic aliases in outbound publish packets.  If 0 or None, then outbound topic aliasing is not allowed.
    public let topicAliasMaximum: UInt16?

    /// Additional diagnostic information about the result of the connection attempt.
    public let reasonString: String?

    /// Array of MQTT5 user properties included with the packet.
    public let userProperties: [UserProperty]?

    /// Indicates whether the server supports wildcard subscriptions.  If None, wildcard subscriptions are supported.
    public let wildcardSubscriptionsAvailable: Bool?

    /// Indicates whether the server supports subscription identifiers.  If None, subscription identifiers are supported.
    public let subscriptionIdentifiersAvailable: Bool?

    /// Indicates whether the server supports shared subscription topic filters.  If None, shared subscriptions are supported.
    public let sharedSubscriptionAvailable: Bool?

    /// Server-requested override of the keep alive interval, in whole seconds.  If None, the keep alive value sent by the client should be used.
    public let serverKeepAlive: TimeInterval?

    /// A value that can be used in the creation of a response topic associated with this connection. MQTT5-based request/response is outside the purview of the MQTT5 spec and this client.
    public let responseInformation: String?

    /// Property indicating an alternate server that the client may temporarily or permanently attempt to connect to instead of the configured endpoint.  Will only be set if the reason code indicates another server may be used (ServerMoved, UseAnotherServer).
    public let serverReference: String?

    public init (sessionPresent: Bool,
                 reasonCode: ConnectReasonCode,
                 sessionExpiryInterval: TimeInterval? = nil,
                 receiveMaximum: UInt16? = nil,
                 maximumQos: QoS? = nil,
                 retainAvailable: Bool? = nil,
                 maximumPacketSize: UInt32? = nil,
                 assignedClientIdentifier: String? = nil,
                 topicAliasMaximum: UInt16? = nil,
                 reasonString: String? = nil,
                 userProperties: [UserProperty]? = nil,
                 wildcardSubscriptionsAvailable: Bool? = nil,
                 subscriptionIdentifiersAvailable: Bool? = nil,
                 sharedSubscriptionAvailable: Bool? = nil,
                 serverKeepAlive: TimeInterval? = nil,
                 responseInformation: String? = nil,
                 serverReference: String? = nil) {
        self.sessionPresent = sessionPresent
        self.reasonCode = reasonCode

        self.sessionExpiryInterval = sessionExpiryInterval
        self.receiveMaximum = receiveMaximum
        self.maximumQos = maximumQos
        self.retainAvailable = retainAvailable
        self.maximumPacketSize = maximumPacketSize
        self.assignedClientIdentifier = assignedClientIdentifier
        self.topicAliasMaximum = topicAliasMaximum
        self.reasonString = reasonString
        self.userProperties = userProperties
        self.wildcardSubscriptionsAvailable = wildcardSubscriptionsAvailable
        self.subscriptionIdentifiersAvailable = subscriptionIdentifiersAvailable
        self.sharedSubscriptionAvailable = sharedSubscriptionAvailable
        self.serverKeepAlive = serverKeepAlive
        self.responseInformation = responseInformation
        self.serverReference = serverReference
    }

    static func convertFromNative(_ from: UnsafePointer<aws_mqtt5_packet_connack_view>?) -> ConnackPacket? {
        guard let from else {
            return nil
        }
        let connackView = from.pointee

<<<<<<< HEAD
        if let _from = from {
            let connackView = _from.pointee

            let sessionPresent = connackView.session_present
            guard let reasonCode = ConnectReasonCode(rawValue: Int(connackView.reason_code.rawValue))
            else { fatalError("aws_mqtt5_packet_connack_view from native missing a reason code.") }
            let sessionExpiryInterval = (connackView.session_expiry_interval?.pointee).map { TimeInterval($0) }
            let receiveMaximum = convertOptionalUInt16(connackView.receive_maximum)

            var maximumQos: QoS?
            if let maximumQosValue = connackView.maximum_qos {
                maximumQos = QoS(maximumQosValue.pointee)
            }
=======
        let sessionPresent = connackView.session_present
        guard let reasonCode = ConnectReasonCode(rawValue: Int(connackView.reason_code.rawValue)) else {
            fatalError("aws_mqtt5_packet_connack_view from native missing a reason code.")
        }
        let sessionExpiryInterval = (connackView.session_expiry_interval?.pointee).map { TimeInterval($0) }
        let receiveMaximum = convertOptionalUInt16(connackView.receive_maximum)
>>>>>>> 594d19aa

        var maximumQos: QoS?
        if let maximumQosValue = connackView.maximum_qos {
            let maximumQoSNativeValue = maximumQosValue.pointee.rawValue
            maximumQos = QoS(rawValue: Int(maximumQoSNativeValue))
        }

        let retainAvailable = convertOptionalBool(connackView.retain_available)
        let maximumPacketSize = convertOptionalUInt32(connackView.maximum_packet_size)
        let assignedClientIdentifier = convertAwsByteCursorToOptionalString(connackView.assigned_client_identifier)
        let topicAliasMaximum = convertOptionalUInt16(connackView.topic_alias_maximum)
        let reasonString = convertAwsByteCursorToOptionalString(connackView.reason_string)
        let wildcardSubscriptionsAvailable = convertOptionalBool(connackView.wildcard_subscriptions_available)
        let subscriptionIdentifiersAvailable = convertOptionalBool(connackView.subscription_identifiers_available)
        let sharedSubscriptionAvailable = convertOptionalBool(connackView.shared_subscriptions_available)
        let serverKeepAlive = convertOptionalUInt16(connackView.server_keep_alive)
        let serverKeepAliveInSeconds: TimeInterval? = serverKeepAlive.map { TimeInterval($0) }
        let responseInformation = convertAwsByteCursorToOptionalString(connackView.response_information)
        let serverReference = convertAwsByteCursorToOptionalString(connackView.server_reference)
        let userProperties = convertOptionalUserProperties(
            count: connackView.user_property_count,
            userPropertiesPointer: connackView.user_properties)

        let connackPacket = ConnackPacket(
            sessionPresent: sessionPresent,
            reasonCode: reasonCode,
            sessionExpiryInterval: sessionExpiryInterval,
            receiveMaximum: receiveMaximum,
            maximumQos: maximumQos,
            retainAvailable: retainAvailable,
            maximumPacketSize: maximumPacketSize,
            assignedClientIdentifier: assignedClientIdentifier,
            topicAliasMaximum: topicAliasMaximum,
            reasonString: reasonString,
            userProperties: userProperties,
            wildcardSubscriptionsAvailable: wildcardSubscriptionsAvailable,
            subscriptionIdentifiersAvailable: subscriptionIdentifiersAvailable,
            sharedSubscriptionAvailable: sharedSubscriptionAvailable,
            serverKeepAlive: serverKeepAliveInSeconds,
            responseInformation: responseInformation,
            serverReference: serverReference)

        return connackPacket

    }
}<|MERGE_RESOLUTION|>--- conflicted
+++ resolved
@@ -245,6 +245,7 @@
         }
         let publishView = from.pointee
 
+        let qos = QoS(publishView.qos)
         let payload = Data(bytes: publishView.payload.ptr, count: publishView.payload.len)
 
         let payloadFormatIndicator: PayloadFormatIndicator? = publishView.payload_format != nil ?
@@ -262,17 +263,10 @@
             identifier?.append(subscription_identifier)
         }
 
-<<<<<<< HEAD
-            let qos = QoS(publishView.qos)
-=======
         let userProperties = convertOptionalUserProperties(
             count: publishView.user_property_count,
             userPropertiesPointer: publishView.user_properties)
->>>>>>> 594d19aa
-
-        guard let qos = QoS(rawValue: Int(publishView.qos.rawValue)) else {
-            fatalError("PublishPacket Received has an invalid qos")
-        }
+
 
         let publishPacket = PublishPacket(qos: qos,
                                           topic: publishView.topic.toString(),
@@ -384,13 +378,8 @@
         view.qos = self.qos.rawValue
         view.no_local = self.noLocal ?? false
         view.retain_as_published = self.retainAsPublished ?? false
-<<<<<<< HEAD
-        if let _retainType = self.retainHandlingType {
-            view.retain_handling_type = _retainType.rawValue
-=======
         if let retainType = self.retainHandlingType {
-            view.retain_handling_type = retainType.natvieValue
->>>>>>> 594d19aa
+            view.retain_handling_type = retainType.rawValue
         } else {
             view.retain_handling_type = aws_mqtt5_retain_handling_type(0)
         }
@@ -857,33 +846,16 @@
         }
         let connackView = from.pointee
 
-<<<<<<< HEAD
-        if let _from = from {
-            let connackView = _from.pointee
-
-            let sessionPresent = connackView.session_present
-            guard let reasonCode = ConnectReasonCode(rawValue: Int(connackView.reason_code.rawValue))
-            else { fatalError("aws_mqtt5_packet_connack_view from native missing a reason code.") }
-            let sessionExpiryInterval = (connackView.session_expiry_interval?.pointee).map { TimeInterval($0) }
-            let receiveMaximum = convertOptionalUInt16(connackView.receive_maximum)
-
-            var maximumQos: QoS?
-            if let maximumQosValue = connackView.maximum_qos {
-                maximumQos = QoS(maximumQosValue.pointee)
-            }
-=======
         let sessionPresent = connackView.session_present
         guard let reasonCode = ConnectReasonCode(rawValue: Int(connackView.reason_code.rawValue)) else {
             fatalError("aws_mqtt5_packet_connack_view from native missing a reason code.")
         }
         let sessionExpiryInterval = (connackView.session_expiry_interval?.pointee).map { TimeInterval($0) }
         let receiveMaximum = convertOptionalUInt16(connackView.receive_maximum)
->>>>>>> 594d19aa
 
         var maximumQos: QoS?
         if let maximumQosValue = connackView.maximum_qos {
-            let maximumQoSNativeValue = maximumQosValue.pointee.rawValue
-            maximumQos = QoS(rawValue: Int(maximumQoSNativeValue))
+            maximumQos = QoS(maximumQosValue.pointee)
         }
 
         let retainAvailable = convertOptionalBool(connackView.retain_available)
@@ -922,6 +894,5 @@
             serverReference: serverReference)
 
         return connackPacket
-
     }
 }
--- conflicted
+++ resolved
@@ -196,7 +196,7 @@
                     raw_publish_view.payload_format = payloadPointer
                     raw_publish_view.message_expiry_interval_seconds = messageExpiryIntervalPointer
                     raw_publish_view.topic_alias = topicAliasPointer
-                        
+
                     return withOptionalArrayRawPointer(of: subscriptionIdentifiers) { subscriptionPointer in
 
                         if let subscriptionPointer,
@@ -511,23 +511,11 @@
     }
 
     public static func convertFromNative(_ from: UnsafePointer<aws_mqtt5_packet_suback_view>?) -> SubackPacket? {
-<<<<<<< HEAD
-        if let _from = from {
-            let subackPointer = _from.pointee
-
-            let reasonCodeBuffer = UnsafeBufferPointer(start: subackPointer.reason_codes, count: subackPointer.reason_code_count)
-            let subackReasonCodes = reasonCodeBuffer.compactMap { SubackReasonCode(rawValue: Int($0.rawValue)) }
-            let reasonString = subackPointer.reason_string?.pointee.toString()
-
-            let userProperties = convertOptionalUserProperties(
-                count: subackPointer.user_property_count,
-                userPropertiesPointer: subackPointer.user_properties)
-=======
-        
+
         guard let from else {
             return nil
         }
-        
+
         let subackPointer = from.pointee
 
         var subackReasonCodes: [SubackReasonCode] = []
@@ -540,7 +528,6 @@
         }
 
         let reasonString = subackPointer.reason_string?.pointee.toString()
->>>>>>> f072a8ad
 
         let userProperties = convertOptionalUserProperties(
             count: subackPointer.user_property_count,
@@ -701,7 +688,7 @@
         return withOptionalUnsafePointer(to: _sessionExpiryInterval) { sessionExpiryIntervalPointer in
 
             raw_disconnect_view.session_expiry_interval_seconds = sessionExpiryIntervalPointer
-            
+
             return withOptionalUserPropertyArray(
                 of: userProperties) { userPropertyPointer in
 

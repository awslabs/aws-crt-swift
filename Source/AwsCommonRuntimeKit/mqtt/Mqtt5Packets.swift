--- conflicted
+++ resolved
@@ -176,13 +176,8 @@
         self.retain = publishView.retain
         self.payloadFormatIndicator = publishView.payload_format != nil ?
             PayloadFormatIndicator(publishView.payload_format.pointee) : nil
-<<<<<<< HEAD
-        self.messageExpiryInterval = publishView.message_expiry_interval_seconds.unwrap().map { TimeInterval($0) }
-        self.topicAlias = publishView.topic_alias.unwrap()
-=======
         self.messageExpiryInterval = (publishView.message_expiry_interval_seconds?.pointee).map { TimeInterval($0) }
         self.topicAlias = publishView.topic_alias?.pointee
->>>>>>> 3ae634eb
         self.responseTopic = publishView.response_topic?.pointee.toString()
         self.correlationData = publishView.correlation_data != nil ?
             Data(bytes: publishView.correlation_data!.pointee.ptr, count: publishView.correlation_data!.pointee.len) : nil
@@ -633,11 +628,7 @@
         let disconnectView = disconnect_view.pointee
 
         self.reasonCode = DisconnectReasonCode(rawValue: Int(disconnectView.reason_code.rawValue))!
-<<<<<<< HEAD
-        self.sessionExpiryInterval = disconnectView.session_expiry_interval_seconds.unwrap().map { TimeInterval($0) }
-=======
         self.sessionExpiryInterval = (disconnectView.session_expiry_interval_seconds?.pointee).map { TimeInterval($0) }
->>>>>>> 3ae634eb
         self.reasonString = disconnectView.reason_string?.pointee.toString()
         self.serverReference = disconnectView.reason_string?.pointee.toString()
         self.userProperties = convertOptionalUserProperties(
@@ -785,27 +776,12 @@
         self.sessionPresent = connackView.session_present
         self.reasonCode = ConnectReasonCode(rawValue: Int(connackView.reason_code.rawValue))!
         self.sessionExpiryInterval = (connackView.session_expiry_interval?.pointee).map { TimeInterval($0) }
-<<<<<<< HEAD
-        self.receiveMaximum = connackView.receive_maximum.unwrap()
-=======
         self.receiveMaximum = connackView.receive_maximum?.pointee
->>>>>>> 3ae634eb
         if let maximumQosValue = connackView.maximum_qos {
             self.maximumQos = QoS(maximumQosValue.pointee)
         } else {
             self.maximumQos = nil
         }
-<<<<<<< HEAD
-        self.retainAvailable = connackView.retain_available.unwrap()
-        self.maximumPacketSize = connackView.maximum_packet_size.unwrap()
-        self.assignedClientIdentifier = connackView.assigned_client_identifier?.pointee.toString()
-        self.topicAliasMaximum = connackView.topic_alias_maximum.unwrap()
-        self.reasonString = connackView.reason_string?.pointee.toString()
-        self.wildcardSubscriptionsAvailable = connackView.wildcard_subscriptions_available.unwrap()
-        self.subscriptionIdentifiersAvailable = connackView.subscription_identifiers_available.unwrap()
-        self.sharedSubscriptionAvailable = connackView.shared_subscriptions_available.unwrap()
-        self.serverKeepAlive = connackView.server_keep_alive.unwrap().map { TimeInterval($0) }
-=======
         self.retainAvailable = connackView.retain_available?.pointee
         self.maximumPacketSize = connackView.maximum_packet_size?.pointee
         self.assignedClientIdentifier = connackView.assigned_client_identifier?.pointee.toString()
@@ -815,7 +791,6 @@
         self.subscriptionIdentifiersAvailable = connackView.subscription_identifiers_available?.pointee
         self.sharedSubscriptionAvailable = connackView.shared_subscriptions_available?.pointee
         self.serverKeepAlive = (connackView.server_keep_alive?.pointee).map { TimeInterval($0) }
->>>>>>> 3ae634eb
         self.responseInformation = connackView.response_information?.pointee.toString()
         self.serverReference = connackView.server_reference?.pointee.toString()
         self.userProperties = convertOptionalUserProperties(

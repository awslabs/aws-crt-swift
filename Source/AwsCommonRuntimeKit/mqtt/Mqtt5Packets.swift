///  Copyright Amazon.com, Inc. or its affiliates. All Rights Reserved.
///  SPDX-License-Identifier: Apache-2.0.

import Foundation
import AwsCHttp
import AwsCMqtt

// We can't mutate this class after initialization. Swift can not verify the sendability due to direct use of c pointer,
// so mark it unchecked Sendable
/// Mqtt5 User Property
public class UserProperty: CStruct, @unchecked Sendable {

    /// Property name
    public let name: String

    /// Property value
    public let value: String

    public init (name: String, value: String) {
        self.name = name
        self.value = value

        withByteCursorFromStrings(self.name, self.value) { cNameCursor, cValueCursor in
            aws_byte_buf_init_copy_from_cursor(&name_buffer, allocator, cNameCursor)
            aws_byte_buf_init_copy_from_cursor(&value_buffer, allocator, cValueCursor)
        }
    }

    typealias RawType = aws_mqtt5_user_property
    func withCStruct<Result>(_ body: (aws_mqtt5_user_property) -> Result) -> Result {
        var rawUserProperty = aws_mqtt5_user_property()
        rawUserProperty.name = aws_byte_cursor_from_buf(&name_buffer)
        rawUserProperty.value = aws_byte_cursor_from_buf(&value_buffer)
        return body(rawUserProperty)
    }

    // We keep a memory of the buffer storage in the class, and release it on
    // destruction
    private var name_buffer: aws_byte_buf = aws_byte_buf()
    private var value_buffer: aws_byte_buf = aws_byte_buf()
    deinit {
        aws_byte_buf_clean_up(&name_buffer)
        aws_byte_buf_clean_up(&value_buffer)
    }
}

/// Convert a native aws_mqtt5_user_property pointer into a Swift [UserProperty]?
func convertOptionalUserProperties(count: size_t, userPropertiesPointer: UnsafePointer<aws_mqtt5_user_property>?) -> [UserProperty] {

    guard let validPointer = userPropertiesPointer, count > 0 // swiftlint:disable:this empty_count
    else { return [] }

    var userProperties: [UserProperty] = []

    for i in 0..<count {
        let property = validPointer.advanced(by: Int(i)).pointee
        let name = property.name.toString()
        let value = property.value.toString()

        let userProperty = UserProperty(name: name, value: value)
        userProperties.append(userProperty)
    }

    return userProperties
}

extension UserProperty: Equatable {
    static public func == (lhs: UserProperty, rhs: UserProperty) -> Bool {
        return lhs.name == rhs.name &&
        lhs.value == rhs.name
    }
}

// We can't mutate this class after initialization. Swift can not verify the sendability due to the class is non-final,
// so mark it unchecked Sendable
/// Data model of an `MQTT5 PUBLISH <https://docs.oasis-open.org/mqtt/mqtt/v5.0/os/mqtt-v5.0-os.html#_Toc3901100>`_ packet
public class PublishPacket: CStruct, @unchecked Sendable {

    /// The payload of the publish message in a byte buffer format
    public let payload: Data?

    /// The MQTT quality of service associated with this PUBLISH packet.
    public let qos: QoS

    /// The topic associated with this PUBLISH packet.
    public let topic: String

    /// True if this is a retained message, false otherwise.
    public let retain: Bool

    /// Property specifying the format of the payload data. The mqtt5 client does not enforce or use this value in a meaningful way.
    public let payloadFormatIndicator: PayloadFormatIndicator?

    /// Sent publishes - indicates the maximum amount of time in whole seconds allowed to elapse for message delivery before the server should instead delete the message (relative to a recipient). Received publishes - indicates the remaining amount of time (from the server's perspective) before the message would have been deleted relative to the subscribing client. If left None, indicates no expiration timeout.
    public let messageExpiryInterval: TimeInterval?

    /// An integer value that is used to identify the Topic instead of using the Topic Name.  On outbound publishes, this will only be used if the outbound topic aliasing behavior has been set to Manual.
    public let topicAlias: UInt16?

    /// Opaque topic string intended to assist with request/response implementations.  Not internally meaningful to MQTT5 or this client.
    public let responseTopic: String?

    /// Opaque binary data used to correlate between publish messages, as a potential method for request-response implementation.  Not internally meaningful to MQTT5.
    public let correlationData: Data? // Unicode objects are converted to C Strings using 'utf-8' encoding

    /// The subscription identifiers of all the subscriptions this message matched.
    public let subscriptionIdentifiers: [UInt32]? // ignore attempts to set but provide in received packets

    /// Property specifying the content type of the payload.  Not internally meaningful to MQTT5.
    public let contentType: String?

    /// Array of MQTT5 user properties included with the packet.
    public let userProperties: [UserProperty]

    public init(qos: QoS,
                topic: String,
                payload: Data? = nil,
                retain: Bool = false,
                payloadFormatIndicator: PayloadFormatIndicator? = nil,
                messageExpiryInterval: TimeInterval? = nil,
                topicAlias: UInt16? = nil,
                responseTopic: String? = nil,
                correlationData: Data? = nil,
                subscriptionIdentifiers: [UInt32]? = nil,
                contentType: String? = nil,
                userProperties: [UserProperty] = []) {

        self.qos = qos
        self.topic = topic
        self.payload = payload
        self.retain = retain
        self.payloadFormatIndicator = payloadFormatIndicator
        self.messageExpiryInterval = messageExpiryInterval
        self.topicAlias = topicAlias
        self.responseTopic = responseTopic
        self.correlationData = correlationData
        self.subscriptionIdentifiers = subscriptionIdentifiers
        self.contentType = contentType
        self.userProperties = userProperties
    }

    internal init(_ publish_view: UnsafePointer<aws_mqtt5_packet_publish_view>) {
        let publishView = publish_view.pointee
        self.qos = QoS(publishView.qos)
        self.topic = publishView.topic.toString()
        self.payload = Data(bytes: publishView.payload.ptr, count: publishView.payload.len)
        self.retain = publishView.retain
        self.payloadFormatIndicator = publishView.payload_format != nil ?
            PayloadFormatIndicator(publishView.payload_format.pointee) : nil
        self.messageExpiryInterval = (publishView.message_expiry_interval_seconds?.pointee).map { TimeInterval($0) }
        self.topicAlias = publishView.topic_alias?.pointee
        self.responseTopic = publishView.response_topic?.pointee.toString()
        self.correlationData = publishView.correlation_data != nil ?
            Data(bytes: publishView.correlation_data!.pointee.ptr, count: publishView.correlation_data!.pointee.len) : nil
        var identifier: [UInt32]? = []
        for i in 0..<publishView.subscription_identifier_count {
            let subscription_identifier: UInt32 = UInt32(publishView.subscription_identifiers.advanced(by: Int(i)).pointee)
            identifier?.append(subscription_identifier)
        }
        self.subscriptionIdentifiers = identifier
        self.contentType = publishView.content_type?.pointee.toString()
        self.userProperties = convertOptionalUserProperties(
            count: publishView.user_property_count,
            userPropertiesPointer: publishView.user_properties)
    }

    /// Get payload converted to a utf8 String
    public func payloadAsString() -> String? {
        if let payload {
            return String(data: payload, encoding: .utf8) ?? nil
        }
        return nil
    }

    func validateConversionToNative() throws {
        if let messageExpiryInterval {
            if messageExpiryInterval < 0 || messageExpiryInterval > Double(UInt32.max) {
                throw CommonRunTimeError.crtError(CRTError(code: AWS_ERROR_INVALID_ARGUMENT.rawValue,
                                                           context: "Invalid sessionExpiryInterval value"))
            }
        }
    }

    typealias RawType = aws_mqtt5_packet_publish_view
    func withCStruct<Result>(_ body: (aws_mqtt5_packet_publish_view) -> Result) -> Result {
        var raw_publish_view = aws_mqtt5_packet_publish_view()

        raw_publish_view.qos = self.qos.rawValue
        raw_publish_view.retain = retain
        return topic.withByteCursor { topicCustor in
            raw_publish_view.topic =  topicCustor
            return withAWSByteCursorFromOptionalData(to: payload) { cByteCursor in
                raw_publish_view.payload = cByteCursor

                let _payloadFormatIndicatorInt: aws_mqtt5_payload_format_indicator? = payloadFormatIndicator?.rawValue
                let _messageExpiryInterval: UInt32? = try? messageExpiryInterval?.secondUInt32()

                return withOptionalUnsafePointers(
                    _payloadFormatIndicatorInt,
                    topicAlias,
                    _messageExpiryInterval) { payloadPointer, topicAliasPointer, messageExpiryIntervalPointer in
                    raw_publish_view.payload_format = payloadPointer
                    raw_publish_view.message_expiry_interval_seconds = messageExpiryIntervalPointer
                    raw_publish_view.topic_alias = topicAliasPointer

                    return withOptionalArrayRawPointer(of: subscriptionIdentifiers) { subscriptionPointer in

                        if let subscriptionPointer,
                            let subscriptionCount = subscriptionIdentifiers?.count {
                            raw_publish_view.subscription_identifiers = subscriptionPointer
                            raw_publish_view.subscription_identifier_count = subscriptionCount
                        }

                        return userProperties.withAWSArrayList { userPropertyPointer in
                            raw_publish_view.user_property_count = userProperties.count
                                raw_publish_view.user_properties =
                                    UnsafePointer<aws_mqtt5_user_property>(userPropertyPointer)

                            return withOptionalByteCursorPointerFromStrings(
                                    responseTopic,
                                    contentType) { cResponseTopic, cContentType in
                                raw_publish_view.content_type = cContentType
                                raw_publish_view.response_topic = cResponseTopic

                                return withAWSByteCursorPointerFromOptionalData(to: self.correlationData) {  cCorrelationData in
                                    raw_publish_view.correlation_data = cCorrelationData
                                    return body(raw_publish_view)
                                }
                            }
                        }
                    }
                }
            }
        }
    }
}

// We can't mutate this class after initialization. Swift can not verify the sendability due to the class is non-final,
// so mark it unchecked Sendable
/// Publish result returned by Publish operation.
/// - Members
///   - puback: returned PublishPacket for qos 1 publish; nil for qos 0 packet.
public class PublishResult: @unchecked Sendable {
    public let puback: PubackPacket?

    public init (puback: PubackPacket? = nil) {
        self.puback = puback
    }
}

// We can't mutate this class after initialization. Swift can not verify the sendability due to the class is non-final,
// so mark it unchecked Sendable
/// "Data model of an `MQTT5 PUBACK <https://docs.oasis-open.org/mqtt/mqtt/v5.0/os/mqtt-v5.0-os.html#_Toc3901121>`_ packet
public class PubackPacket: @unchecked Sendable {

    /// Success indicator or failure reason for the associated PUBLISH packet.
    public let reasonCode: PubackReasonCode

    /// Additional diagnostic information about the result of the PUBLISH attempt.
    public let reasonString: String?

    /// Array of MQTT5 user properties included with the packet.
    public let userProperties: [UserProperty]?

    public init (reasonCode: PubackReasonCode,
                 reasonString: String? = nil,
                 userProperties: [UserProperty]? = nil) {
        self.reasonCode = reasonCode
        self.reasonString = reasonString
        self.userProperties = userProperties
    }

    internal init(_ puback_view: UnsafePointer<aws_mqtt5_packet_puback_view>) {
        let pubackView = puback_view.pointee
        self.reasonCode = PubackReasonCode(rawValue: Int(pubackView.reason_code.rawValue))!
        self.reasonString = pubackView.reason_string?.pointee.toString()
        self.userProperties = convertOptionalUserProperties(
            count: pubackView.user_property_count,
            userPropertiesPointer: pubackView.user_properties)
    }
}

// We can't mutate this class after initialization. Swift can not verify the sendability due to direct use of c pointer,
// so mark it unchecked Sendable
/// Configures a single subscription within a Subscribe operation
public class Subscription: CStruct, @unchecked Sendable {

    /// The topic filter to subscribe to
    public let topicFilter: String

    /// The maximum QoS on which the subscriber will accept publish messages
    public let qos: QoS

    /// Whether the server will not send publishes to a client when that client was the one who sent the publish
    public let noLocal: Bool?

    /// Whether messages sent due to this subscription keep the retain flag preserved on the message
    public let retainAsPublished: Bool?

    /// Whether retained messages on matching topics be sent in reaction to this subscription
    public let retainHandlingType: RetainHandlingType?

    public init (topicFilter: String,
                 qos: QoS,
                 noLocal: Bool? = nil,
                 retainAsPublished: Bool? = nil,
                 retainHandlingType: RetainHandlingType? = nil) {
        self.topicFilter = topicFilter
        self.qos = qos
        self.noLocal = noLocal
        self.retainAsPublished = retainAsPublished
        self.retainHandlingType = retainHandlingType

        aws_byte_buf_clean_up(&topicFilterBuffer)
        _ = self.topicFilter.withByteCursor { topicFilterCursor in
            aws_byte_buf_init_copy_from_cursor(&topicFilterBuffer, allocator, topicFilterCursor)
        }
    }

    private var topicFilterBuffer = aws_byte_buf()

    typealias RawType = aws_mqtt5_subscription_view
    func withCStruct<Result>(_ body: (RawType) -> Result) -> Result {
        var view = aws_mqtt5_subscription_view()
        view.qos = self.qos.rawValue
        view.no_local = self.noLocal ?? false
        view.retain_as_published = self.retainAsPublished ?? false
        if let retainType = self.retainHandlingType {
            view.retain_handling_type = retainType.rawValue
        } else {
            view.retain_handling_type = aws_mqtt5_retain_handling_type(0)
        }

        view.topic_filter = aws_byte_cursor_from_buf(&topicFilterBuffer)
        return body(view)
    }

    deinit {
        aws_byte_buf_clean_up(&topicFilterBuffer)
    }

}

// We can't mutate this class after initialization. Swift can not verify the sendability due to the class is non-final,
// so mark it unchecked Sendable
/// Data model of an `MQTT5 SUBSCRIBE <https://docs.oasis-open.org/mqtt/mqtt/v5.0/os/mqtt-v5.0-os.html#_Toc3901161>`_ packet.
public class SubscribePacket: CStruct, @unchecked Sendable {

    /// Array of topic filters that the client wishes to listen to
    public let subscriptions: [Subscription]

    /// The positive int to associate with all topic filters in this request.  Publish packets that match a subscription in this request should include this identifier in the resulting message.
    public let subscriptionIdentifier: UInt32?

    /// Array of MQTT5 user properties included with the packet.
    public let userProperties: [UserProperty]

    public init (subscriptions: [Subscription],
                 subscriptionIdentifier: UInt32? = nil,
                 userProperties: [UserProperty] = []) {
          self.subscriptions = subscriptions
          self.subscriptionIdentifier = subscriptionIdentifier
          self.userProperties = userProperties
    }

    // Allow a SubscribePacket to be created directly using a topic filter and QoS
    public convenience init (topicFilter: String,
                             qos: QoS,
                             noLocal: Bool? = nil,
                             retainAsPublished: Bool? = nil,
                             retainHandlingType: RetainHandlingType? = nil,
                             subscriptionIdentifier: UInt32? = nil,
                             userProperties: [UserProperty] = []) {
        self.init(subscriptions: [Subscription(topicFilter: topicFilter,
                                               qos: qos,
                                               noLocal: noLocal,
                                               retainAsPublished: retainAsPublished,
                                               retainHandlingType: retainHandlingType)],
                  subscriptionIdentifier: subscriptionIdentifier,
                  userProperties: userProperties)
    }

    // Allow a SubscribePacket to be created directly using a single Subscription
    public convenience init (subscription: Subscription,
                             subscriptionIdentifier: UInt32? = nil,
                             userProperties: [UserProperty] = []) {
        self.init(subscriptions: [subscription],
                  subscriptionIdentifier: subscriptionIdentifier,
                  userProperties: userProperties)
    }

    typealias RawType = aws_mqtt5_packet_subscribe_view
    func withCStruct<Result>(_ body: (RawType) -> Result) -> Result {
        var raw_subscribe_view = aws_mqtt5_packet_subscribe_view()
        return self.subscriptions.withAWSArrayList {subscriptionPointer in
            raw_subscribe_view.subscriptions =
                UnsafePointer<aws_mqtt5_subscription_view>(subscriptionPointer)
            raw_subscribe_view.subscription_count = self.subscriptions.count

            return userProperties.withAWSArrayList { userPropertyPointer in

                raw_subscribe_view.user_property_count = userProperties.count
                    raw_subscribe_view.user_properties =
                        UnsafePointer<aws_mqtt5_user_property>(userPropertyPointer)

                    return withOptionalUnsafePointer(
                        to: self.subscriptionIdentifier) { identifierPointer in
                            raw_subscribe_view.subscription_identifier = identifierPointer
                            return body(raw_subscribe_view)
                    }
            }
        }
    }
}

// We can't mutate this class after initialization. Swift can not verify the sendability due to the class is non-final,
// so mark it unchecked Sendable
/// Data model of an `MQTT5 SUBACK <https://docs.oasis-open.org/mqtt/mqtt/v5.0/os/mqtt-v5.0-os.html#_Toc3901171>`_ packet.
public class SubackPacket: @unchecked Sendable {

    /// Array of reason codes indicating the result of each individual subscription entry in the associated SUBSCRIBE packet.
    public let reasonCodes: [SubackReasonCode]

    /// Additional diagnostic information about the result of the SUBSCRIBE attempt.
    public let reasonString: String?

    /// Array of MQTT5 user properties included with the packet.
    public let userProperties: [UserProperty]?

    public init (reasonCodes: [SubackReasonCode],
                 reasonString: String? = nil,
                 userProperties: [UserProperty]? = nil) {
        self.reasonCodes = reasonCodes
        self.reasonString = reasonString
        self.userProperties = userProperties
    }

    internal init(_ suback_view: UnsafePointer<aws_mqtt5_packet_suback_view>) {
        let subackView = suback_view.pointee
        let reasonCodeBuffer = UnsafeBufferPointer(start: subackView.reason_codes, count: subackView.reason_code_count)
        self.reasonCodes = reasonCodeBuffer.compactMap { SubackReasonCode(rawValue: Int($0.rawValue)) }
        self.reasonString = subackView.reason_string?.pointee.toString()
        self.userProperties = convertOptionalUserProperties(
            count: subackView.user_property_count,
            userPropertiesPointer: subackView.user_properties)
    }
}

// We can't mutate this class after initialization. Swift can not verify the sendability due to direct use of c pointer,
// so mark it unchecked Sendable
/// Data model of an `MQTT5 UNSUBSCRIBE <https://docs.oasis-open.org/mqtt/mqtt/v5.0/os/mqtt-v5.0-os.html#_Toc384800445>`_ packet.
public class UnsubscribePacket: CStruct, @unchecked Sendable {

    /// Array of topic filters that the client wishes to unsubscribe from.
    public let topicFilters: [String]

    /// Array of MQTT5 user properties included with the packet.
    public let userProperties: [UserProperty]

    public init (topicFilters: [String],
                 userProperties: [UserProperty] = []) {
        self.topicFilters = topicFilters
        self.userProperties = userProperties
    }

    // Allow an UnsubscribePacket to be created directly using a single topic filter
    public convenience init (topicFilter: String,
                             userProperties: [UserProperty] = []) {
        self.init(topicFilters: [topicFilter], userProperties: userProperties)
    }

    typealias RawType = aws_mqtt5_packet_unsubscribe_view
    func withCStruct<Result>(_ body: (RawType) -> Result) -> Result {
        var raw_unsubscribe_view = aws_mqtt5_packet_unsubscribe_view()
        return self.topicFilters.withByteCursorArray { byteCusorArray, len in
            raw_unsubscribe_view.topic_filters = byteCusorArray
            raw_unsubscribe_view.topic_filter_count = len
            return userProperties.withAWSArrayList { userPropertyPointer in
                raw_unsubscribe_view.user_property_count = userProperties.count
                raw_unsubscribe_view.user_properties =
<<<<<<< HEAD
                    UnsafePointer<aws_mqtt5_user_property>(userPropertyPointer)
=======
                UnsafePointer<aws_mqtt5_user_property>(userPropertyPointer)
>>>>>>> 5ce45b1e
                return body(raw_unsubscribe_view)
            }
        }
    }
}

// We can't mutate this class after initialization. Swift can not verify the sendability due to the class is non-final,
// so mark it unchecked Sendable
/// Data model of an `MQTT5 UNSUBACK <https://docs.oasis-open.org/mqtt/mqtt/v5.0/os/mqtt-v5.0-os.html#_Toc471483687>`_ packet.
public class UnsubackPacket: @unchecked Sendable {

    /// Array of reason codes indicating the result of unsubscribing from each individual topic filter entry in the associated UNSUBSCRIBE packet.
    public let reasonCodes: [UnsubackReasonCode]

    /// Additional diagnostic information about the result of the UNSUBSCRIBE attempt.
    public let reasonString: String?

    /// Array of MQTT5 user properties included with the packet.
    public let userProperties: [UserProperty]?

    public init (reasonCodes: [UnsubackReasonCode],
                 reasonString: String? = nil,
                 userProperties: [UserProperty]? = nil) {
        self.reasonCodes = reasonCodes
        self.reasonString = reasonString
        self.userProperties = userProperties
    }

    internal init(_ unsuback_view: UnsafePointer<aws_mqtt5_packet_unsuback_view>) {
        let unsubackView = unsuback_view.pointee
        let reasonCodeBuffer = UnsafeBufferPointer(start: unsubackView.reason_codes, count: unsubackView.reason_code_count)
        self.reasonCodes = reasonCodeBuffer.compactMap { UnsubackReasonCode(rawValue: Int($0.rawValue)) }
        self.reasonString = unsubackView.reason_string?.pointee.toString()
        self.userProperties = convertOptionalUserProperties(
            count: unsubackView.user_property_count,
            userPropertiesPointer: unsubackView.user_properties)
    }
}

/// Data model of an `MQTT5 DISCONNECT <https://docs.oasis-open.org/mqtt/mqtt/v5.0/os/mqtt-v5.0-os.html#_Toc3901205>`_ packet.
public class DisconnectPacket: CStruct, @unchecked Sendable {

    /// Value indicating the reason that the sender is closing the connection
    public let reasonCode: DisconnectReasonCode

    /// A change to the session expiry interval in whole seconds negotiated at connection time as part of the disconnect.  Only valid for DISCONNECT packets sent from client to server.  It is not valid to attempt to change session expiry from zero to a non-zero value.
    public let sessionExpiryInterval: TimeInterval?

    /// Additional diagnostic information about the reason that the sender is closing the connection
    public let reasonString: String?

    /// Property indicating an alternate server that the client may temporarily or permanently attempt to connect to instead of the configured endpoint.  Will only be set if the reason code indicates another server may be used (ServerMoved, UseAnotherServer).
    public let serverReference: String?

    /// Array of MQTT5 user properties included with the packet.
    public let userProperties: [UserProperty]

    public init (reasonCode: DisconnectReasonCode = DisconnectReasonCode.normalDisconnection,
                 sessionExpiryInterval: TimeInterval? = nil,
                 reasonString: String? = nil,
                 serverReference: String? = nil,
                 userProperties: [UserProperty] = []) {
            self.reasonCode = reasonCode
            self.sessionExpiryInterval = sessionExpiryInterval
            self.reasonString = reasonString
            self.serverReference = serverReference
            self.userProperties = userProperties
    }

    internal init(_ disconnect_view: UnsafePointer<aws_mqtt5_packet_disconnect_view>) {
        let disconnectView = disconnect_view.pointee

        self.reasonCode = DisconnectReasonCode(rawValue: Int(disconnectView.reason_code.rawValue))!
        self.sessionExpiryInterval = (disconnectView.session_expiry_interval_seconds?.pointee).map { TimeInterval($0) }
        self.reasonString = disconnectView.reason_string?.pointee.toString()
        self.serverReference = disconnectView.reason_string?.pointee.toString()
        self.userProperties = convertOptionalUserProperties(
            count: disconnectView.user_property_count,
            userPropertiesPointer: disconnectView.user_properties)
    }

    func validateConversionToNative() throws {
        if let sessionExpiryInterval {
            if sessionExpiryInterval < 0 || sessionExpiryInterval > Double(UInt32.max) {
                throw CommonRunTimeError.crtError(CRTError(code: AWS_ERROR_INVALID_ARGUMENT.rawValue,
                                                           context: "Invalid sessionExpiryInterval value"))
            }
        }
    }

    typealias RawType = aws_mqtt5_packet_disconnect_view
    func withCStruct<Result>(_ body: (aws_mqtt5_packet_disconnect_view) -> Result) -> Result {
        var raw_disconnect_view = aws_mqtt5_packet_disconnect_view()

        raw_disconnect_view.reason_code = aws_mqtt5_disconnect_reason_code(UInt32(reasonCode.rawValue))

        let _sessionExpiryInterval = try? sessionExpiryInterval?.secondUInt32()

        return withOptionalUnsafePointer(to: _sessionExpiryInterval) { sessionExpiryIntervalPointer in

            raw_disconnect_view.session_expiry_interval_seconds = sessionExpiryIntervalPointer

            return userProperties.withAWSArrayList { userPropertyPointer in

                raw_disconnect_view.user_property_count = userProperties.count
                raw_disconnect_view.user_properties =
                    UnsafePointer<aws_mqtt5_user_property>(userPropertyPointer)

                return withOptionalByteCursorPointerFromStrings(
                    reasonString,
                    serverReference) { cReasonString, cServerReference in
                        raw_disconnect_view.reason_string = cReasonString
                        raw_disconnect_view.server_reference = cServerReference
                        return body(raw_disconnect_view)
                    }
            }
        }
    }
}

// We can't mutate this class after initialization. Swift can not verify the sendability due to the class is non-final,
// so mark it unchecked Sendable
/// Data model of an `MQTT5 CONNACK <https://docs.oasis-open.org/mqtt/mqtt/v5.0/os/mqtt-v5.0-os.html#_Toc3901074>`_ packet.
public class ConnackPacket: @unchecked Sendable {

    /// True if the client rejoined an existing session on the server, false otherwise.
    public let sessionPresent: Bool

    /// Indicates either success or the reason for failure for the connection attempt.
    public let reasonCode: ConnectReasonCode

    /// A time interval, in whole seconds, that the server will persist this connection's MQTT session state for.  If present, this value overrides any session expiry specified in the preceding CONNECT packet.
    public let sessionExpiryInterval: TimeInterval?

    /// The maximum amount of in-flight QoS 1 or 2 messages that the server is willing to handle at once. If omitted or None, the limit is based on the valid MQTT packet id space (65535).
    public let receiveMaximum: UInt16?

    /// The maximum message delivery quality of service that the server will allow on this connection.
    public let maximumQos: QoS?

    /// Indicates whether the server supports retained messages.  If None, retained messages are supported.
    public let retainAvailable: Bool?

    /// Specifies the maximum packet size, in bytes, that the server is willing to accept.  If None, there is no limit beyond what is imposed by the MQTT spec itself.
    public let maximumPacketSize: UInt32?

    /// Specifies a client identifier assigned to this connection by the server.  Only valid when the client id of the preceding CONNECT packet was left empty.
    public let assignedClientIdentifier: String?

    /// The maximum allowed value for topic aliases in outbound publish packets.  If 0 or None, then outbound topic aliasing is not allowed.
    public let topicAliasMaximum: UInt16?

    /// Additional diagnostic information about the result of the connection attempt.
    public let reasonString: String?

    /// Array of MQTT5 user properties included with the packet.
    public let userProperties: [UserProperty]?

    /// Indicates whether the server supports wildcard subscriptions.  If None, wildcard subscriptions are supported.
    public let wildcardSubscriptionsAvailable: Bool?

    /// Indicates whether the server supports subscription identifiers.  If None, subscription identifiers are supported.
    public let subscriptionIdentifiersAvailable: Bool?

    /// Indicates whether the server supports shared subscription topic filters.  If None, shared subscriptions are supported.
    public let sharedSubscriptionAvailable: Bool?

    /// Server-requested override of the keep alive interval, in whole seconds.  If None, the keep alive value sent by the client should be used.
    public let serverKeepAlive: TimeInterval?

    /// A value that can be used in the creation of a response topic associated with this connection. MQTT5-based request/response is outside the purview of the MQTT5 spec and this client.
    public let responseInformation: String?

    /// Property indicating an alternate server that the client may temporarily or permanently attempt to connect to instead of the configured endpoint.  Will only be set if the reason code indicates another server may be used (ServerMoved, UseAnotherServer).
    public let serverReference: String?

    public init (sessionPresent: Bool,
                 reasonCode: ConnectReasonCode,
                 sessionExpiryInterval: TimeInterval? = nil,
                 receiveMaximum: UInt16? = nil,
                 maximumQos: QoS? = nil,
                 retainAvailable: Bool? = nil,
                 maximumPacketSize: UInt32? = nil,
                 assignedClientIdentifier: String? = nil,
                 topicAliasMaximum: UInt16? = nil,
                 reasonString: String? = nil,
                 userProperties: [UserProperty]? = nil,
                 wildcardSubscriptionsAvailable: Bool? = nil,
                 subscriptionIdentifiersAvailable: Bool? = nil,
                 sharedSubscriptionAvailable: Bool? = nil,
                 serverKeepAlive: TimeInterval? = nil,
                 responseInformation: String? = nil,
                 serverReference: String? = nil) {
        self.sessionPresent = sessionPresent
        self.reasonCode = reasonCode

        self.sessionExpiryInterval = sessionExpiryInterval
        self.receiveMaximum = receiveMaximum
        self.maximumQos = maximumQos
        self.retainAvailable = retainAvailable
        self.maximumPacketSize = maximumPacketSize
        self.assignedClientIdentifier = assignedClientIdentifier
        self.topicAliasMaximum = topicAliasMaximum
        self.reasonString = reasonString
        self.userProperties = userProperties
        self.wildcardSubscriptionsAvailable = wildcardSubscriptionsAvailable
        self.subscriptionIdentifiersAvailable = subscriptionIdentifiersAvailable
        self.sharedSubscriptionAvailable = sharedSubscriptionAvailable
        self.serverKeepAlive = serverKeepAlive
        self.responseInformation = responseInformation
        self.serverReference = serverReference
    }

    internal init(_ connack_view: UnsafePointer<aws_mqtt5_packet_connack_view>) {
        let connackView = connack_view.pointee

        self.sessionPresent = connackView.session_present
        self.reasonCode = ConnectReasonCode(rawValue: Int(connackView.reason_code.rawValue))!
        self.sessionExpiryInterval = (connackView.session_expiry_interval?.pointee).map { TimeInterval($0) }
        self.receiveMaximum = connackView.receive_maximum?.pointee
        if let maximumQosValue = connackView.maximum_qos {
            self.maximumQos = QoS(maximumQosValue.pointee)
        } else {
            self.maximumQos = nil
        }
        self.retainAvailable = connackView.retain_available?.pointee
        self.maximumPacketSize = connackView.maximum_packet_size?.pointee
        self.assignedClientIdentifier = connackView.assigned_client_identifier?.pointee.toString()
        self.topicAliasMaximum = connackView.topic_alias_maximum?.pointee
        self.reasonString = connackView.reason_string?.pointee.toString()
        self.wildcardSubscriptionsAvailable = connackView.wildcard_subscriptions_available?.pointee
        self.subscriptionIdentifiersAvailable = connackView.subscription_identifiers_available?.pointee
        self.sharedSubscriptionAvailable = connackView.shared_subscriptions_available?.pointee
        self.serverKeepAlive = (connackView.server_keep_alive?.pointee).map { TimeInterval($0) }
        self.responseInformation = connackView.response_information?.pointee.toString()
        self.serverReference = connackView.server_reference?.pointee.toString()
        self.userProperties = convertOptionalUserProperties(
            count: connackView.user_property_count,
            userPropertiesPointer: connackView.user_properties)
    }
}<|MERGE_RESOLUTION|>--- conflicted
+++ resolved
@@ -478,11 +478,7 @@
             return userProperties.withAWSArrayList { userPropertyPointer in
                 raw_unsubscribe_view.user_property_count = userProperties.count
                 raw_unsubscribe_view.user_properties =
-<<<<<<< HEAD
-                    UnsafePointer<aws_mqtt5_user_property>(userPropertyPointer)
-=======
                 UnsafePointer<aws_mqtt5_user_property>(userPropertyPointer)
->>>>>>> 5ce45b1e
                 return body(raw_unsubscribe_view)
             }
         }

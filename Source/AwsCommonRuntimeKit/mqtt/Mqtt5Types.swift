--- conflicted
+++ resolved
@@ -542,11 +542,7 @@
 public enum OutboundTopicAliasBehaviorType {
     /// Maps to Disabled.  This keeps the client from being broken (by default) if the broker
     /// topic aliasing implementation has a problem.
-<<<<<<< HEAD
-    case `default`
-=======
     case defaultBehavior
->>>>>>> a4dabb3f
 
     ///  Outbound aliasing is the user's responsibility.  Client will cache and use
     ///  previously-established aliases if they fall within the negotiated limits of the connection.
@@ -567,11 +563,7 @@
     /// Returns the native representation of the Swift enum
     var rawValue: aws_mqtt5_client_outbound_topic_alias_behavior_type {
         switch self {
-<<<<<<< HEAD
-        case .default: return AWS_MQTT5_COTABT_DEFAULT
-=======
         case .defaultBehavior: return AWS_MQTT5_COTABT_DEFAULT
->>>>>>> a4dabb3f
         case .manual: return AWS_MQTT5_COTABT_MANUAL
         case .lru: return AWS_MQTT5_COTABT_LRU
         case .disabled: return AWS_MQTT5_COTABT_DISABLED

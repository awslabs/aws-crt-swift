///  Copyright Amazon.com, Inc. or its affiliates. All Rights Reserved.
///  SPDX-License-Identifier: Apache-2.0.
import Foundation
import AwsCMqtt

/// MQTT message delivery quality of service.
/// Enum values match `MQTT5 spec <https://docs.oasis-open.org/mqtt/mqtt/v5.0/os/mqtt-v5.0-os.html#_Toc3901234>`__ encoding values.
public enum QoS: Int {

    /// The message is delivered according to the capabilities of the underlying network. No response is sent by the
    /// receiver and no retry is performed by the sender. The message arrives at the receiver either once or not at all.
    case atMostOnce = 0

    /// A level of service that ensures that the message arrives at the receiver at least once.
    case atLeastOnce = 1

    /// A level of service that ensures that the message arrives at the receiver exactly once.
    /// Note that this client does not currently support QoS 2 as of (March 2024)
    case exactlyOnce = 2
}

/// Server return code for connect attempts.
/// Enum values match `MQTT5 spec <https://docs.oasis-open.org/mqtt/mqtt/v5.0/os/mqtt-v5.0-os.html#_Toc3901079>`__ encoding values.
public enum ConnectReasonCode: Int {

    /// Returned when the connection is accepted.
    case success = 0

    /// Returned when the server has a failure but does not want to specify a reason or none
    /// of the other reason codes apply.
    case unspecifiedError = 128

    /// Returned when data in the CONNECT packet could not be correctly parsed by the server.
    case malformedPacket = 129

    /// Returned when data in the CONNECT packet does not conform to the MQTT5 specification requirements.
    case protocolError = 130

    /// Returned when the CONNECT packet is valid but was not accepted by the server.
    case implementationSpecificError = 131

    /// Returned when the server does not support MQTT5 protocol version specified in the connection.
    case unsupportedProtocolVersion = 132

    /// Returned when the client identifier in the CONNECT packet is a valid string but not one that
    /// is allowed on the server.
    case clientIdentifierNotValid = 133

    /// Returned when the server does not accept the username and/or password specified by the client
    /// in the connection packet.
    case badUsernameOrPassword = 134

    /// Returned when the client is not authorized to connect to the server.
    case notAuthorized = 135

    /// Returned when the MQTT5 server is not available.
    case serverUnavailable = 136

    /// Returned when the server is too busy to make a connection. It is recommended that the client try again later.
    case serverBusy = 137

    /// Returned when the client has been banned by the server.
    case banned = 138

    /// Returned when the authentication method used in the connection is either not supported on the server or it does
    /// not match the authentication method currently in use in the CONNECT packet.
    case badAuthenticationMethod = 140

    /// Returned when the Will topic name sent in the CONNECT packet is correctly formed, but is not accepted by
    /// the server.
    case topicNameInvalid = 144

    /// Returned when the CONNECT packet exceeded the maximum permissible size on the server.
    case packetTooLarge = 149

    /// Returned when the quota limits set on the server have been met and/or exceeded.
    case quotaExceeded = 151

    /// Returned when the Will payload in the CONNECT packet does not match the specified payload format indicator.
    case payloadFormatInvalid = 153

    /// Returned when the server does not retain messages but the CONNECT packet on the client had Will retain enabled.
    case retainNotSupported = 154

    /// Returned when the server does not support the QOS setting set in the Will QOS in the CONNECT packet.
    case qosNotSupported = 155

    /// Returned when the server is telling the client to temporarily use another server instead of the one they
    /// are trying to connect to.
    case useAnotherServer = 156

    /// Returned when the server is telling the client to permanently use another server instead of the one they
    /// are trying to connect to.
    case serverMoved = 157

    /// Returned when the server connection rate limit has been exceeded.
    case connectionRateExceeded = 159
}

/// Reason code inside DISCONNECT packets.  Helps determine why a connection was terminated.
/// Enum values match `MQTT5 spec <https://docs.oasis-open.org/mqtt/mqtt/v5.0/os/mqtt-v5.0-os.html#_Toc3901208>`__ encoding values.
public enum DisconnectReasonCode: Int {

    /// Returned when the remote endpoint wishes to disconnect normally. Will not trigger the publish of a Will message if a
    /// Will message was configured on the connection.
    /// May be sent by the client or server.
    case normalDisconnection = 0

    /// Returns when the client wants to disconnect but requires that the server publish the Will message configured
    /// on the connection.
    /// May only be sent by the client.
    case disconnectWithWillMessage = 4

    /// Returned when the connection was closed but the sender does not want to specify a reason or none
    /// of the other reason codes apply.
    /// May be sent by the client or the server.
    case unspecifiedError = 128

    /// Indicates the remote endpoint received a packet that does not conform to the MQTT specification.
    /// May be sent by the client or the server.
    case malformedPacket = 129

    /// Returned when an unexpected or out-of-order packet was received by the remote endpoint.
    /// May be sent by the client or the server.
    case protocolError = 130

    /// Returned when a valid packet was received by the remote endpoint, but could not be processed by the current implementation.
    /// May be sent by the client or the server.
    case implementationSpecificError = 131

    /// Returned when the remote endpoint received a packet that represented an operation that was not authorized within
    /// the current connection.
    /// May only be sent by the server.
    case notAuthorized = 135

    /// Returned when the server is busy and cannot continue processing packets from the client.
    /// May only be sent by the server.
    case serverBusy = 137

    /// Returned when the server is shutting down.
    /// May only be sent by the server.
    case serverShuttingDown = 139

    /// Returned when the server closes the connection because no packet from the client has been received in
    /// 1.5 times the KeepAlive time set when the connection was established.
    /// May only be sent by the server.
    case keepAliveTimout = 141

    /// Returned when the server has established another connection with the same client ID as a client's current
    /// connection, causing the current client to become disconnected.
    /// May only be sent by the server.
    case sessionTakenOver = 142

    /// Returned when the topic filter name is correctly formed but not accepted by the server.
    /// May only be sent by the server.
    case topicFilterInvalid = 143

    /// Returned when topic name is correctly formed, but is not accepted.
    /// May be sent by the client or the server.
    case topicNameInvalid = 144

    /// Returned when the remote endpoint reached a state where there were more in-progress QoS1+ publishes then the
    /// limit it established for itself when the connection was opened.
    /// May be sent by the client or the server.
    case receiveMaximumExceeded = 147

    /// Returned when the remote endpoint receives a PUBLISH packet that contained a topic alias greater than the
    /// maximum topic alias limit that it established for itself when the connection was opened.
    /// May be sent by the client or the server.
    case topicAliasInvalid = 148

    /// Returned when the remote endpoint received a packet whose size was greater than the maximum packet size limit
    /// it established for itself when the connection was opened.
    /// May be sent by the client or the server.
    case packetTooLarge = 149

    /// Returned when the remote endpoint's incoming data rate was too high.
    /// May be sent by the client or the server.
    case messageRateTooHigh = 150

    /// Returned when an internal quota of the remote endpoint was exceeded.
    /// May be sent by the client or the server.
    case quotaExceeded = 151

    /// Returned when the connection was closed due to an administrative action.
    /// May be sent by the client or the server.
    case administrativeAction = 152

    /// Returned when the remote endpoint received a packet where payload format did not match the format specified
    /// by the payload format indicator.
    /// May be sent by the client or the server.
    case payloadFormatInvalid = 153

    /// Returned when the server does not support retained messages.
    /// May only be sent by the server.
    case retainNotSupported = 154

    /// Returned when the client sends a QoS that is greater than the maximum QoS established when the connection was
    /// opened.
    /// May only be sent by the server.
    case qosNotSupported = 155

    /// Returned by the server to tell the client to temporarily use a different server.
    /// May only be sent by the server.
    case useAnotherServer = 156

    /// Returned by the server to tell the client to permanently use a different server.
    /// May only be sent by the server.
    case serverMoved = 157

    /// Returned by the server to tell the client that shared subscriptions are not supported on the server.
    /// May only be sent by the server.
    case sharedSubscriptionsNotSupported = 158

    /// Returned when the server disconnects the client due to the connection rate being too high.
    /// May only be sent by the server.
    case connectionRateExceeded = 159

    /// Returned by the server when the maximum connection time authorized for the connection was exceeded.
    /// May only be sent by the server.
    case maximumConnectTime = 160

    /// Returned by the server when it received a SUBSCRIBE packet with a subscription identifier, but the server does
    /// not support subscription identifiers.
    /// May only be sent by the server.
    case subscriptionIdentifiersNotSupported = 161

    /// Returned by the server when it received a SUBSCRIBE packet with a wildcard topic filter, but the server does
    /// not support wildcard topic filters.
    /// May only be sent by the server.
    case wildcardSubscriptionsNotSupported = 162
}

/// Reason code inside PUBACK packets that indicates the result of the associated PUBLISH request.
/// Enum values match `MQTT5 spec <https://docs.oasis-open.org/mqtt/mqtt/v5.0/os/mqtt-v5.0-os.html#_Toc3901124>`__ encoding values.
public enum PubackReasonCode: Int {

    /// Returned when the (QoS 1) publish was accepted by the recipient.
    /// May be sent by the client or the server.
    case success = 0

    /// Returned when the (QoS 1) publish was accepted but there were no matching subscribers.
    /// May only be sent by the server.
    case noMatchingSubscribers = 16

    /// Returned when the (QoS 1) publish was not accepted and the receiver does not want to specify a reason or none
    /// of the other reason codes apply.
    /// May be sent by the client or the server.
    case unspecifiedError = 128

    /// Returned when the (QoS 1) publish was valid but the receiver was not willing to accept it.
    /// May be sent by the client or the server.
    case implementationSpecificError = 131

    /// Returned when the (QoS 1) publish was not authorized by the receiver.
    /// May be sent by the client or the server.
    case notAuthorized = 135

    /// Returned when the topic name was valid but the receiver was not willing to accept it.
    /// May be sent by the client or the server.
    case topicNameInvalid = 144

    /// Returned when the packet identifier used in the associated PUBLISH was already in use.
    /// This can indicate a mismatch in the session state between client and server.
    /// May be sent by the client or the server.
    case packetIdentifierInUse = 145

    /// Returned when the associated PUBLISH failed because an internal quota on the recipient was exceeded.
    /// May be sent by the client or the server.
    case quotaExceeded = 151

    /// Returned when the PUBLISH packet's payload format did not match its payload format indicator property.
    /// May be sent by the client or the server.
    case payloadFormatInvalid = 153
}

/// Reason code inside SUBACK packet payloads.
/// Enum values match `MQTT5 spec <https://docs.oasis-open.org/mqtt/mqtt/v5.0/os/mqtt-v5.0-os.html#_Toc3901178>`__ encoding values.
/// This will only be sent by the server and not the client.
public enum SubackReasonCode: Int {

    /// Returned when the subscription was accepted and the maximum QoS sent will be QoS 0.
    case grantedQos0 = 0

    /// Returned when the subscription was accepted and the maximum QoS sent will be QoS 1.
    case grantedQos1 = 1

    /// Returned when the subscription was accepted and the maximum QoS sent will be QoS 2.
    case grantedQos2 = 2

    /// Returned when the connection was closed but the sender does not want to specify a reason or none
    /// of the other reason codes apply.
    case unspecifiedError = 128

    /// Returned when the subscription was valid but the server did not accept it.
    case implementationSpecificError = 131

    /// Returned when the client was not authorized to make the subscription on the server.
    case notAuthorized = 135

    /// Returned when the subscription topic filter was correctly formed but not allowed for the client.
    case topicFilterInvalid = 143

    /// Returned when the packet identifier was already in use on the server.
    case packetIdentifierInUse = 145

    /// Returned when a subscribe-related quota set on the server was exceeded.
    case quotaExceeded = 151

    /// Returned when the subscription's topic filter was a shared subscription and the server does not support
    /// shared subscriptions.
    case sharedSubscriptionsNotSupported = 158

    /// Returned when the SUBSCRIBE packet contained a subscription identifier and the server does not support
    /// subscription identifiers.
    case subscriptionIdentifiersNotSupported = 161

    /// Returned when the subscription's topic filter contains a wildcard but the server does not support
    /// wildcard subscriptions.
    case wildcardSubscriptionsNotSupported = 162
}

/// Reason codes inside UNSUBACK packet payloads that specify the results for each topic filter in the associated
/// UNSUBSCRIBE packet.
/// Enum values match `MQTT5 spec <https://docs.oasis-open.org/mqtt/mqtt/v5.0/os/mqtt-v5.0-os.html#_Toc3901194>`__ encoding values.
public enum UnsubackReasonCode: Int {

    /// Returned when the unsubscribe was successful and the client is no longer subscribed to the topic filter on the server.
    case success = 0

    /// Returned when the topic filter did not match one of the client's existing topic filters on the server.
    case noSubscriptionExisted = 17

    /// Returned when the unsubscribe of the topic filter was not accepted and the server does not want to specify a
    /// reason or none of the other reason codes apply.
    case unspecifiedError = 128

    /// Returned when the topic filter was valid but the server does not accept an unsubscribe for it.
    case implementationSpecificError = 131

    /// Returned when the client was not authorized to unsubscribe from that topic filter on the server.
    case notAuthorized = 135

    /// Returned when the topic filter was correctly formed but is not allowed for the client on the server.
    case topicFilterInvalid = 143

    /// Returned when the packet identifier was already in use on the server.
    case packetIdentifierInUse = 145
}

/// Controls how the mqtt client should behave with respect to MQTT sessions.
public enum ClientSessionBehaviorType {

    /// Default client session behavior. Maps to CLEAN.
    case `default`

    /// Always ask for a clean session when connecting
    case clean

    /// Always attempt to rejoin an existing session after an initial connection success.
    /// Session rejoin requires an appropriate non-zero session expiry interval in the client's CONNECT options.
    case rejoinPostSuccess

    /// Always attempt to rejoin an existing session.  Since the client does not support durable session persistence,
    /// this option is not guaranteed to be spec compliant because any unacknowledged qos1 publishes (which are
    /// part of the client session state) will not be present on the initial connection.  Until we support
    /// durable session resumption, this option is technically spec-breaking, but useful.
    /// Always rejoin requires an appropriate non-zero session expiry interval in the client's CONNECT options.
    case rejoinAlways
}

extension ClientSessionBehaviorType {
    var rawValue: aws_mqtt5_client_session_behavior_type {
        switch self {
        case .default:  return aws_mqtt5_client_session_behavior_type(rawValue: 0)
        case .clean:  return aws_mqtt5_client_session_behavior_type(rawValue: 1)
        case .rejoinPostSuccess:  return aws_mqtt5_client_session_behavior_type(rawValue: 2)
        case .rejoinAlways:  return aws_mqtt5_client_session_behavior_type(rawValue: 3)
        }
    }
}

/// Additional controls for client behavior with respect to operation validation and flow control; these checks
/// go beyond the MQTT5 spec to respect limits of specific MQTT brokers.
public enum ExtendedValidationAndFlowControlOptions {

    /// Do not do any additional validation or flow control
    case none

    /// Apply additional client-side validation and operational flow control that respects the
    /// default AWS IoT Core limits.
    /// Currently applies the following additional validation:
    /// * No more than 8 subscriptions per SUBSCRIBE packet
    /// * Topics and topic filters have a maximum of 7 slashes (8 segments), not counting any AWS rules prefix
    /// * Topics must be 256 bytes or less in length
    /// * Client id must be 128 or less bytes in length
    /// Also applies the following flow control:
    /// * Outbound throughput throttled to 512KB/s
    /// * Outbound publish TPS throttled to 100
    case awsIotCoreDefaults
}

extension ExtendedValidationAndFlowControlOptions {
    var rawValue: aws_mqtt5_extended_validation_and_flow_control_options {
        switch self {
        case .none:  return aws_mqtt5_extended_validation_and_flow_control_options(rawValue: 0)
        case .awsIotCoreDefaults:  return aws_mqtt5_extended_validation_and_flow_control_options(rawValue: 1)
        }
    }
}

/// Controls how disconnects affect the queued and in-progress operations tracked by the client.  Also controls
/// how operations are handled while the client is not connected.  In particular, if the client is not connected,
/// then any operation that would be failed on disconnect (according to these rules) will be rejected.
public enum ClientOperationQueueBehaviorType {

    /// Default client operation queue behavior. Maps to FAIL_QOS0_PUBLISH_ON_DISCONNECT.
    case `default`

    /// Re-queues QoS 1+ publishes on disconnect; un-acked publishes go to the front while unprocessed publishes stay
    /// in place.  All other operations (QoS 0 publishes, subscribe, unsubscribe) are failed.
    case failNonQos1PublishOnDisconnect

    /// QoS 0 publishes that are not complete at the time of disconnection are failed.  Un-acked QoS 1+ publishes are
    /// re-queued at the head of the line for immediate retransmission on a session resumption.  All other operations
    /// are requeued in original order behind any retransmissions.
    case failQos0PublishOnDisconnect

    /// All operations that are not complete at the time of disconnection are failed, except operations that
    /// the MQTT5 spec requires to be retransmitted (un-acked QoS1+ publishes).
    case failAllOnDisconnect
}

extension ClientOperationQueueBehaviorType {
    var rawValue: aws_mqtt5_client_operation_queue_behavior_type {
        switch self {
        case .default:  return aws_mqtt5_client_operation_queue_behavior_type(rawValue: 0)
        case .failNonQos1PublishOnDisconnect:  return aws_mqtt5_client_operation_queue_behavior_type(rawValue: 1)
        case .failQos0PublishOnDisconnect:  return aws_mqtt5_client_operation_queue_behavior_type(rawValue: 2)
        case .failAllOnDisconnect:  return aws_mqtt5_client_operation_queue_behavior_type(rawValue: 3)
        }
    }
}

/// Optional property describing a PUBLISH payload's format.
/// Enum values match `MQTT5 spec <https://docs.oasis-open.org/mqtt/mqtt/v5.0/os/mqtt-v5.0-os.html#_Toc3901111>`__ encoding values.
public enum PayloadFormatIndicator {

    /// The payload is arbitrary binary data
    case bytes

    /// The payload is a well-formed utf-8 string value.
    case utf8
}

extension PayloadFormatIndicator {
    var rawValue: aws_mqtt5_payload_format_indicator {
        switch self {
        case .bytes:  return aws_mqtt5_payload_format_indicator(rawValue: 0)
        case .utf8:  return aws_mqtt5_payload_format_indicator(rawValue: 1)
        }
    }
}

/// Configures how retained messages should be handled when subscribing with a topic filter that matches topics with
/// associated retained messages.
/// Enum values match `MQTT5 spec <https://docs.oasis-open.org/mqtt/mqtt/v5.0/os/mqtt-v5.0-os.html#_Toc3901169>`_ encoding values.
public enum RetainHandlingType: Int {

    /// The server should always send all retained messages on topics that match a subscription's filter.
    case sendOnSubscribe = 0

    /// The server should send retained messages on topics that match the subscription's filter, but only for the
    /// first matching subscription, per session.
    case sendOnSubscribeIfNew = 1

    /// Subscriptions must not trigger any retained message publishes from the server.
    case dontSend = 2
}

/// An enumeration that controls how the client applies topic aliasing to outbound publish packets.
/// Topic alias behavior is described in `MQTT5 Topic Aliasing <https://docs.oasis-open.org/mqtt/mqtt/v5.0/os/mqtt-v5.0-os.html#_Toc3901113>`_
public enum OutboundTopicAliasBehaviorType: Int {
    /// Maps to Disabled.  This keeps the client from being broken (by default) if the broker
    /// topic aliasing implementation has a problem.
    case `default` = 0

    ///  Outbound aliasing is the user's responsibility.  Client will cache and use
    ///  previously-established aliases if they fall within the negotiated limits of the connection.
    ///  The user must still always submit a full topic in their publishes because disconnections disrupt
    ///  topic alias mappings unpredictably.  The client will properly use a requested alias when the most-recently-seen
    ///  binding for a topic alias value matches the alias and topic in the publish packet.
    case manual = 1

    /// (Recommended) The client will ignore any user-specified topic aliasing and instead use an LRU cache to drive
    ///  alias usage.
    case lru = 2

    /// Completely disable outbound topic aliasing.
    case disabled = 3
}

/// An enumeration that controls whether or not the client allows the broker to send publishes that use topic
/// aliasing.
/// Topic alias behavior is described in `MQTT5 Topic Aliasing <https://docs.oasis-open.org/mqtt/mqtt/v5.0/os/mqtt-v5.0-os.html#_Toc3901113>`_
public enum InboundTopicAliasBehaviorType: Int {

    /// Maps to Disabled.  This keeps the client from being broken (by default) if the broker
    /// topic aliasing implementation has a problem.
    case `default` = 0

    /// Allow the server to send PUBLISH packets to the client that use topic aliasing
    case enabled = 1

    /// Forbid the server from sending PUBLISH packets to the client that use topic aliasing
    case disabled = 2
}

/// Configuration for all client topic aliasing behavior.
public class TopicAliasingOptions: CStruct {

    /// Controls what kind of outbound topic aliasing behavior the client should attempt to use.  If topic aliasing is not supported by the server, this setting has no effect and any attempts to directly manipulate the topic alias id in outbound publishes will be ignored.  If left undefined, then outbound topic aliasing is disabled.
    public var outboundBehavior: OutboundTopicAliasBehaviorType?

    /// If outbound topic aliasing is set to LRU, this controls the maximum size of the cache.  If outbound topic aliasing is set to LRU and this is zero or undefined, a sensible default is used (25).  If outbound topic aliasing is not set to LRU, then this setting has no effect.
    public var outboundCacheMaxSize: UInt16?

    /// Controls whether or not the client allows the broker to use topic aliasing when sending publishes.  Even if inbound topic aliasing is enabled, it is up to the server to choose whether or not to use it.  If left undefined, then inbound topic aliasing is disabled.
    public var inboundBehavior: InboundTopicAliasBehaviorType?

    /// If inbound topic aliasing is enabled, this will control the size of the inbound alias cache.  If inbound aliases are enabled and this is zero or undefined, then a sensible default will be used (25).  If inbound aliases are disabled, this setting has no effect.  Behaviorally, this value overrides anything present in the topic_alias_maximum field of the CONNECT packet options.
    public var inboundCacheMaxSize: UInt16?

    typealias RawType = aws_mqtt5_client_topic_alias_options
    func withCStruct<Result>(_ body: (aws_mqtt5_client_topic_alias_options) -> Result) -> Result {
        var raw_topic_alias_options = aws_mqtt5_client_topic_alias_options()
        if let _outboundBehavior = outboundBehavior {
            raw_topic_alias_options.outbound_topic_alias_behavior =
                aws_mqtt5_client_outbound_topic_alias_behavior_type(UInt32(_outboundBehavior.rawValue))
        }

        if let _outboundCacheMaxSize = outboundCacheMaxSize {
            raw_topic_alias_options.outbound_alias_cache_max_size = _outboundCacheMaxSize
        }

        if let _inboundBehavior = inboundBehavior {
            raw_topic_alias_options.inbound_topic_alias_behavior =
                aws_mqtt5_client_inbound_topic_alias_behavior_type(UInt32(_inboundBehavior.rawValue))
        }

        if let _inboundCacheMaxSize = inboundCacheMaxSize {
            raw_topic_alias_options.inbound_alias_cache_size = _inboundCacheMaxSize
        }

        return body(raw_topic_alias_options)
    }

}

/// Dataclass containing some simple statistics about the current state of the client's queue of operations
public class ClientOperationStatistics {

    /// Total number of operations submitted to the client that have not yet been completed.  Unacked operations are a subset of this.
    public let incompleteOperationCount: UInt64

    /// Total packet size of operations submitted to the client that have not yet been completed.  Unacked operations are a subset of this.
    public let incompleteOperationSize: UInt64

    /// Total number of operations that have been sent to the server and are waiting for a corresponding ACK before they can be completed.
    public let unackedOperationCount: UInt64

    /// Total packet size of operations that have been sent to the server and are waiting for a corresponding ACK before they can be completed.
    public let unackedOperationSize: UInt64

    public init (incompleteOperationCount: UInt64,
                 incompleteOperationSize: UInt64,
                 unackedOperationCount: UInt64,
                 unackedOperationSize: UInt64) {
            self.incompleteOperationCount = incompleteOperationCount
            self.incompleteOperationSize = incompleteOperationSize
            self.unackedOperationCount = unackedOperationCount
            self.unackedOperationSize = unackedOperationSize
        }
}

/// Class containing data related to a Publish Received Callback
public class PublishReceivedData {

    /// Data model of an `MQTT5 PUBLISH <https://docs.oasis-open.org/mqtt/mqtt/v5.0/os/mqtt-v5.0-os.html#_Toc3901100>`_ packet.
    public let publishPacket: PublishPacket

    public init (publishPacket: PublishPacket) {
        self.publishPacket = publishPacket
    }
}

/// Defines signature of the Publish callback
public typealias OnPublishReceived = (PublishReceivedData) -> Void

/// Class containing results of an Stopped Lifecycle Event. Currently unused.
public class LifecycleStoppedData { }

/// Defines signature of the Lifecycle Event Stopped callback
public typealias OnLifecycleEventStopped = (LifecycleStoppedData) -> Void

/// Class containing results of an Attempting Connect Lifecycle Event. Currently unused.
public class LifecycleAttemptingConnectData { }

/// Defines signature of the Lifecycle Event Attempting Connect callback
public typealias OnLifecycleEventAttemptingConnect = (LifecycleAttemptingConnectData) -> Void

/// Class containing results of a Connect Success Lifecycle Event.
public class LifecycleConnectSuccessData {

    /// Data model of an `MQTT5 CONNACK <https://docs.oasis-open.org/mqtt/mqtt/v5.0/os/mqtt-v5.0-os.html#_Toc3901074>`_ packet.
    public let connackPacket: ConnackPacket

    /// Mqtt behavior settings that have been dynamically negotiated as part of the CONNECT/CONNACK exchange.
    public let negotiatedSettings: NegotiatedSettings

    public init (connackPacket: ConnackPacket, negotiatedSettings: NegotiatedSettings) {
        self.connackPacket = connackPacket
        self.negotiatedSettings = negotiatedSettings
    }
}

/// Defines signature of the Lifecycle Event Connection Success callback
public typealias OnLifecycleEventConnectionSuccess = (LifecycleConnectSuccessData) -> Void

/// Dataclass containing results of a Connect Failure Lifecycle Event.
public class LifecycleConnectFailureData {

    /// Error which caused connection failure.
    public let crtError: CRTError

    /// Data model of an `MQTT5 CONNACK <https://docs.oasis-open.org/mqtt/mqtt/v5.0/os/mqtt-v5.0-os.html#_Toc3901074>`_ packet.
    public let connackPacket: ConnackPacket

    public init (crtError: CRTError, connackPacket: ConnackPacket) {
        self.crtError = crtError
        self.connackPacket = connackPacket
    }

}

/// Defines signature of the Lifecycle Event Connection Failure callback
public typealias OnLifecycleEventConnectionFailure = (LifecycleConnectFailureData) -> Void

/// Dataclass containing results of a Disconnect Lifecycle Event
public class LifecycleDisconnectData {

    /// Error which caused disconnection.
    public let crtError: CRTError

    /// Data model of an `MQTT5 DISCONNECT <https://docs.oasis-open.org/mqtt/mqtt/v5.0/os/mqtt-v5.0-os.html#_Toc3901205>`_ packet.
    public let disconnectPacket: DisconnectPacket

    public init (crtError: CRTError, disconnectPacket: DisconnectPacket) {
        self.crtError = crtError
        self.disconnectPacket = disconnectPacket
    }
}

/// Defines signature of the Lifecycle Event Disconnection callback
public typealias OnLifecycleEventDisconnection = (LifecycleDisconnectData) -> Void

/// Mqtt behavior settings that are dynamically negotiated as part of the CONNECT/CONNACK exchange.
/// While you can infer all of these values from a combination of:
/// - defaults as specified in the mqtt5 spec
/// - your CONNECT settings
/// - the CONNACK from the broker
/// the client instead does the combining for you and emits a NegotiatedSettings object with final, authoritative values.
/// Negotiated settings are communicated with every successful connection establishment.
public class NegotiatedSettings {

    /// The maximum QoS allowed for publishes on this connection instance
    public let maximumQos: QoS

    /// The amount of time in whole seconds the server will retain the MQTT session after a disconnect.
    public let sessionExpiryInterval: TimeInterval

    /// The number of in-flight QoS 1 and QoS 2 publications the server is willing to process concurrently.
    public let receiveMaximumFromServer: UInt16

    /// The maximum packet size the server is willing to accept.
    public let maximumPacketSizeToServer: UInt32

    /// The maximum allowed topic alias value on publishes sent from client to server
    public let topicAliasMaximumToServer: UInt16

    /// The maximum allowed topic alias value on publishes sent from server to client
    public let topicAliasMaximumToClient: UInt16

    /// The maximum amount of time in whole seconds between client packets. The client will use PINGREQs to ensure this limit is not breached.  The server will disconnect the client for inactivity if no MQTT packet is received in a time interval equal to 1.5 x this value.
    public let serverKeepAlive: TimeInterval

    /// Whether the server supports retained messages.
    public let retainAvailable: Bool

    /// Whether the server supports wildcard subscriptions.
    public let wildcardSubscriptionsAvailable: Bool

    /// Whether the server supports subscription identifiers
    public let subscriptionIdentifiersAvailable: Bool

    /// Whether the server supports shared subscriptions
    public let sharedSubscriptionsAvailable: Bool

    /// Whether the client has rejoined an existing session.
    public let rejoinedSession: Bool

    /// The final client id in use by the newly-established connection.  This will be the configured client id if one was given in the configuration, otherwise, if no client id was specified, this will be the client id assigned by the server.  Reconnection attempts will always use the auto-assigned client id, allowing for auto-assigned session resumption.
    public let clientId: String

    public init (
        maximumQos: QoS,
        sessionExpiryInterval: TimeInterval,
        receiveMaximumFromServer: UInt16,
        maximumPacketSizeToServer: UInt32,
        topicAliasMaximumToServer: UInt16,
        topicAliasMaximumToClient: UInt16,
        serverKeepAlive: TimeInterval,
        retainAvailable: Bool,
        wildcardSubscriptionsAvailable: Bool,
        subscriptionIdentifiersAvailable: Bool,
        sharedSubscriptionsAvailable: Bool,
        rejoinedSession: Bool,
        clientId: String) {

        self.maximumQos = maximumQos
        self.sessionExpiryInterval = sessionExpiryInterval
        self.receiveMaximumFromServer = receiveMaximumFromServer
        self.maximumPacketSizeToServer = maximumPacketSizeToServer
        self.topicAliasMaximumToServer = topicAliasMaximumToServer
        self.topicAliasMaximumToClient = topicAliasMaximumToClient
        self.serverKeepAlive = serverKeepAlive
        self.retainAvailable = retainAvailable
        self.wildcardSubscriptionsAvailable = wildcardSubscriptionsAvailable
        self.subscriptionIdentifiersAvailable = subscriptionIdentifiersAvailable
        self.sharedSubscriptionsAvailable = sharedSubscriptionsAvailable
        self.rejoinedSession = rejoinedSession
        self.clientId = clientId
    }
}

/// Data model of an `MQTT5 CONNECT <https://docs.oasis-open.org/mqtt/mqtt/v5.0/os/mqtt-v5.0-os.html#_Toc3901033>`_ packet.
public class MqttConnectOptions: CStruct {
    /// The maximum time interval, in whole seconds, that is permitted to elapse between the point at which the client finishes transmitting one MQTT packet and the point it starts sending the next.  The client will use PINGREQ packets to maintain this property. If the responding CONNACK contains a keep alive property value, then that is the negotiated keep alive value. Otherwise, the keep alive sent by the client is the negotiated value.
    public let keepAliveInterval: TimeInterval?

    /// A unique string identifying the client to the server.  Used to restore session state between connections. If left empty, the broker will auto-assign a unique client id.  When reconnecting, the mqtt5 client will always use the auto-assigned client id.
    public let clientId: String?

    /// A string value that the server may use for client authentication and authorization.
    public let username: String?

    /// Opaque binary data that the server may use for client authentication and authorization.
    public let password: String?

    /// A time interval, in whole seconds, that the client requests the server to persist this connection's MQTT session state for.  Has no meaning if the client has not been configured to rejoin sessions.  Must be non-zero in order to successfully rejoin a session. If the responding CONNACK contains a session expiry property value, then that is the negotiated session expiry value.  Otherwise, the session expiry sent by the client is the negotiated value.
    public let sessionExpiryInterval: TimeInterval?

    /// If true, requests that the server send response information in the subsequent CONNACK.  This response information may be used to set up request-response implementations over MQTT, but doing so is outside the scope of the MQTT5 spec and client.
    public let requestResponseInformation: Bool?

    /// If true, requests that the server send additional diagnostic information (via response string or user properties) in DISCONNECT or CONNACK packets from the server.
    public let requestProblemInformation: Bool?

    /// Notifies the server of the maximum number of in-flight QoS 1 and 2 messages the client is willing to handle.  If omitted or None, then no limit is requested.
    public let receiveMaximum: UInt16?

    /// Notifies the server of the maximum packet size the client is willing to handle.  If omitted or None, then no limit beyond the natural limits of MQTT packet size is requested.
    public let maximumPacketSize: UInt32?

    /// A time interval, in whole seconds, that the server should wait (for a session reconnection) before sending the will message associated with the connection's session.  If omitted or None, the server will send the will when the associated session is destroyed.  If the session is destroyed before a will delay interval has elapsed, then the will must be sent at the time of session declassion.
    public let willDelayInterval: TimeInterval?

    /// The definition of a message to be published when the connection's session is destroyed by the server or when the will delay interval has elapsed, whichever comes first.  If None, then nothing will be sent.
    public let will: PublishPacket?

    /// Array of MQTT5 user properties included with the packet.
    public let userProperties: [UserProperty]?

    public init (
        keepAliveInterval: TimeInterval? = nil,
        clientId: String? = nil,
        username: String? = nil,
        password: String? = nil,
        sessionExpiryInterval: TimeInterval? = nil,
        requestResponseInformation: Bool? = nil,
        requestProblemInformation: Bool? = nil,
        receiveMaximum: UInt16? = nil,
        maximumPacketSize: UInt32? = nil,
        willDelayInterval: TimeInterval? = nil,
        will: PublishPacket? = nil,
        userProperties: [UserProperty]? = nil) {

        self.keepAliveInterval = keepAliveInterval
        self.clientId = clientId
        self.username = username
        self.password = password
        self.sessionExpiryInterval = sessionExpiryInterval
        self.requestResponseInformation = requestResponseInformation
        self.requestProblemInformation = requestProblemInformation
        self.receiveMaximum = receiveMaximum
        self.maximumPacketSize = maximumPacketSize
        self.willDelayInterval = willDelayInterval
        self.will = will
        self.userProperties = userProperties
    }

    typealias RawType = aws_mqtt5_packet_connect_view
    func withCStruct<Result>( _ body: (RawType) -> Result) -> Result {

        var raw_connect_options = aws_mqtt5_packet_connect_view()
        if let _keepAlive = self.keepAliveInterval {
            raw_connect_options.keep_alive_interval_seconds = UInt16(_keepAlive)
        }

        let _sessionExpiryIntervalSec: UInt32?  = try? self.sessionExpiryInterval?.secondUInt32() ?? nil
        let _requestResponseInformation: UInt8? = self.requestResponseInformation?.uint8Value  ?? nil
        let _requestProblemInformation: UInt8? = self.requestProblemInformation?.uint8Value ?? nil
        let _willDelayIntervalSec: UInt32? = try? self.willDelayInterval?.secondUInt32() ?? nil

        return withOptionalUnsafePointers(_sessionExpiryIntervalSec,
                                          _requestResponseInformation,
                                          _requestProblemInformation,
                                          _willDelayIntervalSec,
                                          self.receiveMaximum,
                                          self.maximumPacketSize) { sessionExpiryIntervalSecPointer, requestResponseInformationPointer, requestProblemInformationPointer, willDelayIntervalSecPointer, receiveMaximumPointer, maximumPacketSizePointer in

            if let _sessionExpiryIntervalSecPointer: UnsafePointer<UInt32> = sessionExpiryIntervalSecPointer {
                raw_connect_options.session_expiry_interval_seconds = _sessionExpiryIntervalSecPointer
            }

            if let _requestResponseInformationPointer: UnsafePointer<UInt8> = requestResponseInformationPointer {
                raw_connect_options.request_response_information = _requestResponseInformationPointer
            }

            if let _requestProblemInformationPointer: UnsafePointer<UInt8> = requestProblemInformationPointer {
                raw_connect_options.request_problem_information = _requestProblemInformationPointer
            }

            if let _willDelayIntervalSecPointer: UnsafePointer<UInt32> = willDelayIntervalSecPointer {
                raw_connect_options.will_delay_interval_seconds = _willDelayIntervalSecPointer
            }

            if let _receiveMaximumPointer: UnsafePointer<UInt16> = receiveMaximumPointer {
                raw_connect_options.receive_maximum = _receiveMaximumPointer
            }

            if let _maximumPacketSizePointer: UnsafePointer<UInt32> = maximumPacketSizePointer {
                raw_connect_options.maximum_packet_size_bytes = _maximumPacketSizePointer
            }

            return withOptionalCStructPointer(to: self.will) { willCPointer in
                raw_connect_options.will = willCPointer

                return withByteCursorFromStrings(clientId) { cClientId in
                    raw_connect_options.client_id = cClientId

                    // TODO: USER PROPERTIES
                    // if let _userProperties = userProperties {
                    //     raw_connect_options.user_property_count = _userProperties.count
                    //     raw_connect_options.user_properties = _userProperties.withCMqttUserProperties { cUserProperties in
                    //         return UnsafePointer<aws_mqtt5_user_property>(cUserProperties)
                    //     }
                    // }

                    return withOptionalByteCursorPointerFromString(username,
                                                                   password) { cUsernamePointer, cPasswordPointer in
                        raw_connect_options.username = cUsernamePointer
                        raw_connect_options.password = cPasswordPointer
                        return body(raw_connect_options)
                    }
                }
            }
        }
    }
}

/** Temporary CALLBACKS */
private func MqttClientLifeycyleEvents(_ lifecycleEvent: UnsafePointer<aws_mqtt5_client_lifecycle_event>?) {
    print("[Mqtt5 Client Swift] LIFE CYCLE EVENTS")
}

private func MqttClientPublishRecievedEvents(_ publishPacketView: UnsafePointer<aws_mqtt5_packet_publish_view>?, _ userData: UnsafeMutableRawPointer?) {
    print("[Mqtt5 Client Swift] PUBLISH RECIEVED EVENTS")
}

private func MqttClientTerminationCallback(_ userData: UnsafeMutableRawPointer?) {
    // termination callback
    print("[Mqtt5 Client Swift] TERMINATION CALLBACK")
}

/// Configuration for the creation of MQTT5 clients
public class MqttClientOptions: CStruct {
    /// Host name of the MQTT server to connect to.
    public let hostName: String

    /// Network port of the MQTT server to connect to.
    public let port: UInt32

    /// The Client bootstrap used
    public let bootstrap: ClientBootstrap

    /// The socket properties of the underlying MQTT connections made by the client or None if defaults are used.
    public let socketOptions: SocketOptions

    /// The TLS context for secure socket connections. If None, then a plaintext connection will be used.
    public let tlsCtx: TLSContext

    /// The (tunneling) HTTP proxy usage when establishing MQTT connections
    public let httpProxyOptions: HTTPProxyOptions?

    // TODO WebSocket implementation
    /// This callback allows a custom transformation of the HTTP request that acts as the websocket handshake. Websockets will be used if this is set to a valid transformation callback.  To use websockets but not perform a transformation, just set this as a trivial completion callback.  If None, the connection will be made with direct MQTT.
    // public let websocketHandshakeTransform: Callable[[WebsocketHandshakeTransformArgs], None] = None

    /// All configurable options with respect to the CONNECT packet sent by the client, including the will. These connect properties will be used for every connection attempt made by the client.
    public let connectOptions: MqttConnectOptions?

    /// How the MQTT5 client should behave with respect to MQTT sessions.
    public let sessionBehavior: ClientSessionBehaviorType?

    /// The additional controls for client behavior with respect to operation validation and flow control; these checks go beyond the base MQTT5 spec to respect limits of specific MQTT brokers.
    public let extendedValidationAndFlowControlOptions: ExtendedValidationAndFlowControlOptions?

    /// Returns how disconnects affect the queued and in-progress operations tracked by the client.  Also controls how new operations are handled while the client is not connected.  In particular, if the client is not connected, then any operation that would be failed on disconnect (according to these rules) will also be rejected.
    public let offlineQueueBehavior: ClientOperationQueueBehaviorType?

    /// How the reconnect delay is modified in order to smooth out the distribution of reconnection attempt timepoints for a large set of reconnecting clients.
    public let retryJitterMode: ExponentialBackoffJitterMode?

    /// The minimum amount of time to wait to reconnect after a disconnect. Exponential backoff is performed with jitter after each connection failure.
    public let minReconnectDelay: TimeInterval?

    /// The maximum amount of time to wait to reconnect after a disconnect.  Exponential backoff is performed with jitter after each connection failure.
    public let maxReconnectDelay: TimeInterval?

    /// The amount of time that must elapse with an established connection before the reconnect delay is reset to the minimum. This helps alleviate bandwidth-waste in fast reconnect cycles due to permission failures on operations.
    public let minConnectedTimeToResetReconnectDelay: TimeInterval?

    /// The time interval to wait after sending a PINGREQ for a PINGRESP to arrive. If one does not arrive, the client will close the current connection.
    public let pingTimeout: TimeInterval?

    /// The time interval to wait after sending a CONNECT request for a CONNACK to arrive.  If one does not arrive, the connection will be shut down.
    public let connackTimeout: TimeInterval?

    /// The time interval to wait in whole seconds for an ack after sending a QoS 1+ PUBLISH, SUBSCRIBE, or UNSUBSCRIBE before failing the operation.
    public let ackTimeout: TimeInterval?

    /// All configurable options with respect to client topic aliasing behavior.
    public let topicAliasingOptions: TopicAliasingOptions?

    /// Callback for all publish packets received by client.
    public let onPublishReceivedFn: OnPublishReceived?

    /// Callback for Lifecycle Event Stopped.
    public let onLifecycleEventStoppedFn: OnLifecycleEventStopped?

    /// Callback for Lifecycle Event Attempting Connect.
    public let onLifecycleEventAttemptingConnectFn: OnLifecycleEventAttemptingConnect?

    /// Callback for Lifecycle Event Connection Success.
    public let onLifecycleEventConnectionSuccessFn: OnLifecycleEventConnectionSuccess?

    /// Callback for Lifecycle Event Connection Failure.
    public let onLifecycleEventConnectionFailureFn: OnLifecycleEventConnectionFailure?

    /// Callback for Lifecycle Event Disconnection.
    public let onLifecycleEventDisconnectionFn: OnLifecycleEventDisconnection?

    public init (
        hostName: String,
        port: UInt32,
        bootstrap: ClientBootstrap,
        socketOptions: SocketOptions,
        tlsCtx: TLSContext,
        httpProxyOptions: HTTPProxyOptions? = nil,
        connectOptions: MqttConnectOptions? = nil,
        sessionBehavior: ClientSessionBehaviorType? = nil,
        extendedValidationAndFlowControlOptions: ExtendedValidationAndFlowControlOptions? = nil,
        offlineQueueBehavior: ClientOperationQueueBehaviorType? = nil,
        retryJitterMode: ExponentialBackoffJitterMode? = nil,
        minReconnectDelay: TimeInterval? = nil,
        maxReconnectDelay: TimeInterval? = nil,
        minConnectedTimeToResetReconnectDelay: TimeInterval? = nil,
        pingTimeout: TimeInterval? = nil,
        connackTimeout: TimeInterval? = nil,
        ackTimeout: TimeInterval? = nil,
        topicAliasingOptions: TopicAliasingOptions? = nil,
        onPublishReceivedFn: OnPublishReceived? = nil,
        onLifecycleEventStoppedFn: OnLifecycleEventStopped? = nil,
        onLifecycleEventAttemptingConnectFn: OnLifecycleEventAttemptingConnect? = nil,
        onLifecycleEventConnectionSuccessFn: OnLifecycleEventConnectionSuccess? = nil,
        onLifecycleEventConnectionFailureFn: OnLifecycleEventConnectionFailure? = nil,
        onLifecycleEventDisconnectionFn: OnLifecycleEventDisconnection? = nil) {

        self.hostName = hostName
        self.port = port
        self.bootstrap = bootstrap
        self.socketOptions = socketOptions
        self.tlsCtx = tlsCtx
        self.httpProxyOptions = httpProxyOptions
        self.connectOptions = connectOptions
        self.sessionBehavior = sessionBehavior
        self.extendedValidationAndFlowControlOptions = extendedValidationAndFlowControlOptions
        self.offlineQueueBehavior = offlineQueueBehavior
        self.retryJitterMode = retryJitterMode
        self.minReconnectDelay = minReconnectDelay
        self.maxReconnectDelay = maxReconnectDelay
        self.minConnectedTimeToResetReconnectDelay = minConnectedTimeToResetReconnectDelay
        self.pingTimeout = pingTimeout
        self.connackTimeout = connackTimeout
        self.ackTimeout = ackTimeout
        self.topicAliasingOptions = topicAliasingOptions
        self.onPublishReceivedFn = onPublishReceivedFn
        self.onLifecycleEventStoppedFn = onLifecycleEventStoppedFn
        self.onLifecycleEventAttemptingConnectFn = onLifecycleEventAttemptingConnectFn
        self.onLifecycleEventConnectionSuccessFn = onLifecycleEventConnectionSuccessFn
        self.onLifecycleEventConnectionFailureFn = onLifecycleEventConnectionFailureFn
        self.onLifecycleEventDisconnectionFn = onLifecycleEventDisconnectionFn
    }
<<<<<<< HEAD
}

/// Internal Classes
/// Callback core for event loop callbacks
class MqttShutdownCallbackCore {
    let onPublishReceivedCallback: OnPublishReceived?
    let onLifecycleEventStoppedCallback: OnLifecycleEventStopped?
    let onLifecycleEventAttemptingConnect: OnLifecycleEventAttemptingConnect?
    let onLifecycleEventConnectionSuccess: OnLifecycleEventConnectionSuccess?
    let onLifecycleEventConnectionFailure: OnLifecycleEventConnectionFailure?

    init(onPublishReceivedCallback: OnPublishReceived? = nil,
         onLifecycleEventStoppedCallback: OnLifecycleEventStopped? = nil,
         onLifecycleEventAttemptingConnect: OnLifecycleEventAttemptingConnect? = nil,
         onLifecycleEventConnectionSuccess: OnLifecycleEventConnectionSuccess? = nil,
         onLifecycleEventConnectionFailure: OnLifecycleEventConnectionFailure? = nil,
         data: AnyObject? = nil) {
        if let onPublishReceivedCallback = onPublishReceivedCallback {
            self.onPublishReceivedCallback = onPublishReceivedCallback
        } else {
            /// Pass an empty callback to make manual reference counting easier and avoid null checks.
            self.onPublishReceivedCallback = { (_) -> Void in return }
        }

        if let onLifecycleEventStoppedCallback = onLifecycleEventStoppedCallback {
            self.onLifecycleEventStoppedCallback = onLifecycleEventStoppedCallback
        } else {
            /// Pass an empty callback to make manual reference counting easier and avoid null checks.
            self.onLifecycleEventStoppedCallback = { (_) -> Void in return}
        }

        if let onLifecycleEventAttemptingConnect = onLifecycleEventAttemptingConnect {
            self.onLifecycleEventAttemptingConnect = onLifecycleEventAttemptingConnect
        } else {
            /// Pass an empty callback to make manual reference counting easier and avoid null checks.
            self.onLifecycleEventAttemptingConnect = { (_) -> Void in return}
        }

        if let onLifecycleEventConnectionSuccess = onLifecycleEventConnectionSuccess {
            self.onLifecycleEventConnectionSuccess = onLifecycleEventConnectionSuccess
        } else {
            /// Pass an empty callback to make manual reference counting easier and avoid null checks.
            self.onLifecycleEventConnectionSuccess = { (_) -> Void in return}
        }

        if let onLifecycleEventConnectionFailure = onLifecycleEventConnectionFailure {
            self.onLifecycleEventConnectionFailure = onLifecycleEventConnectionFailure
        } else {
            /// Pass an empty callback to make manual reference counting easier and avoid null checks.
            self.onLifecycleEventConnectionFailure = { (_) -> Void in return}
        }
    }

    /// Calling this function performs a manual retain on the MqttShutdownCallbackCore.
    /// When the shutdown finally fires,
    /// it will manually release MqttShutdownCallbackCore.
    func shutdownCallback(_ userdata: UnsafeMutableRawPointer? ){
        // take ownership of the self retained pointer to release the callback core
        let callbackCore = Unmanaged<MqttShutdownCallbackCore>.fromOpaque(userdata!).takeRetainedValue()
        print("TEST LOG: SHUTDOWN CALLBACK CALLED")
    }
    
    func shutdownCallbackUserData() -> UnsafeMutableRawPointer {
        return Unmanaged<MqttShutdownCallbackCore>.passRetained(self).toOpaque()
    }
    
    func release() {
        Unmanaged<MqttShutdownCallbackCore>.passUnretained(self).release()
=======

    typealias RawType = aws_mqtt5_client_options
    func withCStruct<Result>( _ body: (aws_mqtt5_client_options) -> Result) -> Result {
        var raw_options = aws_mqtt5_client_options()

        raw_options.port = self.port
        raw_options.bootstrap = self.bootstrap.rawValue

        var tls_options: TLSConnectionOptions = TLSConnectionOptions(context: self.tlsCtx)

        // TODO: CALLBACKS, callback related changes will be brought in next PR. This is a temp callback
        raw_options.lifecycle_event_handler = MqttClientLifeycyleEvents
        raw_options.publish_received_handler = MqttClientPublishRecievedEvents

        if let _sessionBehavior = self.sessionBehavior {
            raw_options.session_behavior = _sessionBehavior.rawValue
        }

        if let _extendedValidationAndFlowControlOptions = self.extendedValidationAndFlowControlOptions {
            raw_options.extended_validation_and_flow_control_options = _extendedValidationAndFlowControlOptions.rawValue
        }

        if let _offlineQueueBehavior = self.offlineQueueBehavior {
            raw_options.offline_queue_behavior = _offlineQueueBehavior.rawValue
        }

        if let _jitterMode = self.retryJitterMode {
            raw_options.retry_jitter_mode = _jitterMode.rawValue
        }

        if let _minReconnectDelay = self.minReconnectDelay {
            raw_options.min_reconnect_delay_ms = _minReconnectDelay.millisecond
        }

        if let _maxReconnectDelay = self.minReconnectDelay {
            raw_options.max_reconnect_delay_ms = _maxReconnectDelay.millisecond
        }

        if let _minConnectedTimeToResetReconnectDelay = self.minConnectedTimeToResetReconnectDelay {
            raw_options.min_connected_time_to_reset_reconnect_delay_ms = _minConnectedTimeToResetReconnectDelay.millisecond
        }

        if let _pingTimeout = self.pingTimeout {
            raw_options.ping_timeout_ms = _pingTimeout.millisecondUInt32
        }

        if let _connackTimeout = self.connackTimeout {
            raw_options.connack_timeout_ms = _connackTimeout.millisecondUInt32
        }

        if let _ackTimeout = self.ackTimeout {
            raw_options.ack_timeout_seconds = _ackTimeout.millisecondUInt32
        }

        // We assign a default connection option if options is not set
        var _connnectOptions = self.connectOptions
        if _connnectOptions == nil {
            _connnectOptions =  MqttConnectOptions()
        }

        return withOptionalCStructPointer(self.socketOptions, tls_options, self.httpProxyOptions, self.topicAliasingOptions, _connnectOptions) {
            socketOptionsCPointer, tlsOptionsCPointer, httpProxyOptionsCPointer, topicAliasingOptionsCPointer, connectOptionsCPointer in

            raw_options.socket_options = socketOptionsCPointer
            raw_options.tls_options = tlsOptionsCPointer
            raw_options.http_proxy_options = httpProxyOptionsCPointer
            raw_options.topic_aliasing_options = topicAliasingOptionsCPointer
            raw_options.connect_options = connectOptionsCPointer

            return hostName.withByteCursor { hostNameByteCursor in
                raw_options.host_name = hostNameByteCursor
                return body(raw_options)
            }
        }
>>>>>>> 7927ce19
    }
}<|MERGE_RESOLUTION|>--- conflicted
+++ resolved
@@ -1022,7 +1022,81 @@
         self.onLifecycleEventConnectionFailureFn = onLifecycleEventConnectionFailureFn
         self.onLifecycleEventDisconnectionFn = onLifecycleEventDisconnectionFn
     }
-<<<<<<< HEAD
+
+    typealias RawType = aws_mqtt5_client_options
+    func withCStruct<Result>( _ body: (aws_mqtt5_client_options) -> Result) -> Result {
+        var raw_options = aws_mqtt5_client_options()
+
+        raw_options.port = self.port
+        raw_options.bootstrap = self.bootstrap.rawValue
+
+        var tls_options: TLSConnectionOptions = TLSConnectionOptions(context: self.tlsCtx)
+
+        // TODO: CALLBACKS, callback related changes will be brought in next PR. This is a temp callback
+        raw_options.lifecycle_event_handler = MqttClientLifeycyleEvents
+        raw_options.publish_received_handler = MqttClientPublishRecievedEvents
+
+        if let _sessionBehavior = self.sessionBehavior {
+            raw_options.session_behavior = _sessionBehavior.rawValue
+        }
+
+        if let _extendedValidationAndFlowControlOptions = self.extendedValidationAndFlowControlOptions {
+            raw_options.extended_validation_and_flow_control_options = _extendedValidationAndFlowControlOptions.rawValue
+        }
+
+        if let _offlineQueueBehavior = self.offlineQueueBehavior {
+            raw_options.offline_queue_behavior = _offlineQueueBehavior.rawValue
+        }
+
+        if let _jitterMode = self.retryJitterMode {
+            raw_options.retry_jitter_mode = _jitterMode.rawValue
+        }
+
+        if let _minReconnectDelay = self.minReconnectDelay {
+            raw_options.min_reconnect_delay_ms = _minReconnectDelay.millisecond
+        }
+
+        if let _maxReconnectDelay = self.minReconnectDelay {
+            raw_options.max_reconnect_delay_ms = _maxReconnectDelay.millisecond
+        }
+
+        if let _minConnectedTimeToResetReconnectDelay = self.minConnectedTimeToResetReconnectDelay {
+            raw_options.min_connected_time_to_reset_reconnect_delay_ms = _minConnectedTimeToResetReconnectDelay.millisecond
+        }
+
+        if let _pingTimeout = self.pingTimeout {
+            raw_options.ping_timeout_ms = _pingTimeout.millisecondUInt32
+        }
+
+        if let _connackTimeout = self.connackTimeout {
+            raw_options.connack_timeout_ms = _connackTimeout.millisecondUInt32
+        }
+
+        if let _ackTimeout = self.ackTimeout {
+            raw_options.ack_timeout_seconds = _ackTimeout.millisecondUInt32
+        }
+
+        // We assign a default connection option if options is not set
+        var _connnectOptions = self.connectOptions
+        if _connnectOptions == nil {
+            _connnectOptions =  MqttConnectOptions()
+        }
+
+        return withOptionalCStructPointer(self.socketOptions, tls_options, self.httpProxyOptions, self.topicAliasingOptions, _connnectOptions) {
+            socketOptionsCPointer, tlsOptionsCPointer, httpProxyOptionsCPointer, topicAliasingOptionsCPointer, connectOptionsCPointer in
+
+            raw_options.socket_options = socketOptionsCPointer
+            raw_options.tls_options = tlsOptionsCPointer
+            raw_options.http_proxy_options = httpProxyOptionsCPointer
+            raw_options.topic_aliasing_options = topicAliasingOptionsCPointer
+            raw_options.connect_options = connectOptionsCPointer
+
+            return hostName.withByteCursor { hostNameByteCursor in
+                raw_options.host_name = hostNameByteCursor
+                return body(raw_options)
+            }
+        }
+    }
 }
 
 /// Internal Classes
@@ -1091,81 +1165,5 @@
     
     func release() {
         Unmanaged<MqttShutdownCallbackCore>.passUnretained(self).release()
-=======
-
-    typealias RawType = aws_mqtt5_client_options
-    func withCStruct<Result>( _ body: (aws_mqtt5_client_options) -> Result) -> Result {
-        var raw_options = aws_mqtt5_client_options()
-
-        raw_options.port = self.port
-        raw_options.bootstrap = self.bootstrap.rawValue
-
-        var tls_options: TLSConnectionOptions = TLSConnectionOptions(context: self.tlsCtx)
-
-        // TODO: CALLBACKS, callback related changes will be brought in next PR. This is a temp callback
-        raw_options.lifecycle_event_handler = MqttClientLifeycyleEvents
-        raw_options.publish_received_handler = MqttClientPublishRecievedEvents
-
-        if let _sessionBehavior = self.sessionBehavior {
-            raw_options.session_behavior = _sessionBehavior.rawValue
-        }
-
-        if let _extendedValidationAndFlowControlOptions = self.extendedValidationAndFlowControlOptions {
-            raw_options.extended_validation_and_flow_control_options = _extendedValidationAndFlowControlOptions.rawValue
-        }
-
-        if let _offlineQueueBehavior = self.offlineQueueBehavior {
-            raw_options.offline_queue_behavior = _offlineQueueBehavior.rawValue
-        }
-
-        if let _jitterMode = self.retryJitterMode {
-            raw_options.retry_jitter_mode = _jitterMode.rawValue
-        }
-
-        if let _minReconnectDelay = self.minReconnectDelay {
-            raw_options.min_reconnect_delay_ms = _minReconnectDelay.millisecond
-        }
-
-        if let _maxReconnectDelay = self.minReconnectDelay {
-            raw_options.max_reconnect_delay_ms = _maxReconnectDelay.millisecond
-        }
-
-        if let _minConnectedTimeToResetReconnectDelay = self.minConnectedTimeToResetReconnectDelay {
-            raw_options.min_connected_time_to_reset_reconnect_delay_ms = _minConnectedTimeToResetReconnectDelay.millisecond
-        }
-
-        if let _pingTimeout = self.pingTimeout {
-            raw_options.ping_timeout_ms = _pingTimeout.millisecondUInt32
-        }
-
-        if let _connackTimeout = self.connackTimeout {
-            raw_options.connack_timeout_ms = _connackTimeout.millisecondUInt32
-        }
-
-        if let _ackTimeout = self.ackTimeout {
-            raw_options.ack_timeout_seconds = _ackTimeout.millisecondUInt32
-        }
-
-        // We assign a default connection option if options is not set
-        var _connnectOptions = self.connectOptions
-        if _connnectOptions == nil {
-            _connnectOptions =  MqttConnectOptions()
-        }
-
-        return withOptionalCStructPointer(self.socketOptions, tls_options, self.httpProxyOptions, self.topicAliasingOptions, _connnectOptions) {
-            socketOptionsCPointer, tlsOptionsCPointer, httpProxyOptionsCPointer, topicAliasingOptionsCPointer, connectOptionsCPointer in
-
-            raw_options.socket_options = socketOptionsCPointer
-            raw_options.tls_options = tlsOptionsCPointer
-            raw_options.http_proxy_options = httpProxyOptionsCPointer
-            raw_options.topic_aliasing_options = topicAliasingOptionsCPointer
-            raw_options.connect_options = connectOptionsCPointer
-
-            return hostName.withByteCursor { hostNameByteCursor in
-                raw_options.host_name = hostNameByteCursor
-                return body(raw_options)
-            }
-        }
->>>>>>> 7927ce19
     }
 }
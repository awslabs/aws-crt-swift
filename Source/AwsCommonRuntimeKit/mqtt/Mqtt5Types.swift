--- conflicted
+++ resolved
@@ -925,46 +925,40 @@
     if let userData = lifecycleEvent.pointee.user_data {
         let callbackCore: MqttCallbackCore = Unmanaged<MqttCallbackCore>.fromOpaque(userData).takeUnretainedValue()
 
-<<<<<<< HEAD
         // validate the callback flag, if flag is false, return
         callbackCore.rwlock.read {
             if callbackCore.callbackFlag == false { return }
 
             switch lifecycleEvent.pointee.event_type {
             case AWS_MQTT5_CLET_ATTEMPTING_CONNECT:
-=======
-        switch lifecycleEvent.pointee.event_type {
-        case AWS_MQTT5_CLET_ATTEMPTING_CONNECT:
->>>>>>> 1b7ce018
-
-            let lifecycleAttemptingConnectData = LifecycleAttemptingConnectData()
-            callbackCore.onLifecycleEventAttemptingConnect(lifecycleAttemptingConnectData)
-
-        case AWS_MQTT5_CLET_CONNECTION_SUCCESS:
-
-            guard let connackPacket = ConnackPacket.convertFromNative(lifecycleEvent.pointee.connack_data)
-            else { fatalError("ConnackPacket missing in a Connection Success lifecycle event.") }
-
-            guard let negotiatedSettings = NegotiatedSettings.convertFromNative(lifecycleEvent.pointee.settings)
-            else { fatalError("NegotiatedSettings missing in a Connection Success lifecycle event.") }
-
-            let lifecycleConnectionSuccessData = LifecycleConnectionSuccessData(
-                connackPacket: connackPacket,
-                negotiatedSettings: negotiatedSettings)
-            callbackCore.onLifecycleEventConnectionSuccess(lifecycleConnectionSuccessData)
-
-        case AWS_MQTT5_CLET_CONNECTION_FAILURE:
-
-            let connackPacket = ConnackPacket.convertFromNative(lifecycleEvent.pointee.connack_data)
-
-            let lifecycleConnectionFailureData = LifecycleConnectionFailureData(
-                crtError: crtError,
-                connackPacket: connackPacket)
-            callbackCore.onLifecycleEventConnectionFailure(lifecycleConnectionFailureData)
-
-        case AWS_MQTT5_CLET_DISCONNECTION:
-
-<<<<<<< HEAD
+
+                let lifecycleAttemptingConnectData = LifecycleAttemptingConnectData()
+                callbackCore.onLifecycleEventAttemptingConnect(lifecycleAttemptingConnectData)
+
+            case AWS_MQTT5_CLET_CONNECTION_SUCCESS:
+
+                guard let connackPacket = ConnackPacket.convertFromNative(lifecycleEvent.pointee.connack_data)
+                else { fatalError("ConnackPacket missing in a Connection Success lifecycle event.") }
+
+                guard let negotiatedSettings = NegotiatedSettings.convertFromNative(lifecycleEvent.pointee.settings)
+                else { fatalError("NegotiatedSettings missing in a Connection Success lifecycle event.") }
+
+                let lifecycleConnectionSuccessData = LifecycleConnectionSuccessData(
+                    connackPacket: connackPacket,
+                    negotiatedSettings: negotiatedSettings)
+                callbackCore.onLifecycleEventConnectionSuccess(lifecycleConnectionSuccessData)
+
+            case AWS_MQTT5_CLET_CONNECTION_FAILURE:
+
+                let connackPacket = ConnackPacket.convertFromNative(lifecycleEvent.pointee.connack_data)
+
+                let lifecycleConnectionFailureData = LifecycleConnectionFailureData(
+                    crtError: crtError,
+                    connackPacket: connackPacket)
+                callbackCore.onLifecycleEventConnectionFailure(lifecycleConnectionFailureData)
+
+            case AWS_MQTT5_CLET_DISCONNECTION:
+
                 guard let disconnectPacket = DisconnectPacket.convertFromNative(lifecycleEvent.pointee.disconnect_data) else {
                     let lifecycleDisconnectData = LifecycleDisconnectData(crtError: crtError)
                     callbackCore.onLifecycleEventDisconnection(lifecycleDisconnectData)
@@ -972,33 +966,17 @@
                 }
 
                 let lifecycleDisconnectData = LifecycleDisconnectData(
-                    crtError: crtError,
-                    disconnectPacket: disconnectPacket)
-=======
-            guard let disconnectPacket = DisconnectPacket.convertFromNative(lifecycleEvent.pointee.disconnect_data) else {
-                let lifecycleDisconnectData = LifecycleDisconnectData(crtError: crtError)
->>>>>>> 1b7ce018
+                        crtError: crtError,
+                        disconnectPacket: disconnectPacket)
                 callbackCore.onLifecycleEventDisconnection(lifecycleDisconnectData)
-                return
-            }
-
-            let lifecycleDisconnectData = LifecycleDisconnectData(
-                    crtError: crtError,
-                    disconnectPacket: disconnectPacket)
-            callbackCore.onLifecycleEventDisconnection(lifecycleDisconnectData)
-
-        case AWS_MQTT5_CLET_STOPPED:
-
-            callbackCore.onLifecycleEventStoppedCallback(LifecycleStoppedData())
-
-<<<<<<< HEAD
+
+            case AWS_MQTT5_CLET_STOPPED:
+
+                callbackCore.onLifecycleEventStoppedCallback(LifecycleStoppedData())
+
             default:
                 fatalError("A lifecycle event with an invalid event type was encountered.")
             }
-=======
-        default:
-            fatalError("A lifecycle event with an invalid event type was encountered.")
->>>>>>> 1b7ce018
         }
 
     }

///  Copyright Amazon.com, Inc. or its affiliates. All Rights Reserved.
///  SPDX-License-Identifier: Apache-2.0.
import Foundation
import AwsCMqtt

/// MQTT message delivery quality of service.
/// Enum values match `MQTT5 spec <https://docs.oasis-open.org/mqtt/mqtt/v5.0/os/mqtt-v5.0-os.html#_Toc3901234>`__ encoding values.
public enum QoS: Int {

    /// The message is delivered according to the capabilities of the underlying network. No response is sent by the
    /// receiver and no retry is performed by the sender. The message arrives at the receiver either once or not at all.
    case atMostOnce = 0

    /// A level of service that ensures that the message arrives at the receiver at least once.
    case atLeastOnce = 1

    /// A level of service that ensures that the message arrives at the receiver exactly once.
    /// Note that this client does not currently support QoS 2 as of (March 2024)
    case exactlyOnce = 2
}

/// Server return code for connect attempts.
/// Enum values match `MQTT5 spec <https://docs.oasis-open.org/mqtt/mqtt/v5.0/os/mqtt-v5.0-os.html#_Toc3901079>`__ encoding values.
public enum ConnectReasonCode: Int {

    /// Returned when the connection is accepted.
    case success = 0

    /// Returned when the server has a failure but does not want to specify a reason or none
    /// of the other reason codes apply.
    case unspecifiedError = 128

    /// Returned when data in the CONNECT packet could not be correctly parsed by the server.
    case malformedPacket = 129

    /// Returned when data in the CONNECT packet does not conform to the MQTT5 specification requirements.
    case protocolError = 130

    /// Returned when the CONNECT packet is valid but was not accepted by the server.
    case implementationSpecificError = 131

    /// Returned when the server does not support MQTT5 protocol version specified in the connection.
    case unsupportedProtocolVersion = 132

    /// Returned when the client identifier in the CONNECT packet is a valid string but not one that
    /// is allowed on the server.
    case clientIdentifierNotValid = 133

    /// Returned when the server does not accept the username and/or password specified by the client
    /// in the connection packet.
    case badUsernameOrPassword = 134

    /// Returned when the client is not authorized to connect to the server.
    case notAuthorized = 135

    /// Returned when the MQTT5 server is not available.
    case serverUnavailable = 136

    /// Returned when the server is too busy to make a connection. It is recommended that the client try again later.
    case serverBusy = 137

    /// Returned when the client has been banned by the server.
    case banned = 138

    /// Returned when the authentication method used in the connection is either not supported on the server or it does
    /// not match the authentication method currently in use in the CONNECT packet.
    case badAuthenticationMethod = 140

    /// Returned when the Will topic name sent in the CONNECT packet is correctly formed, but is not accepted by
    /// the server.
    case topicNameInvalid = 144

    /// Returned when the CONNECT packet exceeded the maximum permissible size on the server.
    case packetTooLarge = 149

    /// Returned when the quota limits set on the server have been met and/or exceeded.
    case quotaExceeded = 151

    /// Returned when the Will payload in the CONNECT packet does not match the specified payload format indicator.
    case payloadFormatInvalid = 153

    /// Returned when the server does not retain messages but the CONNECT packet on the client had Will retain enabled.
    case retainNotSupported = 154

    /// Returned when the server does not support the QOS setting set in the Will QOS in the CONNECT packet.
    case qosNotSupported = 155

    /// Returned when the server is telling the client to temporarily use another server instead of the one they
    /// are trying to connect to.
    case useAnotherServer = 156

    /// Returned when the server is telling the client to permanently use another server instead of the one they
    /// are trying to connect to.
    case serverMoved = 157

    /// Returned when the server connection rate limit has been exceeded.
    case connectionRateExceeded = 159
}

/// Reason code inside DISCONNECT packets.  Helps determine why a connection was terminated.
/// Enum values match `MQTT5 spec <https://docs.oasis-open.org/mqtt/mqtt/v5.0/os/mqtt-v5.0-os.html#_Toc3901208>`__ encoding values.
public enum DisconnectReasonCode: Int {

    /// Returned when the remote endpoint wishes to disconnect normally. Will not trigger the publish of a Will message if a
    /// Will message was configured on the connection.
    /// May be sent by the client or server.
    case normalDisconnection = 0

    /// Returns when the client wants to disconnect but requires that the server publish the Will message configured
    /// on the connection.
    /// May only be sent by the client.
    case disconnectWithWillMessage = 4

    /// Returned when the connection was closed but the sender does not want to specify a reason or none
    /// of the other reason codes apply.
    /// May be sent by the client or the server.
    case unspecifiedError = 128

    /// Indicates the remote endpoint received a packet that does not conform to the MQTT specification.
    /// May be sent by the client or the server.
    case malformedPacket = 129

    /// Returned when an unexpected or out-of-order packet was received by the remote endpoint.
    /// May be sent by the client or the server.
    case protocolError = 130

    /// Returned when a valid packet was received by the remote endpoint, but could not be processed by the current implementation.
    /// May be sent by the client or the server.
    case implementationSpecificError = 131

    /// Returned when the remote endpoint received a packet that represented an operation that was not authorized within
    /// the current connection.
    /// May only be sent by the server.
    case notAuthorized = 135

    /// Returned when the server is busy and cannot continue processing packets from the client.
    /// May only be sent by the server.
    case serverBusy = 137

    /// Returned when the server is shutting down.
    /// May only be sent by the server.
    case serverShuttingDown = 139

    /// Returned when the server closes the connection because no packet from the client has been received in
    /// 1.5 times the KeepAlive time set when the connection was established.
    /// May only be sent by the server.
    case keepAliveTimout = 141

    /// Returned when the server has established another connection with the same client ID as a client's current
    /// connection, causing the current client to become disconnected.
    /// May only be sent by the server.
    case sessionTakenOver = 142

    /// Returned when the topic filter name is correctly formed but not accepted by the server.
    /// May only be sent by the server.
    case topicFilterInvalid = 143

    /// Returned when topic name is correctly formed, but is not accepted.
    /// May be sent by the client or the server.
    case topicNameInvalid = 144

    /// Returned when the remote endpoint reached a state where there were more in-progress QoS1+ publishes then the
    /// limit it established for itself when the connection was opened.
    /// May be sent by the client or the server.
    case receiveMaximumExceeded = 147

    /// Returned when the remote endpoint receives a PUBLISH packet that contained a topic alias greater than the
    /// maximum topic alias limit that it established for itself when the connection was opened.
    /// May be sent by the client or the server.
    case topicAliasInvalid = 148

    /// Returned when the remote endpoint received a packet whose size was greater than the maximum packet size limit
    /// it established for itself when the connection was opened.
    /// May be sent by the client or the server.
    case packetTooLarge = 149

    /// Returned when the remote endpoint's incoming data rate was too high.
    /// May be sent by the client or the server.
    case messageRateTooHigh = 150

    /// Returned when an internal quota of the remote endpoint was exceeded.
    /// May be sent by the client or the server.
    case quotaExceeded = 151

    /// Returned when the connection was closed due to an administrative action.
    /// May be sent by the client or the server.
    case administrativeAction = 152

    /// Returned when the remote endpoint received a packet where payload format did not match the format specified
    /// by the payload format indicator.
    /// May be sent by the client or the server.
    case payloadFormatInvalid = 153

    /// Returned when the server does not support retained messages.
    /// May only be sent by the server.
    case retainNotSupported = 154

    /// Returned when the client sends a QoS that is greater than the maximum QoS established when the connection was
    /// opened.
    /// May only be sent by the server.
    case qosNotSupported = 155

    /// Returned by the server to tell the client to temporarily use a different server.
    /// May only be sent by the server.
    case useAnotherServer = 156

    /// Returned by the server to tell the client to permanently use a different server.
    /// May only be sent by the server.
    case serverMoved = 157

    /// Returned by the server to tell the client that shared subscriptions are not supported on the server.
    /// May only be sent by the server.
    case sharedSubscriptionsNotSupported = 158

    /// Returned when the server disconnects the client due to the connection rate being too high.
    /// May only be sent by the server.
    case connectionRateExceeded = 159

    /// Returned by the server when the maximum connection time authorized for the connection was exceeded.
    /// May only be sent by the server.
    case maximumConnectTime = 160

    /// Returned by the server when it received a SUBSCRIBE packet with a subscription identifier, but the server does
    /// not support subscription identifiers.
    /// May only be sent by the server.
    case subscriptionIdentifiersNotSupported = 161

    /// Returned by the server when it received a SUBSCRIBE packet with a wildcard topic filter, but the server does
    /// not support wildcard topic filters.
    /// May only be sent by the server.
    case wildcardSubscriptionsNotSupported = 162
}

/// Reason code inside PUBACK packets that indicates the result of the associated PUBLISH request.
/// Enum values match `MQTT5 spec <https://docs.oasis-open.org/mqtt/mqtt/v5.0/os/mqtt-v5.0-os.html#_Toc3901124>`__ encoding values.
public enum PubackReasonCode: Int {

    /// Returned when the (QoS 1) publish was accepted by the recipient.
    /// May be sent by the client or the server.
    case success = 0

    /// Returned when the (QoS 1) publish was accepted but there were no matching subscribers.
    /// May only be sent by the server.
    case noMatchingSubscribers = 16

    /// Returned when the (QoS 1) publish was not accepted and the receiver does not want to specify a reason or none
    /// of the other reason codes apply.
    /// May be sent by the client or the server.
    case unspecifiedError = 128

    /// Returned when the (QoS 1) publish was valid but the receiver was not willing to accept it.
    /// May be sent by the client or the server.
    case implementationSpecificError = 131

    /// Returned when the (QoS 1) publish was not authorized by the receiver.
    /// May be sent by the client or the server.
    case notAuthorized = 135

    /// Returned when the topic name was valid but the receiver was not willing to accept it.
    /// May be sent by the client or the server.
    case topicNameInvalid = 144

    /// Returned when the packet identifier used in the associated PUBLISH was already in use.
    /// This can indicate a mismatch in the session state between client and server.
    /// May be sent by the client or the server.
    case packetIdentifierInUse = 145

    /// Returned when the associated PUBLISH failed because an internal quota on the recipient was exceeded.
    /// May be sent by the client or the server.
    case quotaExceeded = 151

    /// Returned when the PUBLISH packet's payload format did not match its payload format indicator property.
    /// May be sent by the client or the server.
    case payloadFormatInvalid = 153
}

/// Reason code inside SUBACK packet payloads.
/// Enum values match `MQTT5 spec <https://docs.oasis-open.org/mqtt/mqtt/v5.0/os/mqtt-v5.0-os.html#_Toc3901178>`__ encoding values.
/// This will only be sent by the server and not the client.
public enum SubackReasonCode: Int {

    /// Returned when the subscription was accepted and the maximum QoS sent will be QoS 0.
    case grantedQos0 = 0

    /// Returned when the subscription was accepted and the maximum QoS sent will be QoS 1.
    case grantedQos1 = 1

    /// Returned when the subscription was accepted and the maximum QoS sent will be QoS 2.
    case grantedQos2 = 2

    /// Returned when the connection was closed but the sender does not want to specify a reason or none
    /// of the other reason codes apply.
    case unspecifiedError = 128

    /// Returned when the subscription was valid but the server did not accept it.
    case implementationSpecificError = 131

    /// Returned when the client was not authorized to make the subscription on the server.
    case notAuthorized = 135

    /// Returned when the subscription topic filter was correctly formed but not allowed for the client.
    case topicFilterInvalid = 143

    /// Returned when the packet identifier was already in use on the server.
    case packetIdentifierInUse = 145

    /// Returned when a subscribe-related quota set on the server was exceeded.
    case quotaExceeded = 151

    /// Returned when the subscription's topic filter was a shared subscription and the server does not support
    /// shared subscriptions.
    case sharedSubscriptionsNotSupported = 158

    /// Returned when the SUBSCRIBE packet contained a subscription identifier and the server does not support
    /// subscription identifiers.
    case subscriptionIdentifiersNotSupported = 161

    /// Returned when the subscription's topic filter contains a wildcard but the server does not support
    /// wildcard subscriptions.
    case wildcardSubscriptionsNotSupported = 162
}

/// Reason codes inside UNSUBACK packet payloads that specify the results for each topic filter in the associated
/// UNSUBSCRIBE packet.
/// Enum values match `MQTT5 spec <https://docs.oasis-open.org/mqtt/mqtt/v5.0/os/mqtt-v5.0-os.html#_Toc3901194>`__ encoding values.
public enum UnsubackReasonCode: Int {

    /// Returned when the unsubscribe was successful and the client is no longer subscribed to the topic filter on the server.
    case success = 0

    /// Returned when the topic filter did not match one of the client's existing topic filters on the server.
    case noSubscriptionExisted = 17

    /// Returned when the unsubscribe of the topic filter was not accepted and the server does not want to specify a
    /// reason or none of the other reason codes apply.
    case unspecifiedError = 128

    /// Returned when the topic filter was valid but the server does not accept an unsubscribe for it.
    case implementationSpecificError = 131

    /// Returned when the client was not authorized to unsubscribe from that topic filter on the server.
    case notAuthorized = 135

    /// Returned when the topic filter was correctly formed but is not allowed for the client on the server.
    case topicFilterInvalid = 143

    /// Returned when the packet identifier was already in use on the server.
    case packetIdentifierInUse = 145
}

/// Controls how the mqtt client should behave with respect to MQTT sessions.
public enum ClientSessionBehaviorType {

    /// Default client session behavior. Maps to CLEAN.
    case `default`

    /// Always ask for a clean session when connecting
    case clean

    /// Always attempt to rejoin an existing session after an initial connection success.
    /// Session rejoin requires an appropriate non-zero session expiry interval in the client's CONNECT options.
    case rejoinPostSuccess

    /// Always attempt to rejoin an existing session.  Since the client does not support durable session persistence,
    /// this option is not guaranteed to be spec compliant because any unacknowledged qos1 publishes (which are
    /// part of the client session state) will not be present on the initial connection.  Until we support
    /// durable session resumption, this option is technically spec-breaking, but useful.
    /// Always rejoin requires an appropriate non-zero session expiry interval in the client's CONNECT options.
    case rejoinAlways
}

extension ClientSessionBehaviorType {
    var rawValue: aws_mqtt5_client_session_behavior_type {
        switch self {
        case .default:  return aws_mqtt5_client_session_behavior_type(rawValue: 0)
        case .clean:  return aws_mqtt5_client_session_behavior_type(rawValue: 1)
        case .rejoinPostSuccess:  return aws_mqtt5_client_session_behavior_type(rawValue: 2)
        case .rejoinAlways:  return aws_mqtt5_client_session_behavior_type(rawValue: 3)
        }
    }
}

/// Additional controls for client behavior with respect to operation validation and flow control; these checks
/// go beyond the MQTT5 spec to respect limits of specific MQTT brokers.
public enum ExtendedValidationAndFlowControlOptions {

    /// Do not do any additional validation or flow control
    case none

    /// Apply additional client-side validation and operational flow control that respects the
    /// default AWS IoT Core limits.
    /// Currently applies the following additional validation:
    /// * No more than 8 subscriptions per SUBSCRIBE packet
    /// * Topics and topic filters have a maximum of 7 slashes (8 segments), not counting any AWS rules prefix
    /// * Topics must be 256 bytes or less in length
    /// * Client id must be 128 or less bytes in length
    /// Also applies the following flow control:
    /// * Outbound throughput throttled to 512KB/s
    /// * Outbound publish TPS throttled to 100
    case awsIotCoreDefaults
}

extension ExtendedValidationAndFlowControlOptions {
    var rawValue: aws_mqtt5_extended_validation_and_flow_control_options {
        switch self {
        case .none:  return aws_mqtt5_extended_validation_and_flow_control_options(rawValue: 0)
        case .awsIotCoreDefaults:  return aws_mqtt5_extended_validation_and_flow_control_options(rawValue: 1)
        }
    }
}

/// Controls how disconnects affect the queued and in-progress operations tracked by the client.  Also controls
/// how operations are handled while the client is not connected.  In particular, if the client is not connected,
/// then any operation that would be failed on disconnect (according to these rules) will be rejected.
public enum ClientOperationQueueBehaviorType {

    /// Default client operation queue behavior. Maps to FAIL_QOS0_PUBLISH_ON_DISCONNECT.
    case `default`

    /// Re-queues QoS 1+ publishes on disconnect; un-acked publishes go to the front while unprocessed publishes stay
    /// in place.  All other operations (QoS 0 publishes, subscribe, unsubscribe) are failed.
    case failNonQos1PublishOnDisconnect

    /// QoS 0 publishes that are not complete at the time of disconnection are failed.  Un-acked QoS 1+ publishes are
    /// re-queued at the head of the line for immediate retransmission on a session resumption.  All other operations
    /// are requeued in original order behind any retransmissions.
    case failQos0PublishOnDisconnect

    /// All operations that are not complete at the time of disconnection are failed, except operations that
    /// the MQTT5 spec requires to be retransmitted (un-acked QoS1+ publishes).
    case failAllOnDisconnect
}

extension ClientOperationQueueBehaviorType {
    var rawValue: aws_mqtt5_client_operation_queue_behavior_type {
        switch self {
        case .default:  return aws_mqtt5_client_operation_queue_behavior_type(rawValue: 0)
        case .failNonQos1PublishOnDisconnect:  return aws_mqtt5_client_operation_queue_behavior_type(rawValue: 1)
        case .failQos0PublishOnDisconnect:  return aws_mqtt5_client_operation_queue_behavior_type(rawValue: 2)
        case .failAllOnDisconnect:  return aws_mqtt5_client_operation_queue_behavior_type(rawValue: 3)
        }
    }
}

/// Optional property describing a PUBLISH payload's format.
/// Enum values match `MQTT5 spec <https://docs.oasis-open.org/mqtt/mqtt/v5.0/os/mqtt-v5.0-os.html#_Toc3901111>`__ encoding values.
public enum PayloadFormatIndicator {

    /// The payload is arbitrary binary data
    case bytes

    /// The payload is a well-formed utf-8 string value.
    case utf8
}

extension PayloadFormatIndicator {
    var rawValue: aws_mqtt5_payload_format_indicator {
        switch self {
        case .bytes:  return aws_mqtt5_payload_format_indicator(rawValue: 0)
        case .utf8:  return aws_mqtt5_payload_format_indicator(rawValue: 1)
        }
    }
}

/// Configures how retained messages should be handled when subscribing with a topic filter that matches topics with
/// associated retained messages.
/// Enum values match `MQTT5 spec <https://docs.oasis-open.org/mqtt/mqtt/v5.0/os/mqtt-v5.0-os.html#_Toc3901169>`_ encoding values.
public enum RetainHandlingType: Int {

    /// The server should always send all retained messages on topics that match a subscription's filter.
    case sendOnSubscribe = 0

    /// The server should send retained messages on topics that match the subscription's filter, but only for the
    /// first matching subscription, per session.
    case sendOnSubscribeIfNew = 1

    /// Subscriptions must not trigger any retained message publishes from the server.
    case dontSend = 2
}

/// An enumeration that controls how the client applies topic aliasing to outbound publish packets.
/// Topic alias behavior is described in `MQTT5 Topic Aliasing <https://docs.oasis-open.org/mqtt/mqtt/v5.0/os/mqtt-v5.0-os.html#_Toc3901113>`_
public enum OutboundTopicAliasBehaviorType: Int {
    /// Maps to Disabled.  This keeps the client from being broken (by default) if the broker
    /// topic aliasing implementation has a problem.
    case `default` = 0

    ///  Outbound aliasing is the user's responsibility.  Client will cache and use
    ///  previously-established aliases if they fall within the negotiated limits of the connection.
    ///  The user must still always submit a full topic in their publishes because disconnections disrupt
    ///  topic alias mappings unpredictably.  The client will properly use a requested alias when the most-recently-seen
    ///  binding for a topic alias value matches the alias and topic in the publish packet.
    case manual = 1

    /// (Recommended) The client will ignore any user-specified topic aliasing and instead use an LRU cache to drive
    ///  alias usage.
    case lru = 2

    /// Completely disable outbound topic aliasing.
    case disabled = 3
}

/// An enumeration that controls whether or not the client allows the broker to send publishes that use topic
/// aliasing.
/// Topic alias behavior is described in `MQTT5 Topic Aliasing <https://docs.oasis-open.org/mqtt/mqtt/v5.0/os/mqtt-v5.0-os.html#_Toc3901113>`_
public enum InboundTopicAliasBehaviorType: Int {

    /// Maps to Disabled.  This keeps the client from being broken (by default) if the broker
    /// topic aliasing implementation has a problem.
    case `default` = 0

    /// Allow the server to send PUBLISH packets to the client that use topic aliasing
    case enabled = 1

    /// Forbid the server from sending PUBLISH packets to the client that use topic aliasing
    case disabled = 2
}

/// Configuration for all client topic aliasing behavior.
public class TopicAliasingOptions: CStruct {

    /// Controls what kind of outbound topic aliasing behavior the client should attempt to use.  If topic aliasing is not supported by the server, this setting has no effect and any attempts to directly manipulate the topic alias id in outbound publishes will be ignored.  If left undefined, then outbound topic aliasing is disabled.
    public var outboundBehavior: OutboundTopicAliasBehaviorType?

    /// If outbound topic aliasing is set to LRU, this controls the maximum size of the cache.  If outbound topic aliasing is set to LRU and this is zero or undefined, a sensible default is used (25).  If outbound topic aliasing is not set to LRU, then this setting has no effect.
    public var outboundCacheMaxSize: UInt16?

    /// Controls whether or not the client allows the broker to use topic aliasing when sending publishes.  Even if inbound topic aliasing is enabled, it is up to the server to choose whether or not to use it.  If left undefined, then inbound topic aliasing is disabled.
    public var inboundBehavior: InboundTopicAliasBehaviorType?

    /// If inbound topic aliasing is enabled, this will control the size of the inbound alias cache.  If inbound aliases are enabled and this is zero or undefined, then a sensible default will be used (25).  If inbound aliases are disabled, this setting has no effect.  Behaviorally, this value overrides anything present in the topic_alias_maximum field of the CONNECT packet options.
    public var inboundCacheMaxSize: UInt16?

    typealias RawType = aws_mqtt5_client_topic_alias_options
    func withCStruct<Result>(_ body: (aws_mqtt5_client_topic_alias_options) -> Result) -> Result {
        var raw_topic_alias_options = aws_mqtt5_client_topic_alias_options()
        if let _outboundBehavior = outboundBehavior {
            raw_topic_alias_options.outbound_topic_alias_behavior =
                aws_mqtt5_client_outbound_topic_alias_behavior_type(UInt32(_outboundBehavior.rawValue))
        }

        if let _outboundCacheMaxSize = outboundCacheMaxSize {
            raw_topic_alias_options.outbound_alias_cache_max_size = _outboundCacheMaxSize
        }

        if let _inboundBehavior = inboundBehavior {
            raw_topic_alias_options.inbound_topic_alias_behavior =
                aws_mqtt5_client_inbound_topic_alias_behavior_type(UInt32(_inboundBehavior.rawValue))
        }

        if let _inboundCacheMaxSize = inboundCacheMaxSize {
            raw_topic_alias_options.inbound_alias_cache_size = _inboundCacheMaxSize
        }

        return body(raw_topic_alias_options)
    }

}

/// Dataclass containing some simple statistics about the current state of the client's queue of operations
public class ClientOperationStatistics {

    /// Total number of operations submitted to the client that have not yet been completed.  Unacked operations are a subset of this.
    public let incompleteOperationCount: UInt64

    /// Total packet size of operations submitted to the client that have not yet been completed.  Unacked operations are a subset of this.
    public let incompleteOperationSize: UInt64

    /// Total number of operations that have been sent to the server and are waiting for a corresponding ACK before they can be completed.
    public let unackedOperationCount: UInt64

    /// Total packet size of operations that have been sent to the server and are waiting for a corresponding ACK before they can be completed.
    public let unackedOperationSize: UInt64

    public init (incompleteOperationCount: UInt64,
                 incompleteOperationSize: UInt64,
                 unackedOperationCount: UInt64,
                 unackedOperationSize: UInt64) {
            self.incompleteOperationCount = incompleteOperationCount
            self.incompleteOperationSize = incompleteOperationSize
            self.unackedOperationCount = unackedOperationCount
            self.unackedOperationSize = unackedOperationSize
        }
}

/// Class containing data related to a Publish Received Callback
public class PublishReceivedData {

    /// Data model of an `MQTT5 PUBLISH <https://docs.oasis-open.org/mqtt/mqtt/v5.0/os/mqtt-v5.0-os.html#_Toc3901100>`_ packet.
    public let publishPacket: PublishPacket

    public init (publishPacket: PublishPacket) {
        self.publishPacket = publishPacket
    }
}

/// Defines signature of the Publish callback
public typealias OnPublishReceived = (PublishReceivedData) -> Void

/// Class containing results of an Stopped Lifecycle Event. Currently unused.
public class LifecycleStoppedData { }

/// Defines signature of the Lifecycle Event Stopped callback
public typealias OnLifecycleEventStopped = (LifecycleStoppedData) -> Void

/// Class containing results of an Attempting Connect Lifecycle Event. Currently unused.
public class LifecycleAttemptingConnectData { }

/// Defines signature of the Lifecycle Event Attempting Connect callback
public typealias OnLifecycleEventAttemptingConnect = (LifecycleAttemptingConnectData) -> Void

/// Class containing results of a Connect Success Lifecycle Event.
public class LifecycleConnectSuccessData {

    /// Data model of an `MQTT5 CONNACK <https://docs.oasis-open.org/mqtt/mqtt/v5.0/os/mqtt-v5.0-os.html#_Toc3901074>`_ packet.
    public let connackPacket: ConnackPacket

    /// Mqtt behavior settings that have been dynamically negotiated as part of the CONNECT/CONNACK exchange.
    public let negotiatedSettings: NegotiatedSettings

    public init (connackPacket: ConnackPacket, negotiatedSettings: NegotiatedSettings) {
        self.connackPacket = connackPacket
        self.negotiatedSettings = negotiatedSettings
    }
}

/// Defines signature of the Lifecycle Event Connection Success callback
public typealias OnLifecycleEventConnectionSuccess = (LifecycleConnectSuccessData) -> Void

/// Dataclass containing results of a Connect Failure Lifecycle Event.
public class LifecycleConnectFailureData {

    /// Error which caused connection failure.
    public let crtError: CRTError

    /// Data model of an `MQTT5 CONNACK <https://docs.oasis-open.org/mqtt/mqtt/v5.0/os/mqtt-v5.0-os.html#_Toc3901074>`_ packet.
    public let connackPacket: ConnackPacket

    public init (crtError: CRTError, connackPacket: ConnackPacket) {
        self.crtError = crtError
        self.connackPacket = connackPacket
    }

}

/// Defines signature of the Lifecycle Event Connection Failure callback
public typealias OnLifecycleEventConnectionFailure = (LifecycleConnectFailureData) -> Void

/// Dataclass containing results of a Disconnect Lifecycle Event
public class LifecycleDisconnectData {

    /// Error which caused disconnection.
    public let crtError: CRTError

    /// Data model of an `MQTT5 DISCONNECT <https://docs.oasis-open.org/mqtt/mqtt/v5.0/os/mqtt-v5.0-os.html#_Toc3901205>`_ packet.
    public let disconnectPacket: DisconnectPacket

    public init (crtError: CRTError, disconnectPacket: DisconnectPacket) {
        self.crtError = crtError
        self.disconnectPacket = disconnectPacket
    }
}

/// Defines signature of the Lifecycle Event Disconnection callback
public typealias OnLifecycleEventDisconnection = (LifecycleDisconnectData) -> Void

/// Mqtt behavior settings that are dynamically negotiated as part of the CONNECT/CONNACK exchange.
/// While you can infer all of these values from a combination of:
/// - defaults as specified in the mqtt5 spec
/// - your CONNECT settings
/// - the CONNACK from the broker
/// the client instead does the combining for you and emits a NegotiatedSettings object with final, authoritative values.
/// Negotiated settings are communicated with every successful connection establishment.
public class NegotiatedSettings {

    /// The maximum QoS allowed for publishes on this connection instance
    public let maximumQos: QoS

    /// The amount of time in whole seconds the server will retain the MQTT session after a disconnect.
    public let sessionExpiryInterval: TimeInterval

    /// The number of in-flight QoS 1 and QoS 2 publications the server is willing to process concurrently.
    public let receiveMaximumFromServer: UInt16

    /// The maximum packet size the server is willing to accept.
    public let maximumPacketSizeToServer: UInt32

    /// The maximum allowed topic alias value on publishes sent from client to server
    public let topicAliasMaximumToServer: UInt16

    /// The maximum allowed topic alias value on publishes sent from server to client
    public let topicAliasMaximumToClient: UInt16

    /// The maximum amount of time in whole seconds between client packets. The client will use PINGREQs to ensure this limit is not breached.  The server will disconnect the client for inactivity if no MQTT packet is received in a time interval equal to 1.5 x this value.
    public let serverKeepAlive: TimeInterval

    /// Whether the server supports retained messages.
    public let retainAvailable: Bool

    /// Whether the server supports wildcard subscriptions.
    public let wildcardSubscriptionsAvailable: Bool

    /// Whether the server supports subscription identifiers
    public let subscriptionIdentifiersAvailable: Bool

    /// Whether the server supports shared subscriptions
    public let sharedSubscriptionsAvailable: Bool

    /// Whether the client has rejoined an existing session.
    public let rejoinedSession: Bool

    /// The final client id in use by the newly-established connection.  This will be the configured client id if one was given in the configuration, otherwise, if no client id was specified, this will be the client id assigned by the server.  Reconnection attempts will always use the auto-assigned client id, allowing for auto-assigned session resumption.
    public let clientId: String

    public init (
        maximumQos: QoS,
        sessionExpiryInterval: TimeInterval,
        receiveMaximumFromServer: UInt16,
        maximumPacketSizeToServer: UInt32,
        topicAliasMaximumToServer: UInt16,
        topicAliasMaximumToClient: UInt16,
        serverKeepAlive: TimeInterval,
        retainAvailable: Bool,
        wildcardSubscriptionsAvailable: Bool,
        subscriptionIdentifiersAvailable: Bool,
        sharedSubscriptionsAvailable: Bool,
        rejoinedSession: Bool,
        clientId: String) {

        self.maximumQos = maximumQos
        self.sessionExpiryInterval = sessionExpiryInterval
        self.receiveMaximumFromServer = receiveMaximumFromServer
        self.maximumPacketSizeToServer = maximumPacketSizeToServer
        self.topicAliasMaximumToServer = topicAliasMaximumToServer
        self.topicAliasMaximumToClient = topicAliasMaximumToClient
        self.serverKeepAlive = serverKeepAlive
        self.retainAvailable = retainAvailable
        self.wildcardSubscriptionsAvailable = wildcardSubscriptionsAvailable
        self.subscriptionIdentifiersAvailable = subscriptionIdentifiersAvailable
        self.sharedSubscriptionsAvailable = sharedSubscriptionsAvailable
        self.rejoinedSession = rejoinedSession
        self.clientId = clientId
    }
}

/// Data model of an `MQTT5 CONNECT <https://docs.oasis-open.org/mqtt/mqtt/v5.0/os/mqtt-v5.0-os.html#_Toc3901033>`_ packet.
public class MqttConnectOptions: CStruct {
    /// The maximum time interval, in whole seconds, that is permitted to elapse between the point at which the client finishes transmitting one MQTT packet and the point it starts sending the next.  The client will use PINGREQ packets to maintain this property. If the responding CONNACK contains a keep alive property value, then that is the negotiated keep alive value. Otherwise, the keep alive sent by the client is the negotiated value.
    public let keepAliveInterval: TimeInterval?

    /// A unique string identifying the client to the server.  Used to restore session state between connections. If left empty, the broker will auto-assign a unique client id.  When reconnecting, the mqtt5 client will always use the auto-assigned client id.
    public let clientId: String?

    /// A string value that the server may use for client authentication and authorization.
    public let username: String?

    /// Opaque binary data that the server may use for client authentication and authorization.
    public let password: String?

    /// A time interval, in whole seconds, that the client requests the server to persist this connection's MQTT session state for.  Has no meaning if the client has not been configured to rejoin sessions.  Must be non-zero in order to successfully rejoin a session. If the responding CONNACK contains a session expiry property value, then that is the negotiated session expiry value.  Otherwise, the session expiry sent by the client is the negotiated value.
    public let sessionExpiryInterval: TimeInterval?

    /// If true, requests that the server send response information in the subsequent CONNACK.  This response information may be used to set up request-response implementations over MQTT, but doing so is outside the scope of the MQTT5 spec and client.
    public let requestResponseInformation: Bool?

    /// If true, requests that the server send additional diagnostic information (via response string or user properties) in DISCONNECT or CONNACK packets from the server.
    public let requestProblemInformation: Bool?

    /// Notifies the server of the maximum number of in-flight QoS 1 and 2 messages the client is willing to handle.  If omitted or None, then no limit is requested.
    public let receiveMaximum: UInt16?

    /// Notifies the server of the maximum packet size the client is willing to handle.  If omitted or None, then no limit beyond the natural limits of MQTT packet size is requested.
    public let maximumPacketSize: UInt32?

    /// A time interval, in whole seconds, that the server should wait (for a session reconnection) before sending the will message associated with the connection's session.  If omitted or None, the server will send the will when the associated session is destroyed.  If the session is destroyed before a will delay interval has elapsed, then the will must be sent at the time of session declassion.
    public let willDelayInterval: TimeInterval?

    /// The definition of a message to be published when the connection's session is destroyed by the server or when the will delay interval has elapsed, whichever comes first.  If None, then nothing will be sent.
    public let will: PublishPacket?

    /// Array of MQTT5 user properties included with the packet.
    public let userProperties: [UserProperty]?

    public init (
        keepAliveInterval: TimeInterval? = nil,
        clientId: String? = nil,
        username: String? = nil,
        password: String? = nil,
        sessionExpiryInterval: TimeInterval? = nil,
        requestResponseInformation: Bool? = nil,
        requestProblemInformation: Bool? = nil,
        receiveMaximum: UInt16? = nil,
        maximumPacketSize: UInt32? = nil,
        willDelayInterval: TimeInterval? = nil,
        will: PublishPacket? = nil,
        userProperties: [UserProperty]? = nil) {

        self.keepAliveInterval = keepAliveInterval
        self.clientId = clientId
        self.username = username
        self.password = password
        self.sessionExpiryInterval = sessionExpiryInterval
        self.requestResponseInformation = requestResponseInformation
        self.requestProblemInformation = requestProblemInformation
        self.receiveMaximum = receiveMaximum
        self.maximumPacketSize = maximumPacketSize
        self.willDelayInterval = willDelayInterval
        self.will = will
        self.userProperties = userProperties
    }

    typealias RawType = aws_mqtt5_packet_connect_view
    func withCStruct<Result>( _ body: (RawType) -> Result) -> Result {

        var raw_connect_options = aws_mqtt5_packet_connect_view()
        if let _keepAlive = self.keepAliveInterval {
            raw_connect_options.keep_alive_interval_seconds = UInt16(_keepAlive)
        }

        let _sessionExpiryIntervalSec: UInt32?  = try? self.sessionExpiryInterval?.secondUInt32() ?? nil
        let _requestResponseInformation: UInt8? = self.requestResponseInformation?.uint8Value  ?? nil
        let _requestProblemInformation: UInt8? = self.requestProblemInformation?.uint8Value ?? nil
        let _willDelayIntervalSec: UInt32? = try? self.willDelayInterval?.secondUInt32() ?? nil

        return withOptionalUnsafePointers(
            _sessionExpiryIntervalSec,
            _requestResponseInformation,
            _requestProblemInformation,
            _willDelayIntervalSec,
            self.receiveMaximum,
            self.maximumPacketSize) { sessionExpiryIntervalSecPointer, requestResponseInformationPointer,
                                      requestProblemInformationPointer, willDelayIntervalSecPointer,
                                      receiveMaximumPointer, maximumPacketSizePointer in

            if let _sessionExpiryIntervalSecPointer = sessionExpiryIntervalSecPointer {
                raw_connect_options.session_expiry_interval_seconds = _sessionExpiryIntervalSecPointer
            }

            if let _requestResponseInformationPointer: UnsafePointer<UInt8> = requestResponseInformationPointer {
                raw_connect_options.request_response_information = _requestResponseInformationPointer
            }

            if let _requestProblemInformationPointer: UnsafePointer<UInt8> = requestProblemInformationPointer {
                raw_connect_options.request_problem_information = _requestProblemInformationPointer
            }

            if let _willDelayIntervalSecPointer: UnsafePointer<UInt32> = willDelayIntervalSecPointer {
                raw_connect_options.will_delay_interval_seconds = _willDelayIntervalSecPointer
            }

            if let _receiveMaximumPointer: UnsafePointer<UInt16> = receiveMaximumPointer {
                raw_connect_options.receive_maximum = _receiveMaximumPointer
            }

            if let _maximumPacketSizePointer: UnsafePointer<UInt32> = maximumPacketSizePointer {
                raw_connect_options.maximum_packet_size_bytes = _maximumPacketSizePointer
            }

            return withOptionalCStructPointer(to: self.will) { willCPointer in
                raw_connect_options.will = willCPointer

                return withByteCursorFromStrings(clientId) { cClientId in
                    raw_connect_options.client_id = cClientId

                    // TODO: USER PROPERTIES
                    // if let _userProperties = userProperties {
                    //     raw_connect_options.user_property_count = _userProperties.count
                    //     raw_connect_options.user_properties = _userProperties.withCMqttUserProperties { cUserProperties in
                    //         return UnsafePointer<aws_mqtt5_user_property>(cUserProperties)
                    //     }
                    // }

                    return withOptionalByteCursorPointerFromStrings(username,
                                                                   password) { cUsernamePointer, cPasswordPointer in
                        raw_connect_options.username = cUsernamePointer
                        raw_connect_options.password = cPasswordPointer
                        return body(raw_connect_options)
                    }
                }
            }
        }
    }
}

/** Temporary CALLBACKS place holder */
private func MqttClientLifeycyleEvents(_ lifecycleEvent: UnsafePointer<aws_mqtt5_client_lifecycle_event>?) {
    // TODO: Finish MqttClientLifeycyleEvents
    print("[Mqtt5 Client Swift] LIFE CYCLE EVENTS")
}

private func MqttClientPublishRecievedEvents(
    _ publishPacketView: UnsafePointer<aws_mqtt5_packet_publish_view>?,
    _ userData: UnsafeMutableRawPointer?) {
    print("[Mqtt5 Client Swift] PUBLISH RECIEVED EVENTS")
    // TODO: Finish onPublishRecievedEvents, this is only a quick demo for publish callback
    // grab the callbackCore, unretainedValue() would not change reference counting
    let callbackCore = Unmanaged<MqttShutdownCallbackCore>.fromOpaque(userData!).takeUnretainedValue()
    let puback_packet = PublishPacket(qos: QoS.atLeastOnce, topic: "test")
    let puback = PublishReceivedData(publishPacket: puback_packet)
    callbackCore.onPublishReceivedCallback?(puback)
}

private func MqttClientTerminationCallback(_ userData: UnsafeMutableRawPointer?) {
    // termination callback
    print("[Mqtt5 Client Swift] TERMINATION CALLBACK")
    // takeRetainedValue would release the reference. ONLY DO IT AFTER YOU DO NOT NEED THE CALLBACK CORE
    _ = Unmanaged<MqttShutdownCallbackCore>.fromOpaque(userData!).takeRetainedValue()
}

/// Configuration for the creation of MQTT5 clients
public class MqttClientOptions: CStructWithUserData {
    /// Host name of the MQTT server to connect to.
    public let hostName: String

    /// Network port of the MQTT server to connect to.
    public let port: UInt32

    /// The Client bootstrap used
    public let bootstrap: ClientBootstrap

    /// The socket properties of the underlying MQTT connections made by the client or None if defaults are used.
    public let socketOptions: SocketOptions

    /// The TLS context for secure socket connections. If None, then a plaintext connection will be used.
    public let tlsCtx: TLSContext

    /// The (tunneling) HTTP proxy usage when establishing MQTT connections
    public let httpProxyOptions: HTTPProxyOptions?

    // TODO WebSocket implementation
    /// This callback allows a custom transformation of the HTTP request that acts as the websocket handshake. Websockets will be used if this is set to a valid transformation callback.  To use websockets but not perform a transformation, just set this as a trivial completion callback.  If None, the connection will be made with direct MQTT.
    /// public let websocketHandshakeTransform: Callable[[WebsocketHandshakeTransformArgs], None] = None

    /// All configurable options with respect to the CONNECT packet sent by the client, including the will. These connect properties will be used for every connection attempt made by the client.
    public let connectOptions: MqttConnectOptions?

    /// How the MQTT5 client should behave with respect to MQTT sessions.
    public let sessionBehavior: ClientSessionBehaviorType?

    /// The additional controls for client behavior with respect to operation validation and flow control; these checks go beyond the base MQTT5 spec to respect limits of specific MQTT brokers.
    public let extendedValidationAndFlowControlOptions: ExtendedValidationAndFlowControlOptions?

    /// Returns how disconnects affect the queued and in-progress operations tracked by the client.  Also controls how new operations are handled while the client is not connected.  In particular, if the client is not connected, then any operation that would be failed on disconnect (according to these rules) will also be rejected.
    public let offlineQueueBehavior: ClientOperationQueueBehaviorType?

    /// How the reconnect delay is modified in order to smooth out the distribution of reconnection attempt timepoints for a large set of reconnecting clients.
    public let retryJitterMode: ExponentialBackoffJitterMode?

    /// The minimum amount of time to wait to reconnect after a disconnect. Exponential backoff is performed with jitter after each connection failure.
    public let minReconnectDelay: TimeInterval?

    /// The maximum amount of time to wait to reconnect after a disconnect.  Exponential backoff is performed with jitter after each connection failure.
    public let maxReconnectDelay: TimeInterval?

    /// The amount of time that must elapse with an established connection before the reconnect delay is reset to the minimum. This helps alleviate bandwidth-waste in fast reconnect cycles due to permission failures on operations.
    public let minConnectedTimeToResetReconnectDelay: TimeInterval?

    /// The time interval to wait after sending a PINGREQ for a PINGRESP to arrive. If one does not arrive, the client will close the current connection.
    public let pingTimeout: TimeInterval?

    /// The time interval to wait after sending a CONNECT request for a CONNACK to arrive.  If one does not arrive, the connection will be shut down.
    public let connackTimeout: TimeInterval?

    /// The time interval to wait in whole seconds for an ack after sending a QoS 1+ PUBLISH, SUBSCRIBE, or UNSUBSCRIBE before failing the operation.
    public let ackTimeout: TimeInterval?

    /// All configurable options with respect to client topic aliasing behavior.
    public let topicAliasingOptions: TopicAliasingOptions?

    /// Callback for all publish packets received by client.
    public let onPublishReceivedFn: OnPublishReceived?

    /// Callback for Lifecycle Event Stopped.
    public let onLifecycleEventStoppedFn: OnLifecycleEventStopped?

    /// Callback for Lifecycle Event Attempting Connect.
    public let onLifecycleEventAttemptingConnectFn: OnLifecycleEventAttemptingConnect?

    /// Callback for Lifecycle Event Connection Success.
    public let onLifecycleEventConnectionSuccessFn: OnLifecycleEventConnectionSuccess?

    /// Callback for Lifecycle Event Connection Failure.
    public let onLifecycleEventConnectionFailureFn: OnLifecycleEventConnectionFailure?

    /// Callback for Lifecycle Event Disconnection.
    public let onLifecycleEventDisconnectionFn: OnLifecycleEventDisconnection?

    public init (
        hostName: String,
        port: UInt32,
        bootstrap: ClientBootstrap,
        socketOptions: SocketOptions,
        tlsCtx: TLSContext,
        httpProxyOptions: HTTPProxyOptions? = nil,
        connectOptions: MqttConnectOptions? = nil,
        sessionBehavior: ClientSessionBehaviorType? = nil,
        extendedValidationAndFlowControlOptions: ExtendedValidationAndFlowControlOptions? = nil,
        offlineQueueBehavior: ClientOperationQueueBehaviorType? = nil,
        retryJitterMode: ExponentialBackoffJitterMode? = nil,
        minReconnectDelay: TimeInterval? = nil,
        maxReconnectDelay: TimeInterval? = nil,
        minConnectedTimeToResetReconnectDelay: TimeInterval? = nil,
        pingTimeout: TimeInterval? = nil,
        connackTimeout: TimeInterval? = nil,
        ackTimeout: TimeInterval? = nil,
        topicAliasingOptions: TopicAliasingOptions? = nil,
        onPublishReceivedFn: OnPublishReceived? = nil,
        onLifecycleEventStoppedFn: OnLifecycleEventStopped? = nil,
        onLifecycleEventAttemptingConnectFn: OnLifecycleEventAttemptingConnect? = nil,
        onLifecycleEventConnectionSuccessFn: OnLifecycleEventConnectionSuccess? = nil,
        onLifecycleEventConnectionFailureFn: OnLifecycleEventConnectionFailure? = nil,
        onLifecycleEventDisconnectionFn: OnLifecycleEventDisconnection? = nil) {

        self.hostName = hostName
        self.port = port
        self.bootstrap = bootstrap
        self.socketOptions = socketOptions
        self.tlsCtx = tlsCtx
        self.httpProxyOptions = httpProxyOptions
        self.connectOptions = connectOptions
        self.sessionBehavior = sessionBehavior
        self.extendedValidationAndFlowControlOptions = extendedValidationAndFlowControlOptions
        self.offlineQueueBehavior = offlineQueueBehavior
        self.retryJitterMode = retryJitterMode
        self.minReconnectDelay = minReconnectDelay
        self.maxReconnectDelay = maxReconnectDelay
        self.minConnectedTimeToResetReconnectDelay = minConnectedTimeToResetReconnectDelay
        self.pingTimeout = pingTimeout
        self.connackTimeout = connackTimeout
        self.ackTimeout = ackTimeout
        self.topicAliasingOptions = topicAliasingOptions
        self.onPublishReceivedFn = onPublishReceivedFn
        self.onLifecycleEventStoppedFn = onLifecycleEventStoppedFn
        self.onLifecycleEventAttemptingConnectFn = onLifecycleEventAttemptingConnectFn
        self.onLifecycleEventConnectionSuccessFn = onLifecycleEventConnectionSuccessFn
        self.onLifecycleEventConnectionFailureFn = onLifecycleEventConnectionFailureFn
        self.onLifecycleEventDisconnectionFn = onLifecycleEventDisconnectionFn
    }

    typealias RawType = aws_mqtt5_client_options
    func withCStruct<Result>(userData: UnsafeMutableRawPointer?, _ body: (aws_mqtt5_client_options) -> Result) -> Result {
        var raw_options = aws_mqtt5_client_options()

        raw_options.port = self.port
        raw_options.bootstrap = self.bootstrap.rawValue

        let tls_options: TLSConnectionOptions = TLSConnectionOptions(context: self.tlsCtx)
<<<<<<< HEAD
=======

        // TODO: CALLBACKS, callback related changes will be brought in next PR. This is a temp callback
        raw_options.lifecycle_event_handler = MqttClientLifeycyleEvents
        raw_options.publish_received_handler = MqttClientPublishRecievedEvents
>>>>>>> c5596427

        if let _sessionBehavior = self.sessionBehavior {
            raw_options.session_behavior = _sessionBehavior.rawValue
        }

        if let _extendedValidationAndFlowControlOptions = self.extendedValidationAndFlowControlOptions {
            raw_options.extended_validation_and_flow_control_options = _extendedValidationAndFlowControlOptions.rawValue
        }

        if let _offlineQueueBehavior = self.offlineQueueBehavior {
            raw_options.offline_queue_behavior = _offlineQueueBehavior.rawValue
        }

        if let _jitterMode = self.retryJitterMode {
            raw_options.retry_jitter_mode = _jitterMode.rawValue
        }

        if let _minReconnectDelay = self.minReconnectDelay {
            raw_options.min_reconnect_delay_ms = _minReconnectDelay.millisecond
        }

        if let _maxReconnectDelay = self.minReconnectDelay {
            raw_options.max_reconnect_delay_ms = _maxReconnectDelay.millisecond
        }

        if let _minConnectedTimeToResetReconnectDelay = self.minConnectedTimeToResetReconnectDelay {
            raw_options.min_connected_time_to_reset_reconnect_delay_ms =
                                            _minConnectedTimeToResetReconnectDelay.millisecond
        }

        if let _pingTimeout = self.pingTimeout {
            raw_options.ping_timeout_ms = _pingTimeout.millisecondUInt32
        }

        if let _connackTimeout = self.connackTimeout {
            raw_options.connack_timeout_ms = _connackTimeout.millisecondUInt32
        }

        if let _ackTimeout = self.ackTimeout {
            raw_options.ack_timeout_seconds = _ackTimeout.millisecondUInt32
        }

        // We assign a default connection option if options is not set
        var _connnectOptions = self.connectOptions
        if _connnectOptions == nil {
            _connnectOptions =  MqttConnectOptions()
        }

        return withOptionalCStructPointer(
            self.socketOptions,
            tls_options,
            self.httpProxyOptions,
            self.topicAliasingOptions,
            _connnectOptions) { socketOptionsCPointer, tlsOptionsCPointer, httpProxyOptionsCPointer, topicAliasingOptionsCPointer, connectOptionsCPointer in

            raw_options.socket_options = socketOptionsCPointer
            raw_options.tls_options = tlsOptionsCPointer
            raw_options.http_proxy_options = httpProxyOptionsCPointer
            raw_options.topic_aliasing_options = topicAliasingOptionsCPointer
            raw_options.connect_options = connectOptionsCPointer

            guard let _userData = userData else {
                // directly return
                return hostName.withByteCursor { hostNameByteCursor in
                    raw_options.host_name = hostNameByteCursor
                    return body(raw_options)
                }
            }

            // TODO: SETUP lifecycle_event_handler and publish_received_handler
            raw_options.lifecycle_event_handler = MqttClientLifeycyleEvents
            raw_options.lifecycle_event_handler_user_data = userData
            raw_options.publish_received_handler = MqttClientPublishRecievedEvents
            raw_options.publish_received_handler_user_data = userData
            raw_options.client_termination_handler = MqttClientTerminationCallback
            raw_options.client_termination_handler_user_data = userData
            return hostName.withByteCursor { hostNameByteCursor in
                raw_options.host_name = hostNameByteCursor
                return body(raw_options)
            }
        }
    }
}

/// Internal Classes
/// Callback core for event loop callbacks
class MqttShutdownCallbackCore {
    let onPublishReceivedCallback: OnPublishReceived?
    let onLifecycleEventStoppedCallback: OnLifecycleEventStopped?
    let onLifecycleEventAttemptingConnect: OnLifecycleEventAttemptingConnect?
    let onLifecycleEventConnectionSuccess: OnLifecycleEventConnectionSuccess?
    let onLifecycleEventConnectionFailure: OnLifecycleEventConnectionFailure?

    init(onPublishReceivedCallback: OnPublishReceived? = nil,
         onLifecycleEventStoppedCallback: OnLifecycleEventStopped? = nil,
         onLifecycleEventAttemptingConnect: OnLifecycleEventAttemptingConnect? = nil,
         onLifecycleEventConnectionSuccess: OnLifecycleEventConnectionSuccess? = nil,
         onLifecycleEventConnectionFailure: OnLifecycleEventConnectionFailure? = nil,
         data: AnyObject? = nil) {
        if let onPublishReceivedCallback = onPublishReceivedCallback {
            self.onPublishReceivedCallback = onPublishReceivedCallback
        } else {
            /// Pass an empty callback to make manual reference counting easier and avoid null checks.
            self.onPublishReceivedCallback = { (_) -> Void in return }
        }

        if let onLifecycleEventStoppedCallback = onLifecycleEventStoppedCallback {
            self.onLifecycleEventStoppedCallback = onLifecycleEventStoppedCallback
        } else {
            /// Pass an empty callback to make manual reference counting easier and avoid null checks.
            self.onLifecycleEventStoppedCallback = { (_) -> Void in return}
        }

        if let onLifecycleEventAttemptingConnect = onLifecycleEventAttemptingConnect {
            self.onLifecycleEventAttemptingConnect = onLifecycleEventAttemptingConnect
        } else {
            /// Pass an empty callback to make manual reference counting easier and avoid null checks.
            self.onLifecycleEventAttemptingConnect = { (_) -> Void in return}
        }

        if let onLifecycleEventConnectionSuccess = onLifecycleEventConnectionSuccess {
            self.onLifecycleEventConnectionSuccess = onLifecycleEventConnectionSuccess
        } else {
            /// Pass an empty callback to make manual reference counting easier and avoid null checks.
            self.onLifecycleEventConnectionSuccess = { (_) -> Void in return}
        }

        if let onLifecycleEventConnectionFailure = onLifecycleEventConnectionFailure {
            self.onLifecycleEventConnectionFailure = onLifecycleEventConnectionFailure
        } else {
            /// Pass an empty callback to make manual reference counting easier and avoid null checks.
            self.onLifecycleEventConnectionFailure = { (_) -> Void in return}
        }
    }

    /// Calling this function performs a manual retain on the MqttShutdownCallbackCore.
    /// and returns the UnsafeMutableRawPointer hold the object itself.
    ///
    /// You should always release the retained pointer to avoid memory leak
    func shutdownCallbackUserData() -> UnsafeMutableRawPointer {
        return Unmanaged<MqttShutdownCallbackCore>.passRetained(self).toOpaque()
    }

    func release() {
        Unmanaged<MqttShutdownCallbackCore>.passUnretained(self).release()
    }
}<|MERGE_RESOLUTION|>--- conflicted
+++ resolved
@@ -1045,13 +1045,6 @@
         raw_options.bootstrap = self.bootstrap.rawValue
 
         let tls_options: TLSConnectionOptions = TLSConnectionOptions(context: self.tlsCtx)
-<<<<<<< HEAD
-=======
-
-        // TODO: CALLBACKS, callback related changes will be brought in next PR. This is a temp callback
-        raw_options.lifecycle_event_handler = MqttClientLifeycyleEvents
-        raw_options.publish_received_handler = MqttClientPublishRecievedEvents
->>>>>>> c5596427
 
         if let _sessionBehavior = self.sessionBehavior {
             raw_options.session_behavior = _sessionBehavior.rawValue

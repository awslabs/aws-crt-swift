--- conflicted
+++ resolved
@@ -888,16 +888,9 @@
     func withCStruct<Result>( _ body: (RawType) -> Result) -> Result {
 
         var raw_connect_options = aws_mqtt5_packet_connect_view()
-<<<<<<< HEAD
-
-        if let _keepAlive = self.keepAliveInterval {
-            raw_connect_options.keep_alive_interval_seconds = UInt16(_keepAlive)
-        } else {
-            raw_connect_options.keep_alive_interval_seconds = 0
-=======
+
         if let keepAlive = self.keepAliveInterval {
             raw_connect_options.keep_alive_interval_seconds = UInt16(keepAlive)
->>>>>>> 7cf52285
         }
 
         let _sessionExpiryIntervalSec: UInt32?  = try? self.sessionExpiryInterval?.secondUInt32()
@@ -1279,35 +1272,16 @@
             minConnectedTimeToResetReconnectDelay.millisecond
         }
 
-<<<<<<< HEAD
-        if let _pingTimeout = self.pingTimeout {
-            raw_options.ping_timeout_ms = UInt32((_pingTimeout*1_000).rounded())
-        } else {
-            raw_options.ping_timeout_ms = 0
-        }
-
-        if let _connackTimeout = self.connackTimeout {
-            raw_options.connack_timeout_ms = UInt32((_connackTimeout*1_000).rounded())
-        } else {
-            raw_options.connack_timeout_ms = 0
-        }
-
-        if let _ackTimeout = self.ackTimeout {
-            raw_options.ack_timeout_seconds = UInt32(_ackTimeout)
-        } else {
-            raw_options.ack_timeout_seconds = 0
-=======
         if let pingTimeout = self.pingTimeout {
-            raw_options.ping_timeout_ms = pingTimeout.millisecondUInt32
+            raw_options.ping_timeout_ms = UInt32((pingTimeout*1_000).rounded())
         }
 
         if let connackTimeout = self.connackTimeout {
-            raw_options.connack_timeout_ms = connackTimeout.millisecondUInt32
+            raw_options.connack_timeout_ms = UInt32((connackTimeout*1_000).rounded())
         }
 
         if let ackTimeout = self.ackTimeout {
-            raw_options.ack_timeout_seconds = ackTimeout.millisecondUInt32
->>>>>>> 7cf52285
+            raw_options.ack_timeout_seconds = UInt32(ackTimeout)
         }
 
         // We assign a default connection option if options is not set

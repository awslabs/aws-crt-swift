--- conflicted
+++ resolved
@@ -995,11 +995,8 @@
 private func MqttClientPublishRecievedEvents(
     _ publishPacketView: UnsafePointer<aws_mqtt5_packet_publish_view>?,
     _ userData: UnsafeMutableRawPointer?) {
-<<<<<<< HEAD
-=======
         print("[Mqtt5 Client Swift] PUBLISH RECIEVED EVENTS")
         // TODO: Finish onPublishRecievedEvents, this is only a quick demo for publish callback
->>>>>>> 97b19f0e
         // grab the callbackCore, unretainedValue() would not change reference counting
         let callbackCore = Unmanaged<MqttCallbackCore>.fromOpaque(userData!).takeUnretainedValue()
 
@@ -1007,13 +1004,7 @@
         callbackCore.rwlock.read {
             if callbackCore.callbackFlag == false { return }
 
-<<<<<<< HEAD
-            guard let puback_packet = PublishPacket.convertFromNative(publishPacketView)
-            else { fatalError("NegotiatedSettings missing in a Connection Success lifecycle event.") }
-
-=======
             let puback_packet = PublishPacket(qos: QoS.atLeastOnce, topic: "test")
->>>>>>> 97b19f0e
             let puback = PublishReceivedData(publishPacket: puback_packet)
             callbackCore.onPublishReceivedCallback(puback)
         }

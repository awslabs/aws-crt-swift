///  Copyright Amazon.com, Inc. or its affiliates. All Rights Reserved.
///  SPDX-License-Identifier: Apache-2.0.
import Foundation
import AwsCMqtt

/// MQTT message delivery quality of service.
/// Enum values match `MQTT5 spec <https://docs.oasis-open.org/mqtt/mqtt/v5.0/os/mqtt-v5.0-os.html#_Toc3901234>`__ encoding values.
public enum QoS: Int {

    /// The message is delivered according to the capabilities of the underlying network. No response is sent by the
    /// receiver and no retry is performed by the sender. The message arrives at the receiver either once or not at all.
    case atMostOnce = 0

    /// A level of service that ensures that the message arrives at the receiver at least once.
    case atLeastOnce = 1

    /// A level of service that ensures that the message arrives at the receiver exactly once.
    /// Note that this client does not currently support QoS 2 as of (March 2024)
    case exactlyOnce = 2

}

/// Server return code for connect attempts.
/// Enum values match `MQTT5 spec <https://docs.oasis-open.org/mqtt/mqtt/v5.0/os/mqtt-v5.0-os.html#_Toc3901079>`__ encoding values.
public enum ConnectReasonCode: Int {

    /// Returned when the connection is accepted.
    case success = 0

    /// Returned when the server has a failure but does not want to specify a reason or none
    /// of the other reason codes apply.
    case unspecifiedError = 128

    /// Returned when data in the CONNECT packet could not be correctly parsed by the server.
    case malformedPacket = 129

    /// Returned when data in the CONNECT packet does not conform to the MQTT5 specification requirements.
    case protocolError = 130

    /// Returned when the CONNECT packet is valid but was not accepted by the server.
    case implementationSpecificError = 131

    /// Returned when the server does not support MQTT5 protocol version specified in the connection.
    case unsupportedProtocolVersion = 132

    /// Returned when the client identifier in the CONNECT packet is a valid string but not one that
    /// is allowed on the server.
    case clientIdentifierNotValid = 133

    /// Returned when the server does not accept the username and/or password specified by the client
    /// in the connection packet.
    case badUsernameOrPassword = 134

    /// Returned when the client is not authorized to connect to the server.
    case notAuthorized = 135

    /// Returned when the MQTT5 server is not available.
    case serverUnavailable = 136

    /// Returned when the server is too busy to make a connection. It is recommended that the client try again later.
    case serverBusy = 137

    /// Returned when the client has been banned by the server.
    case banned = 138

    /// Returned when the authentication method used in the connection is either not supported on the server or it does
    /// not match the authentication method currently in use in the CONNECT packet.
    case badAuthenticationMethod = 140

    /// Returned when the Will topic name sent in the CONNECT packet is correctly formed, but is not accepted by
    /// the server.
    case topicNameInvalid = 144

    /// Returned when the CONNECT packet exceeded the maximum permissible size on the server.
    case packetTooLarge = 149

    /// Returned when the quota limits set on the server have been met and/or exceeded.
    case quotaExceeded = 151

    /// Returned when the Will payload in the CONNECT packet does not match the specified payload format indicator.
    case payloadFormatInvalid = 153

    /// Returned when the server does not retain messages but the CONNECT packet on the client had Will retain enabled.
    case retainNotSupported = 154

    /// Returned when the server does not support the QOS setting set in the Will QOS in the CONNECT packet.
    case qosNotSupported = 155

    /// Returned when the server is telling the client to temporarily use another server instead of the one they
    /// are trying to connect to.
    case useAnotherServer = 156

    /// Returned when the server is telling the client to permanently use another server instead of the one they
    /// are trying to connect to.
    case serverMoved = 157

    /// Returned when the server connection rate limit has been exceeded.
    case connectionRateExceeded = 159

}

/// Reason code inside DISCONNECT packets.  Helps determine why a connection was terminated.
/// Enum values match `MQTT5 spec <https://docs.oasis-open.org/mqtt/mqtt/v5.0/os/mqtt-v5.0-os.html#_Toc3901208>`__ encoding values.
public enum DisconnectReasonCode: Int {

    /// Returned when the remote endpoint wishes to disconnect normally. Will not trigger the publish of a Will message if a
    /// Will message was configured on the connection.
    /// May be sent by the client or server.
    case normalDisconnection = 0

    /// Returns when the client wants to disconnect but requires that the server publish the Will message configured
    /// on the connection.
    /// May only be sent by the client.
    case disconnectWithWillMessage = 4

    /// Returned when the connection was closed but the sender does not want to specify a reason or none
    /// of the other reason codes apply.
    /// May be sent by the client or the server.
    case unspecifiedError = 128

    /// Indicates the remote endpoint received a packet that does not conform to the MQTT specification.
    /// May be sent by the client or the server.
    case malformedPacket = 129

    /// Returned when an unexpected or out-of-order packet was received by the remote endpoint.
    /// May be sent by the client or the server.
    case protocolError = 130

    /// Returned when a valid packet was received by the remote endpoint, but could not be processed by the current implementation.
    /// May be sent by the client or the server.
    case implementationSpecificError = 131

    /// Returned when the remote endpoint received a packet that represented an operation that was not authorized within
    /// the current connection.
    /// May only be sent by the server.
    case notAuthorized = 135

    /// Returned when the server is busy and cannot continue processing packets from the client.
    /// May only be sent by the server.
    case serverBusy = 137

    /// Returned when the server is shutting down.
    /// May only be sent by the server.
    case serverShuttingDown = 139

    /// Returned when the server closes the connection because no packet from the client has been received in
    /// 1.5 times the KeepAlive time set when the connection was established.
    /// May only be sent by the server.
    case keepAliveTimout = 141

    /// Returned when the server has established another connection with the same client ID as a client's current
    /// connection, causing the current client to become disconnected.
    /// May only be sent by the server.
    case sessionTakenOver = 142

    /// Returned when the topic filter name is correctly formed but not accepted by the server.
    /// May only be sent by the server.
    case topicFilterInvalid = 143

    /// Returned when topic name is correctly formed, but is not accepted.
    /// May be sent by the client or the server.
    case topicNameInvalid = 144

    /// Returned when the remote endpoint reached a state where there were more in-progress QoS1+ publishes then the
    /// limit it established for itself when the connection was opened.
    /// May be sent by the client or the server.
    case receiveMaximumExceeded = 147

    /// Returned when the remote endpoint receives a PUBLISH packet that contained a topic alias greater than the
    /// maximum topic alias limit that it established for itself when the connection was opened.
    /// May be sent by the client or the server.
    case topicAliasInvalid = 148

    /// Returned when the remote endpoint received a packet whose size was greater than the maximum packet size limit
    /// it established for itself when the connection was opened.
    /// May be sent by the client or the server.
    case packetTooLarge = 149

    /// Returned when the remote endpoint's incoming data rate was too high.
    /// May be sent by the client or the server.
    case messageRateTooHigh = 150

    /// Returned when an internal quota of the remote endpoint was exceeded.
    /// May be sent by the client or the server.
    case quotaExceeded = 151

    /// Returned when the connection was closed due to an administrative action.
    /// May be sent by the client or the server.
    case administrativeAction = 152

    /// Returned when the remote endpoint received a packet where payload format did not match the format specified
    /// by the payload format indicator.
    /// May be sent by the client or the server.
    case payloadFormatInvalid = 153

    /// Returned when the server does not support retained messages.
    /// May only be sent by the server.
    case retainNotSupported = 154

    /// Returned when the client sends a QoS that is greater than the maximum QoS established when the connection was
    /// opened.
    /// May only be sent by the server.
    case qosNotSupported = 155

    /// Returned by the server to tell the client to temporarily use a different server.
    /// May only be sent by the server.
    case useAnotherServer = 156

    /// Returned by the server to tell the client to permanently use a different server.
    /// May only be sent by the server.
    case serverMoved = 157

    /// Returned by the server to tell the client that shared subscriptions are not supported on the server.
    /// May only be sent by the server.
    case sharedSubscriptionsNotSupported = 158

    /// Returned when the server disconnects the client due to the connection rate being too high.
    /// May only be sent by the server.
    case connectionRateExceeded = 159

    /// Returned by the server when the maximum connection time authorized for the connection was exceeded.
    /// May only be sent by the server.
    case maximumConnectTime = 160

    /// Returned by the server when it received a SUBSCRIBE packet with a subscription identifier, but the server does
    /// not support subscription identifiers.
    /// May only be sent by the server.
    case subscriptionIdentifiersNotSupported = 161

    /// Returned by the server when it received a SUBSCRIBE packet with a wildcard topic filter, but the server does
    /// not support wildcard topic filters.
    /// May only be sent by the server.
    case wildcardSubscriptionsNotSupported = 162
}

/// Reason code inside PUBACK packets that indicates the result of the associated PUBLISH request.
/// Enum values match `MQTT5 spec <https://docs.oasis-open.org/mqtt/mqtt/v5.0/os/mqtt-v5.0-os.html#_Toc3901124>`__ encoding values.
public enum PubackReasonCode: Int {

    /// Returned when the (QoS 1) publish was accepted by the recipient.
    /// May be sent by the client or the server.
    case success = 0

    /// Returned when the (QoS 1) publish was accepted but there were no matching subscribers.
    /// May only be sent by the server.
    case noMatchingSubscribers = 16

    /// Returned when the (QoS 1) publish was not accepted and the receiver does not want to specify a reason or none
    /// of the other reason codes apply.
    /// May be sent by the client or the server.
    case unspecifiedError = 128

    /// Returned when the (QoS 1) publish was valid but the receiver was not willing to accept it.
    /// May be sent by the client or the server.
    case implementationSpecificError = 131

    /// Returned when the (QoS 1) publish was not authorized by the receiver.
    /// May be sent by the client or the server.
    case notAuthorized = 135

    /// Returned when the topic name was valid but the receiver was not willing to accept it.
    /// May be sent by the client or the server.
    case topicNameInvalid = 144

    /// Returned when the packet identifier used in the associated PUBLISH was already in use.
    /// This can indicate a mismatch in the session state between client and server.
    /// May be sent by the client or the server.
    case packetIdentifierInUse = 145

    /// Returned when the associated PUBLISH failed because an internal quota on the recipient was exceeded.
    /// May be sent by the client or the server.
    case quotaExceeded = 151

    /// Returned when the PUBLISH packet's payload format did not match its payload format indicator property.
    /// May be sent by the client or the server.
    case payloadFormatInvalid = 153
}

/// Reason code inside SUBACK packet payloads.
/// Enum values match `MQTT5 spec <https://docs.oasis-open.org/mqtt/mqtt/v5.0/os/mqtt-v5.0-os.html#_Toc3901178>`__ encoding values.
/// This will only be sent by the server and not the client.
public enum SubackReasonCode: Int {

    /// Returned when the subscription was accepted and the maximum QoS sent will be QoS 0.
    case grantedQos0 = 0

    /// Returned when the subscription was accepted and the maximum QoS sent will be QoS 1.
    case grantedQos1 = 1

    /// Returned when the subscription was accepted and the maximum QoS sent will be QoS 2.
    case grantedQos2 = 2

    /// Returned when the connection was closed but the sender does not want to specify a reason or none
    /// of the other reason codes apply.
    case unspecifiedError = 128

    /// Returned when the subscription was valid but the server did not accept it.
    case implementationSpecificError = 131

    /// Returned when the client was not authorized to make the subscription on the server.
    case notAuthorized = 135

    /// Returned when the subscription topic filter was correctly formed but not allowed for the client.
    case topicFilterInvalid = 143

    /// Returned when the packet identifier was already in use on the server.
    case packetIdentifierInUse = 145

    /// Returned when a subscribe-related quota set on the server was exceeded.
    case quotaExceeded = 151

    /// Returned when the subscription's topic filter was a shared subscription and the server does not support
    /// shared subscriptions.
    case sharedSubscriptionsNotSupported = 158

    /// Returned when the SUBSCRIBE packet contained a subscription identifier and the server does not support
    /// subscription identifiers.
    case subscriptionIdentifiersNotSupported = 161

    /// Returned when the subscription's topic filter contains a wildcard but the server does not support
    /// wildcard subscriptions.
    case wildcardSubscriptionsNotSupported = 162
}

/// Reason codes inside UNSUBACK packet payloads that specify the results for each topic filter in the associated
/// UNSUBSCRIBE packet.
/// Enum values match `MQTT5 spec <https://docs.oasis-open.org/mqtt/mqtt/v5.0/os/mqtt-v5.0-os.html#_Toc3901194>`__ encoding values.
public enum UnsubackReasonCode: Int {

    /// Returned when the unsubscribe was successful and the client is no longer subscribed to the topic filter on the server.
    case success = 0

    /// Returned when the topic filter did not match one of the client's existing topic filters on the server.
    case noSubscriptionExisted = 17

    /// Returned when the unsubscribe of the topic filter was not accepted and the server does not want to specify a
    /// reason or none of the other reason codes apply.
    case unspecifiedError = 128

    /// Returned when the topic filter was valid but the server does not accept an unsubscribe for it.
    case implementationSpecificError = 131

    /// Returned when the client was not authorized to unsubscribe from that topic filter on the server.
    case notAuthorized = 135

    /// Returned when the topic filter was correctly formed but is not allowed for the client on the server.
    case topicFilterInvalid = 143

    /// Returned when the packet identifier was already in use on the server.
    case packetIdentifierInUse = 145
}

/// Controls how the mqtt client should behave with respect to MQTT sessions.
public enum ClientSessionBehaviorType: Int {

    /// Default client session behavior. Maps to CLEAN.
    case `default` = 0

    /// Always ask for a clean session when connecting
    case clean = 1

    /// Always attempt to rejoin an existing session after an initial connection success.
    /// Session rejoin requires an appropriate non-zero session expiry interval in the client's CONNECT options.
    case rejoinPostSuccess = 2

    /// Always attempt to rejoin an existing session.  Since the client does not support durable session persistence,
    /// this option is not guaranteed to be spec compliant because any unacknowledged qos1 publishes (which are
    /// part of the client session state) will not be present on the initial connection.  Until we support
    /// durable session resumption, this option is technically spec-breaking, but useful.
    /// Always rejoin requires an appropriate non-zero session expiry interval in the client's CONNECT options.
    case rejoinAlways = 3
}

internal extension ClientSessionBehaviorType {
    /// Returns the native representation of the Swift enum
    var nativeValue: aws_mqtt5_client_session_behavior_type {
        return aws_mqtt5_client_session_behavior_type(rawValue: UInt32(self.rawValue))
    }
}

/// Additional controls for client behavior with respect to operation validation and flow control; these checks
/// go beyond the MQTT5 spec to respect limits of specific MQTT brokers.
public enum ExtendedValidationAndFlowControlOptions {

    /// Do not do any additional validation or flow control
    case none

    /// Apply additional client-side validation and operational flow control that respects the
    /// default AWS IoT Core limits.
    /// Currently applies the following additional validation:
    /// * No more than 8 subscriptions per SUBSCRIBE packet
    /// * Topics and topic filters have a maximum of 7 slashes (8 segments), not counting any AWS rules prefix
    /// * Topics must be 256 bytes or less in length
    /// * Client id must be 128 or less bytes in length
    /// Also applies the following flow control:
    /// * Outbound throughput throttled to 512KB/s
    /// * Outbound publish TPS throttled to 100
    case awsIotCoreDefaults
}

extension ExtendedValidationAndFlowControlOptions {
    var rawValue: aws_mqtt5_extended_validation_and_flow_control_options {
        switch self {
        case .none:  return aws_mqtt5_extended_validation_and_flow_control_options(rawValue: 0)
        case .awsIotCoreDefaults:  return aws_mqtt5_extended_validation_and_flow_control_options(rawValue: 1)
        }
    }
}

/// Controls how disconnects affect the queued and in-progress operations tracked by the client.  Also controls
/// how operations are handled while the client is not connected.  In particular, if the client is not connected,
/// then any operation that would be failed on disconnect (according to these rules) will be rejected.
public enum ClientOperationQueueBehaviorType {

    /// Default client operation queue behavior. Maps to FAIL_QOS0_PUBLISH_ON_DISCONNECT.
    case `default`

    /// Re-queues QoS 1+ publishes on disconnect; un-acked publishes go to the front while unprocessed publishes stay
    /// in place.  All other operations (QoS 0 publishes, subscribe, unsubscribe) are failed.
    case failNonQos1PublishOnDisconnect

    /// QoS 0 publishes that are not complete at the time of disconnection are failed.  Un-acked QoS 1+ publishes are
    /// re-queued at the head of the line for immediate retransmission on a session resumption.  All other operations
    /// are requeued in original order behind any retransmissions.
    case failQos0PublishOnDisconnect

    /// All operations that are not complete at the time of disconnection are failed, except operations that
    /// the MQTT5 spec requires to be retransmitted (un-acked QoS1+ publishes).
    case failAllOnDisconnect
}

extension ClientOperationQueueBehaviorType {
    var rawValue: aws_mqtt5_client_operation_queue_behavior_type {
        switch self {
        case .default:  return aws_mqtt5_client_operation_queue_behavior_type(rawValue: 0)
        case .failNonQos1PublishOnDisconnect:  return aws_mqtt5_client_operation_queue_behavior_type(rawValue: 1)
        case .failQos0PublishOnDisconnect:  return aws_mqtt5_client_operation_queue_behavior_type(rawValue: 2)
        case .failAllOnDisconnect:  return aws_mqtt5_client_operation_queue_behavior_type(rawValue: 3)
        }
    }
}

/// Optional property describing a PUBLISH payload's format.
/// Enum values match `MQTT5 spec <https://docs.oasis-open.org/mqtt/mqtt/v5.0/os/mqtt-v5.0-os.html#_Toc3901111>`__ encoding values.
public enum PayloadFormatIndicator {

    /// The payload is arbitrary binary data
    case bytes

    /// The payload is a well-formed utf-8 string value.
    case utf8
}

extension PayloadFormatIndicator {
    var rawValue: aws_mqtt5_payload_format_indicator {
        switch self {
        case .bytes:  return aws_mqtt5_payload_format_indicator(rawValue: 0)
        case .utf8:  return aws_mqtt5_payload_format_indicator(rawValue: 1)
        }
    }
}

/// Configures how retained messages should be handled when subscribing with a topic filter that matches topics with
/// associated retained messages.
/// Enum values match `MQTT5 spec <https://docs.oasis-open.org/mqtt/mqtt/v5.0/os/mqtt-v5.0-os.html#_Toc3901169>`_ encoding values.
public enum RetainHandlingType: Int {

    /// The server should always send all retained messages on topics that match a subscription's filter.
    case sendOnSubscribe = 0

    /// The server should send retained messages on topics that match the subscription's filter, but only for the
    /// first matching subscription, per session.
    case sendOnSubscribeIfNew = 1

    /// Subscriptions must not trigger any retained message publishes from the server.
    case dontSend = 2
}

/// An enumeration that controls how the client applies topic aliasing to outbound publish packets.
/// Topic alias behavior is described in `MQTT5 Topic Aliasing <https://docs.oasis-open.org/mqtt/mqtt/v5.0/os/mqtt-v5.0-os.html#_Toc3901113>`_
public enum OutboundTopicAliasBehaviorType: Int {
    /// Maps to Disabled.  This keeps the client from being broken (by default) if the broker
    /// topic aliasing implementation has a problem.
    case `default` = 0

    ///  Outbound aliasing is the user's responsibility.  Client will cache and use
    ///  previously-established aliases if they fall within the negotiated limits of the connection.
    ///  The user must still always submit a full topic in their publishes because disconnections disrupt
    ///  topic alias mappings unpredictably.  The client will properly use a requested alias when the most-recently-seen
    ///  binding for a topic alias value matches the alias and topic in the publish packet.
    case manual = 1

    /// (Recommended) The client will ignore any user-specified topic aliasing and instead use an LRU cache to drive
    ///  alias usage.
    case lru = 2

    /// Completely disable outbound topic aliasing.
    case disabled = 3
}

/// An enumeration that controls whether or not the client allows the broker to send publishes that use topic
/// aliasing.
/// Topic alias behavior is described in `MQTT5 Topic Aliasing <https://docs.oasis-open.org/mqtt/mqtt/v5.0/os/mqtt-v5.0-os.html#_Toc3901113>`_
public enum InboundTopicAliasBehaviorType: Int {

    /// Maps to Disabled.  This keeps the client from being broken (by default) if the broker
    /// topic aliasing implementation has a problem.
    case `default` = 0

    /// Allow the server to send PUBLISH packets to the client that use topic aliasing
    case enabled = 1

    /// Forbid the server from sending PUBLISH packets to the client that use topic aliasing
    case disabled = 2
}

/// Configuration for all client topic aliasing behavior.
public class TopicAliasingOptions: CStruct {

    /// Controls what kind of outbound topic aliasing behavior the client should attempt to use.  If topic aliasing is not supported by the server, this setting has no effect and any attempts to directly manipulate the topic alias id in outbound publishes will be ignored.  If left undefined, then outbound topic aliasing is disabled.
    public var outboundBehavior: OutboundTopicAliasBehaviorType?

    /// If outbound topic aliasing is set to LRU, this controls the maximum size of the cache.  If outbound topic aliasing is set to LRU and this is zero or undefined, a sensible default is used (25).  If outbound topic aliasing is not set to LRU, then this setting has no effect.
    public var outboundCacheMaxSize: UInt16?

    /// Controls whether or not the client allows the broker to use topic aliasing when sending publishes.  Even if inbound topic aliasing is enabled, it is up to the server to choose whether or not to use it.  If left undefined, then inbound topic aliasing is disabled.
    public var inboundBehavior: InboundTopicAliasBehaviorType?

    /// If inbound topic aliasing is enabled, this will control the size of the inbound alias cache.  If inbound aliases are enabled and this is zero or undefined, then a sensible default will be used (25).  If inbound aliases are disabled, this setting has no effect.  Behaviorally, this value overrides anything present in the topic_alias_maximum field of the CONNECT packet options.
    public var inboundCacheMaxSize: UInt16?

    typealias RawType = aws_mqtt5_client_topic_alias_options
    func withCStruct<Result>(_ body: (aws_mqtt5_client_topic_alias_options) -> Result) -> Result {
        var raw_topic_alias_options = aws_mqtt5_client_topic_alias_options()
        if let _outboundBehavior = outboundBehavior {
            raw_topic_alias_options.outbound_topic_alias_behavior =
            aws_mqtt5_client_outbound_topic_alias_behavior_type(UInt32(_outboundBehavior.rawValue))
        }

        if let _outboundCacheMaxSize = outboundCacheMaxSize {
            raw_topic_alias_options.outbound_alias_cache_max_size = _outboundCacheMaxSize
        }

        if let _inboundBehavior = inboundBehavior {
            raw_topic_alias_options.inbound_topic_alias_behavior =
            aws_mqtt5_client_inbound_topic_alias_behavior_type(UInt32(_inboundBehavior.rawValue))
        }

        if let _inboundCacheMaxSize = inboundCacheMaxSize {
            raw_topic_alias_options.inbound_alias_cache_size = _inboundCacheMaxSize
        }

        return body(raw_topic_alias_options)
    }

}

/// Dataclass containing some simple statistics about the current state of the client's queue of operations
public class ClientOperationStatistics {

    /// Total number of operations submitted to the client that have not yet been completed.  Unacked operations are a subset of this.
    public let incompleteOperationCount: UInt64

    /// Total packet size of operations submitted to the client that have not yet been completed.  Unacked operations are a subset of this.
    public let incompleteOperationSize: UInt64

    /// Total number of operations that have been sent to the server and are waiting for a corresponding ACK before they can be completed.
    public let unackedOperationCount: UInt64

    /// Total packet size of operations that have been sent to the server and are waiting for a corresponding ACK before they can be completed.
    public let unackedOperationSize: UInt64

    public init (incompleteOperationCount: UInt64,
                 incompleteOperationSize: UInt64,
                 unackedOperationCount: UInt64,
                 unackedOperationSize: UInt64) {
        self.incompleteOperationCount = incompleteOperationCount
        self.incompleteOperationSize = incompleteOperationSize
        self.unackedOperationCount = unackedOperationCount
        self.unackedOperationSize = unackedOperationSize
    }
}

/// Class containing data related to a Publish Received Callback
public class PublishReceivedData {

    /// Data model of an `MQTT5 PUBLISH <https://docs.oasis-open.org/mqtt/mqtt/v5.0/os/mqtt-v5.0-os.html#_Toc3901100>`_ packet.
    public let publishPacket: PublishPacket

    public init (publishPacket: PublishPacket) {
        self.publishPacket = publishPacket
    }
}

/// Defines signature of the Publish callback
public typealias OnPublishReceived = (PublishReceivedData) -> Void

/// Class containing results of an Stopped Lifecycle Event. Currently unused.
public class LifecycleStoppedData { }

/// Defines signature of the Lifecycle Event Stopped callback
public typealias OnLifecycleEventStopped = (LifecycleStoppedData) -> Void

/// Class containing results of an Attempting Connect Lifecycle Event. Currently unused.
public class LifecycleAttemptingConnectData { }

/// Defines signature of the Lifecycle Event Attempting Connect callback
public typealias OnLifecycleEventAttemptingConnect = (LifecycleAttemptingConnectData) -> Void

/// Class containing results of a Connect Success Lifecycle Event.
public class LifecycleConnectionSuccessData {

    /// Data model of an `MQTT5 CONNACK <https://docs.oasis-open.org/mqtt/mqtt/v5.0/os/mqtt-v5.0-os.html#_Toc3901074>`_ packet.
    public let connackPacket: ConnackPacket

    /// Mqtt behavior settings that have been dynamically negotiated as part of the CONNECT/CONNACK exchange.
    public let negotiatedSettings: NegotiatedSettings

    public init (connackPacket: ConnackPacket, negotiatedSettings: NegotiatedSettings) {
        self.connackPacket = connackPacket
        self.negotiatedSettings = negotiatedSettings
    }
}

/// Defines signature of the Lifecycle Event Connection Success callback
public typealias OnLifecycleEventConnectionSuccess = (LifecycleConnectionSuccessData) -> Void

/// Dataclass containing results of a Connect Failure Lifecycle Event.
public class LifecycleConnectionFailureData {

    /// Error which caused connection failure.
    public let crtError: CRTError

    /// Data model of an `MQTT5 CONNACK <https://docs.oasis-open.org/mqtt/mqtt/v5.0/os/mqtt-v5.0-os.html#_Toc3901074>`_ packet.
    public let connackPacket: ConnackPacket?

    public init (crtError: CRTError, connackPacket: ConnackPacket? = nil) {
        self.crtError = crtError
        self.connackPacket = connackPacket
    }
}

/// Defines signature of the Lifecycle Event Connection Failure callback
public typealias OnLifecycleEventConnectionFailure = (LifecycleConnectionFailureData) -> Void

/// Dataclass containing results of a Disconnect Lifecycle Event
public class LifecycleDisconnectData {

    /// Error which caused disconnection.
    public let crtError: CRTError

    /// Data model of an `MQTT5 DISCONNECT <https://docs.oasis-open.org/mqtt/mqtt/v5.0/os/mqtt-v5.0-os.html#_Toc3901205>`_ packet.
    public let disconnectPacket: DisconnectPacket?

    public init (crtError: CRTError, disconnectPacket: DisconnectPacket? = nil) {
        self.crtError = crtError
        self.disconnectPacket = disconnectPacket
    }
}

/// Defines signature of the Lifecycle Event Disconnection callback
public typealias OnLifecycleEventDisconnection = (LifecycleDisconnectData) -> Void

/// Mqtt behavior settings that are dynamically negotiated as part of the CONNECT/CONNACK exchange.
/// While you can infer all of these values from a combination of:
/// - defaults as specified in the mqtt5 spec
/// - your CONNECT settings
/// - the CONNACK from the broker
/// the client instead does the combining for you and emits a NegotiatedSettings object with final, authoritative values.
/// Negotiated settings are communicated with every successful connection establishment.
public class NegotiatedSettings {

    /// The maximum QoS allowed for publishes on this connection instance
    public let maximumQos: QoS

    /// The amount of time in whole seconds the server will retain the MQTT session after a disconnect.
    public let sessionExpiryInterval: TimeInterval

    /// The number of in-flight QoS 1 and QoS 2 publications the server is willing to process concurrently.
    public let receiveMaximumFromServer: UInt16

    /// The maximum packet size the server is willing to accept.
    public let maximumPacketSizeToServer: UInt32

    /// The maximum allowed topic alias value on publishes sent from client to server
    public let topicAliasMaximumToServer: UInt16

    /// The maximum allowed topic alias value on publishes sent from server to client
    public let topicAliasMaximumToClient: UInt16

    /// The maximum amount of time in whole seconds between client packets. The client will use PINGREQs to ensure this limit is not breached.  The server will disconnect the client for inactivity if no MQTT packet is received in a time interval equal to 1.5 x this value.
    public let serverKeepAlive: TimeInterval

    /// Whether the server supports retained messages.
    public let retainAvailable: Bool

    /// Whether the server supports wildcard subscriptions.
    public let wildcardSubscriptionsAvailable: Bool

    /// Whether the server supports subscription identifiers
    public let subscriptionIdentifiersAvailable: Bool

    /// Whether the server supports shared subscriptions
    public let sharedSubscriptionsAvailable: Bool

    /// Whether the client has rejoined an existing session.
    public let rejoinedSession: Bool

    /// The final client id in use by the newly-established connection.  This will be the configured client id if one was given in the configuration, otherwise, if no client id was specified, this will be the client id assigned by the server.  Reconnection attempts will always use the auto-assigned client id, allowing for auto-assigned session resumption.
    public let clientId: String

    public init (maximumQos: QoS,
                 sessionExpiryInterval: TimeInterval,
                 receiveMaximumFromServer: UInt16,
                 maximumPacketSizeToServer: UInt32,
                 topicAliasMaximumToServer: UInt16,
                 topicAliasMaximumToClient: UInt16,
                 serverKeepAlive: TimeInterval,
                 retainAvailable: Bool,
                 wildcardSubscriptionsAvailable: Bool,
                 subscriptionIdentifiersAvailable: Bool,
                 sharedSubscriptionsAvailable: Bool,
                 rejoinedSession: Bool,
                 clientId: String) {
        self.maximumQos = maximumQos
        self.sessionExpiryInterval = sessionExpiryInterval
        self.receiveMaximumFromServer = receiveMaximumFromServer
        self.maximumPacketSizeToServer = maximumPacketSizeToServer
        self.topicAliasMaximumToServer = topicAliasMaximumToServer
        self.topicAliasMaximumToClient = topicAliasMaximumToClient
        self.serverKeepAlive = serverKeepAlive
        self.retainAvailable = retainAvailable
        self.wildcardSubscriptionsAvailable = wildcardSubscriptionsAvailable
        self.subscriptionIdentifiersAvailable = subscriptionIdentifiersAvailable
        self.sharedSubscriptionsAvailable = sharedSubscriptionsAvailable
        self.rejoinedSession = rejoinedSession
        self.clientId = clientId
    }

    static func convertFromNative(_ from: UnsafePointer<aws_mqtt5_negotiated_settings>?) -> NegotiatedSettings? {

        if let _from = from {
            let _negotiatedSettings = _from.pointee
            guard let negotiatedMaximumQos = QoS(rawValue: Int(_negotiatedSettings.maximum_qos.rawValue))
            else { fatalError("NegotiatedSettings from native missing a maximum qos value.") }

            let negotiatedSessionExpiryInterval: TimeInterval = TimeInterval(_negotiatedSettings.session_expiry_interval)
            let negotiatedReceiveMaximumFromServer = _negotiatedSettings.receive_maximum_from_server
            let negotiatedMaximumPacketSizeToServer = _negotiatedSettings.maximum_packet_size_to_server
            let negotiatedTopicAliasMaximumToServer = _negotiatedSettings.topic_alias_maximum_to_server
            let negotiatedTopicAliasMaximumToClient = _negotiatedSettings.topic_alias_maximum_to_client
            let negotiatedServerKeepAlive: TimeInterval = TimeInterval(_negotiatedSettings.server_keep_alive)
            let negotiatedRetainAvailable = _negotiatedSettings.retain_available
            let negotiatedWildcardSubscriptionsAvailable = _negotiatedSettings.wildcard_subscriptions_available
            let negotiatedSubscriptionIdentifiersAvailable = _negotiatedSettings.subscription_identifiers_available
            let negotiatedSharedSubscriptionsAvailable = _negotiatedSettings.shared_subscriptions_available
            let negotiatedRejoinedSession = _negotiatedSettings.rejoined_session
            let negotiatedClientId = _negotiatedSettings.client_id_storage.toString()

            let negotiatedSettings = NegotiatedSettings(
                maximumQos: negotiatedMaximumQos,
                sessionExpiryInterval: negotiatedSessionExpiryInterval,
                receiveMaximumFromServer: negotiatedReceiveMaximumFromServer,
                maximumPacketSizeToServer: negotiatedMaximumPacketSizeToServer,
                topicAliasMaximumToServer: negotiatedTopicAliasMaximumToServer,
                topicAliasMaximumToClient: negotiatedTopicAliasMaximumToClient,
                serverKeepAlive: negotiatedServerKeepAlive,
                retainAvailable: negotiatedRetainAvailable,
                wildcardSubscriptionsAvailable: negotiatedWildcardSubscriptionsAvailable,
                subscriptionIdentifiersAvailable: negotiatedSubscriptionIdentifiersAvailable,
                sharedSubscriptionsAvailable: negotiatedSharedSubscriptionsAvailable,
                rejoinedSession: negotiatedRejoinedSession,
                clientId: negotiatedClientId)

            return negotiatedSettings
        }
        return nil
    }
}

/// Data model of an `MQTT5 CONNECT <https://docs.oasis-open.org/mqtt/mqtt/v5.0/os/mqtt-v5.0-os.html#_Toc3901033>`_ packet.
public class MqttConnectOptions: CStruct {
    /// The maximum time interval, in whole seconds, that is permitted to elapse between the point at which the client finishes transmitting one MQTT packet and the point it starts sending the next.  The client will use PINGREQ packets to maintain this property. If the responding CONNACK contains a keep alive property value, then that is the negotiated keep alive value. Otherwise, the keep alive sent by the client is the negotiated value.
    public let keepAliveInterval: TimeInterval?

    /// A unique string identifying the client to the server.  Used to restore session state between connections. If left empty, the broker will auto-assign a unique client id.  When reconnecting, the mqtt5 client will always use the auto-assigned client id.
    public let clientId: String?

    /// A string value that the server may use for client authentication and authorization.
    public let username: String?

    /// Opaque binary data that the server may use for client authentication and authorization.
    public let password: String?

    /// A time interval, in whole seconds, that the client requests the server to persist this connection's MQTT session state for.  Has no meaning if the client has not been configured to rejoin sessions.  Must be non-zero in order to successfully rejoin a session. If the responding CONNACK contains a session expiry property value, then that is the negotiated session expiry value.  Otherwise, the session expiry sent by the client is the negotiated value.
    public let sessionExpiryInterval: TimeInterval?

    /// If true, requests that the server send response information in the subsequent CONNACK.  This response information may be used to set up request-response implementations over MQTT, but doing so is outside the scope of the MQTT5 spec and client.
    public let requestResponseInformation: Bool?

    /// If true, requests that the server send additional diagnostic information (via response string or user properties) in DISCONNECT or CONNACK packets from the server.
    public let requestProblemInformation: Bool?

    /// Notifies the server of the maximum number of in-flight QoS 1 and 2 messages the client is willing to handle.  If omitted or None, then no limit is requested.
    public let receiveMaximum: UInt16?

    /// Notifies the server of the maximum packet size the client is willing to handle.  If omitted or None, then no limit beyond the natural limits of MQTT packet size is requested.
    public let maximumPacketSize: UInt32?

    /// A time interval, in whole seconds, that the server should wait (for a session reconnection) before sending the will message associated with the connection's session.  If omitted or None, the server will send the will when the associated session is destroyed.  If the session is destroyed before a will delay interval has elapsed, then the will must be sent at the time of session declassion.
    public let willDelayInterval: TimeInterval?

    /// The definition of a message to be published when the connection's session is destroyed by the server or when the will delay interval has elapsed, whichever comes first.  If None, then nothing will be sent.
    public let will: PublishPacket?

    /// Array of MQTT5 user properties included with the packet.
    public let userProperties: [UserProperty]?

    public init (keepAliveInterval: TimeInterval? = nil,
                 clientId: String? = nil,
                 username: String? = nil,
                 password: String? = nil,
                 sessionExpiryInterval: TimeInterval? = nil,
                 requestResponseInformation: Bool? = nil,
                 requestProblemInformation: Bool? = nil,
                 receiveMaximum: UInt16? = nil,
                 maximumPacketSize: UInt32? = nil,
                 willDelayInterval: TimeInterval? = nil,
                 will: PublishPacket? = nil,
                 userProperties: [UserProperty]? = nil) {
        self.keepAliveInterval = keepAliveInterval
        self.clientId = clientId
        self.username = username
        self.password = password
        self.sessionExpiryInterval = sessionExpiryInterval
        self.requestResponseInformation = requestResponseInformation
        self.requestProblemInformation = requestProblemInformation
        self.receiveMaximum = receiveMaximum
        self.maximumPacketSize = maximumPacketSize
        self.willDelayInterval = willDelayInterval
        self.will = will
        self.userProperties = userProperties
    }

    typealias RawType = aws_mqtt5_packet_connect_view
    func withCStruct<Result>( _ body: (RawType) -> Result) -> Result {

        var raw_connect_options = aws_mqtt5_packet_connect_view()
        if let _keepAlive = self.keepAliveInterval {
            raw_connect_options.keep_alive_interval_seconds = UInt16(_keepAlive)
        }

        let _sessionExpiryIntervalSec: UInt32?  = try? self.sessionExpiryInterval?.secondUInt32() ?? nil
        let _requestResponseInformation: UInt8? = self.requestResponseInformation?.uint8Value  ?? nil
        let _requestProblemInformation: UInt8? = self.requestProblemInformation?.uint8Value ?? nil
        let _willDelayIntervalSec: UInt32? = try? self.willDelayInterval?.secondUInt32() ?? nil

        return withOptionalUnsafePointers(
            _sessionExpiryIntervalSec,
            _requestResponseInformation,
            _requestProblemInformation,
            _willDelayIntervalSec,
            self.receiveMaximum,
            self.maximumPacketSize) { (sessionExpiryIntervalSecPointer, requestResponseInformationPointer,
                                       requestProblemInformationPointer, willDelayIntervalSecPointer,
                                       receiveMaximumPointer, maximumPacketSizePointer) in

            if let _sessionExpiryIntervalSecPointer = sessionExpiryIntervalSecPointer {
                raw_connect_options.session_expiry_interval_seconds = _sessionExpiryIntervalSecPointer
            }

            if let _requestResponseInformationPointer: UnsafePointer<UInt8> = requestResponseInformationPointer {
                raw_connect_options.request_response_information = _requestResponseInformationPointer
            }

            if let _requestProblemInformationPointer: UnsafePointer<UInt8> = requestProblemInformationPointer {
                raw_connect_options.request_problem_information = _requestProblemInformationPointer
            }

            if let _willDelayIntervalSecPointer: UnsafePointer<UInt32> = willDelayIntervalSecPointer {
                raw_connect_options.will_delay_interval_seconds = _willDelayIntervalSecPointer
            }

            if let _receiveMaximumPointer: UnsafePointer<UInt16> = receiveMaximumPointer {
                raw_connect_options.receive_maximum = _receiveMaximumPointer
            }

            if let _maximumPacketSizePointer: UnsafePointer<UInt32> = maximumPacketSizePointer {
                raw_connect_options.maximum_packet_size_bytes = _maximumPacketSizePointer
            }

            return withOptionalCStructPointer(to: self.will) { willCPointer in
                raw_connect_options.will = willCPointer

                return withByteCursorFromStrings(clientId) { cClientId in
                    raw_connect_options.client_id = cClientId

                    // handle user property
                    return withOptionalUserPropertyArray(of: userProperties) { cUserProperties in
                        if let _cUserProperties = cUserProperties {
                            raw_connect_options.user_property_count = userProperties!.count
                            raw_connect_options.user_properties =
                                UnsafePointer<aws_mqtt5_user_property>(_cUserProperties)
                        }
                        return withOptionalByteCursorPointerFromStrings(
                            username, password) { cUsernamePointer, cPasswordPointer in
                                raw_connect_options.username = cUsernamePointer
                                raw_connect_options.password = cPasswordPointer
                                return body(raw_connect_options)
                        }

                    }
                }
            }
        }
    }
}

/// Handles lifecycle events from native Mqtt Client
private func MqttClientLifeycyleEvents(_ lifecycleEvent: UnsafePointer<aws_mqtt5_client_lifecycle_event>?) {

    guard let lifecycleEvent: UnsafePointer<aws_mqtt5_client_lifecycle_event> = lifecycleEvent
    else { fatalError("MqttClientLifecycleEvents was called from native without an aws_mqtt5_client_lifecycle_event.") }

    let crtError = CRTError(code: lifecycleEvent.pointee.error_code)

    if let userData = lifecycleEvent.pointee.user_data {
        let callbackCore: MqttShutdownCallbackCore = Unmanaged<MqttShutdownCallbackCore>.fromOpaque(userData).takeUnretainedValue()

        switch lifecycleEvent.pointee.event_type {
<<<<<<< HEAD
        case AWS_MQTT5_CLET_ATTEMPTING_CONNECT:

            let lifecycleAttemptingConnectData = LifecycleAttemptingConnectData()
            callbackCore.onLifecycleEventAttemptingConnect(lifecycleAttemptingConnectData)

        case AWS_MQTT5_CLET_CONNECTION_SUCCESS:

            guard let connackPacket = ConnackPacket.convertFromNative(lifecycleEvent.pointee.connack_data)
            else { fatalError("ConnackPacket missing in a Connection Success lifecycle event.") }

            guard let negotiatedSettings = NegotiatedSettings.convertFromNative(lifecycleEvent.pointee.settings)
            else { fatalError("NegotiatedSettings missing in a Connection Success lifecycle event.") }

            let lifecycleConnectionSuccessData = LifecycleConnectionSuccessData(
                connackPacket: connackPacket,
                negotiatedSettings: negotiatedSettings)
            callbackCore.onLifecycleEventConnectionSuccess(lifecycleConnectionSuccessData)

        case AWS_MQTT5_CLET_CONNECTION_FAILURE:

            let connackPacket = ConnackPacket.convertFromNative(lifecycleEvent.pointee.connack_data)

            let lifecycleConnectionFailureData = LifecycleConnectionFailureData(
                crtError: crtError,
                connackPacket: connackPacket)
            callbackCore.onLifecycleEventConnectionFailure(lifecycleConnectionFailureData)

        case AWS_MQTT5_CLET_DISCONNECTION:

            guard let disconnectPacket = DisconnectPacket.convertFromNative(lifecycleEvent.pointee.disconnect_data) else {
                let lifecycleDisconnectData = LifecycleDisconnectData(crtError: crtError)
                callbackCore.onLifecycleEventDisconnection(lifecycleDisconnectData)
                return
            }

            let lifecycleDisconnectData = LifecycleDisconnectData(
                    crtError: crtError,
                    disconnectPacket: disconnectPacket)
            callbackCore.onLifecycleEventDisconnection(lifecycleDisconnectData)

        case AWS_MQTT5_CLET_STOPPED:

            callbackCore.onLifecycleEventStoppedCallback(LifecycleStoppedData())

        default:
            fatalError("A lifecycle event with an invalid event type was encountered.")
=======
            case AWS_MQTT5_CLET_ATTEMPTING_CONNECT:

                let lifecycleAttemptingConnectData = LifecycleAttemptingConnectData()
                callbackCore.onLifecycleEventAttemptingConnect(lifecycleAttemptingConnectData)

            case AWS_MQTT5_CLET_CONNECTION_SUCCESS:

                guard let connackPacket = ConnackPacket.convertFromNative(lifecycleEvent.pointee.connack_data)
                else { fatalError("ConnackPacket missing in a Connection Success lifecycle event.") }

                guard let negotiatedSettings = NegotiatedSettings.convertFromNative(lifecycleEvent.pointee.settings)
                else { fatalError("NegotiatedSettings missing in a Connection Success lifecycle event.") }

                let lifecycleConnectionSuccessData = LifecycleConnectionSuccessData(
                    connackPacket: connackPacket,
                    negotiatedSettings: negotiatedSettings)
                callbackCore.onLifecycleEventConnectionSuccess(lifecycleConnectionSuccessData)

            case AWS_MQTT5_CLET_CONNECTION_FAILURE:

                let connackPacket = ConnackPacket.convertFromNative(lifecycleEvent.pointee.connack_data)

                let lifecycleConnectionFailureData = LifecycleConnectionFailureData(
                    crtError: crtError,
                    connackPacket: connackPacket)
                callbackCore.onLifecycleEventConnectionFailure(lifecycleConnectionFailureData)

            case AWS_MQTT5_CLET_DISCONNECTION:

                guard let disconnectPacket = DisconnectPacket.convertFromNative(lifecycleEvent.pointee.disconnect_data) else {
                    let lifecycleDisconnectData = LifecycleDisconnectData(crtError: crtError)
                    callbackCore.onLifecycleEventDisconnection(lifecycleDisconnectData)
                    return
                }

                let lifecycleDisconnectData = LifecycleDisconnectData(
                        crtError: crtError,
                        disconnectPacket: disconnectPacket)
                callbackCore.onLifecycleEventDisconnection(lifecycleDisconnectData)

            case AWS_MQTT5_CLET_STOPPED:

                callbackCore.onLifecycleEventStoppedCallback(LifecycleStoppedData())

            default:
                fatalError("A lifecycle event with an invalid event type was encountered.")
>>>>>>> 84b97158
        }
    }
}

private func MqttClientPublishRecievedEvents(
    _ publishPacketView: UnsafePointer<aws_mqtt5_packet_publish_view>?,
    _ userData: UnsafeMutableRawPointer?) {
    print("[Mqtt5 Client Swift] PUBLISH RECIEVED EVENTS")
    // TODO: Finish onPublishRecievedEvents, this is only a quick demo for publish callback
    // grab the callbackCore, unretainedValue() would not change reference counting
    let callbackCore = Unmanaged<MqttShutdownCallbackCore>.fromOpaque(userData!).takeUnretainedValue()
    let puback_packet = PublishPacket(qos: QoS.atLeastOnce, topic: "test")
    let puback = PublishReceivedData(publishPacket: puback_packet)
    callbackCore.onPublishReceivedCallback(puback)
}

private func MqttClientTerminationCallback(_ userData: UnsafeMutableRawPointer?) {
    // termination callback
    print("[Mqtt5 Client Swift] TERMINATION CALLBACK")
    // takeRetainedValue would release the reference. ONLY DO IT AFTER YOU DO NOT NEED THE CALLBACK CORE
    _ = Unmanaged<MqttShutdownCallbackCore>.fromOpaque(userData!).takeRetainedValue()
}

/// Configuration for the creation of MQTT5 clients
public class MqttClientOptions: CStructWithUserData {
    /// Host name of the MQTT server to connect to.
    public let hostName: String

    /// Network port of the MQTT server to connect to.
    public let port: UInt32

    /// The Client bootstrap used
    public let bootstrap: ClientBootstrap

    /// The socket properties of the underlying MQTT connections made by the client or None if defaults are used.
    public let socketOptions: SocketOptions

    /// The TLS context for secure socket connections. If None, then a plaintext connection will be used.
    public let tlsCtx: TLSContext?

    /// The (tunneling) HTTP proxy usage when establishing MQTT connections
    public let httpProxyOptions: HTTPProxyOptions?

    // TODO WebSocket implementation
    /// This callback allows a custom transformation of the HTTP request that acts as the websocket handshake. Websockets will be used if this is set to a valid transformation callback.  To use websockets but not perform a transformation, just set this as a trivial completion callback.  If None, the connection will be made with direct MQTT.
    /// public let websocketHandshakeTransform: Callable[[WebsocketHandshakeTransformArgs], None] = None

    /// All configurable options with respect to the CONNECT packet sent by the client, including the will. These connect properties will be used for every connection attempt made by the client.
    public let connectOptions: MqttConnectOptions?

    /// How the MQTT5 client should behave with respect to MQTT sessions.
    public let sessionBehavior: ClientSessionBehaviorType?

    /// The additional controls for client behavior with respect to operation validation and flow control; these checks go beyond the base MQTT5 spec to respect limits of specific MQTT brokers.
    public let extendedValidationAndFlowControlOptions: ExtendedValidationAndFlowControlOptions?

    /// Returns how disconnects affect the queued and in-progress operations tracked by the client.  Also controls how new operations are handled while the client is not connected.  In particular, if the client is not connected, then any operation that would be failed on disconnect (according to these rules) will also be rejected.
    public let offlineQueueBehavior: ClientOperationQueueBehaviorType?

    /// How the reconnect delay is modified in order to smooth out the distribution of reconnection attempt timepoints for a large set of reconnecting clients.
    public let retryJitterMode: ExponentialBackoffJitterMode?

    /// The minimum amount of time to wait to reconnect after a disconnect. Exponential backoff is performed with jitter after each connection failure.
    public let minReconnectDelay: TimeInterval?

    /// The maximum amount of time to wait to reconnect after a disconnect.  Exponential backoff is performed with jitter after each connection failure.
    public let maxReconnectDelay: TimeInterval?

    /// The amount of time that must elapse with an established connection before the reconnect delay is reset to the minimum. This helps alleviate bandwidth-waste in fast reconnect cycles due to permission failures on operations.
    public let minConnectedTimeToResetReconnectDelay: TimeInterval?

    /// The time interval to wait after sending a PINGREQ for a PINGRESP to arrive. If one does not arrive, the client will close the current connection.
    public let pingTimeout: TimeInterval?

    /// The time interval to wait after sending a CONNECT request for a CONNACK to arrive.  If one does not arrive, the connection will be shut down.
    public let connackTimeout: TimeInterval?

    /// The time interval to wait in whole seconds for an ack after sending a QoS 1+ PUBLISH, SUBSCRIBE, or UNSUBSCRIBE before failing the operation.
    public let ackTimeout: TimeInterval?

    /// All configurable options with respect to client topic aliasing behavior.
    public let topicAliasingOptions: TopicAliasingOptions?

    /// Callback for all publish packets received by client.
    public let onPublishReceivedFn: OnPublishReceived?

    /// Callback for Lifecycle Event Stopped.
    public let onLifecycleEventStoppedFn: OnLifecycleEventStopped?

    /// Callback for Lifecycle Event Attempting Connect.
    public let onLifecycleEventAttemptingConnectFn: OnLifecycleEventAttemptingConnect?

    /// Callback for Lifecycle Event Connection Success.
    public let onLifecycleEventConnectionSuccessFn: OnLifecycleEventConnectionSuccess?

    /// Callback for Lifecycle Event Connection Failure.
    public let onLifecycleEventConnectionFailureFn: OnLifecycleEventConnectionFailure?

    /// Callback for Lifecycle Event Disconnection.
    public let onLifecycleEventDisconnectionFn: OnLifecycleEventDisconnection?

    public init (
        hostName: String,
        port: UInt32,
        bootstrap: ClientBootstrap? = nil,
        socketOptions: SocketOptions? = nil,
        tlsCtx: TLSContext? = nil,
        httpProxyOptions: HTTPProxyOptions? = nil,
        connectOptions: MqttConnectOptions? = nil,
        sessionBehavior: ClientSessionBehaviorType? = nil,
        extendedValidationAndFlowControlOptions: ExtendedValidationAndFlowControlOptions? = nil,
        offlineQueueBehavior: ClientOperationQueueBehaviorType? = nil,
        retryJitterMode: ExponentialBackoffJitterMode? = nil,
        minReconnectDelay: TimeInterval? = nil,
        maxReconnectDelay: TimeInterval? = nil,
        minConnectedTimeToResetReconnectDelay: TimeInterval? = nil,
        pingTimeout: TimeInterval? = nil,
        connackTimeout: TimeInterval? = nil,
        ackTimeout: TimeInterval? = nil,
        topicAliasingOptions: TopicAliasingOptions? = nil,
        onPublishReceivedFn: OnPublishReceived? = nil,
        onLifecycleEventStoppedFn: OnLifecycleEventStopped? = nil,
        onLifecycleEventAttemptingConnectFn: OnLifecycleEventAttemptingConnect? = nil,
        onLifecycleEventConnectionSuccessFn: OnLifecycleEventConnectionSuccess? = nil,
        onLifecycleEventConnectionFailureFn: OnLifecycleEventConnectionFailure? = nil,
        onLifecycleEventDisconnectionFn: OnLifecycleEventDisconnection? = nil) {

            self.hostName = hostName
            self.port = port
            // TODO currently Swift SDK creates its own static bootstrap at the SDK level.
            // TODO We probably want to create a static bootstrap at the CRT level. This will require
            // TODO some coordination with the existing Swift SDK. We need to not break them and insure
            // TODO we are cleaning up all static bootstrap related resources. This will be done at the point
            // TODO we are implementing the IoT Device SDK.
            if bootstrap == nil {
                do {
                    let elg = try EventLoopGroup()
                    let resolver = try HostResolver.makeDefault(eventLoopGroup: elg)
                    self.bootstrap = try ClientBootstrap(eventLoopGroup: elg, hostResolver: resolver)
                } catch {
                    fatalError("Bootstrap creation failure")
                }
            } else { self.bootstrap = bootstrap! }

            self.socketOptions = socketOptions ?? SocketOptions()
            self.tlsCtx = tlsCtx
            self.httpProxyOptions = httpProxyOptions
            self.connectOptions = connectOptions
            self.sessionBehavior = sessionBehavior
            self.extendedValidationAndFlowControlOptions = extendedValidationAndFlowControlOptions
            self.offlineQueueBehavior = offlineQueueBehavior
            self.retryJitterMode = retryJitterMode
            self.minReconnectDelay = minReconnectDelay
            self.maxReconnectDelay = maxReconnectDelay
            self.minConnectedTimeToResetReconnectDelay = minConnectedTimeToResetReconnectDelay
            self.pingTimeout = pingTimeout
            self.connackTimeout = connackTimeout
            self.ackTimeout = ackTimeout
            self.topicAliasingOptions = topicAliasingOptions
            self.onPublishReceivedFn = onPublishReceivedFn
            self.onLifecycleEventStoppedFn = onLifecycleEventStoppedFn
            self.onLifecycleEventAttemptingConnectFn = onLifecycleEventAttemptingConnectFn
            self.onLifecycleEventConnectionSuccessFn = onLifecycleEventConnectionSuccessFn
            self.onLifecycleEventConnectionFailureFn = onLifecycleEventConnectionFailureFn
            self.onLifecycleEventDisconnectionFn = onLifecycleEventDisconnectionFn
        }

    typealias RawType = aws_mqtt5_client_options
    func withCStruct<Result>(userData: UnsafeMutableRawPointer?, _ body: (aws_mqtt5_client_options) -> Result) -> Result {
        var raw_options = aws_mqtt5_client_options()

        raw_options.port = self.port
        raw_options.bootstrap = self.bootstrap.rawValue

        var tls_options: TLSConnectionOptions?
        if self.tlsCtx != nil {
            tls_options = TLSConnectionOptions(context: self.tlsCtx!)
        }

        if let _sessionBehavior = self.sessionBehavior {
            raw_options.session_behavior = _sessionBehavior.nativeValue
        }

        if let _extendedValidationAndFlowControlOptions = self.extendedValidationAndFlowControlOptions {
            raw_options.extended_validation_and_flow_control_options = _extendedValidationAndFlowControlOptions.rawValue
        }

        if let _offlineQueueBehavior = self.offlineQueueBehavior {
            raw_options.offline_queue_behavior = _offlineQueueBehavior.rawValue
        }

        if let _jitterMode = self.retryJitterMode {
            raw_options.retry_jitter_mode = _jitterMode.rawValue
        }

        if let _minReconnectDelay = self.minReconnectDelay {
            raw_options.min_reconnect_delay_ms = _minReconnectDelay.millisecond
        }

        if let _maxReconnectDelay = self.minReconnectDelay {
            raw_options.max_reconnect_delay_ms = _maxReconnectDelay.millisecond
        }

        if let _minConnectedTimeToResetReconnectDelay = self.minConnectedTimeToResetReconnectDelay {
            raw_options.min_connected_time_to_reset_reconnect_delay_ms =
            _minConnectedTimeToResetReconnectDelay.millisecond
        }

        if let _pingTimeout = self.pingTimeout {
            raw_options.ping_timeout_ms = _pingTimeout.millisecondUInt32
        }

        if let _connackTimeout = self.connackTimeout {
            raw_options.connack_timeout_ms = _connackTimeout.millisecondUInt32
        }

        if let _ackTimeout = self.ackTimeout {
            raw_options.ack_timeout_seconds = _ackTimeout.millisecondUInt32
        }

        // We assign a default connection option if options is not set
        var _connnectOptions = self.connectOptions
        if _connnectOptions == nil {
            _connnectOptions =  MqttConnectOptions()
        }

        return withOptionalCStructPointer(
            self.socketOptions,
            tls_options,
            self.httpProxyOptions,
            self.topicAliasingOptions,
            _connnectOptions) { (socketOptionsCPointer, tlsOptionsCPointer,
                                 httpProxyOptionsCPointer, topicAliasingOptionsCPointer,
                                 connectOptionsCPointer) in

                raw_options.socket_options = socketOptionsCPointer
                raw_options.tls_options = tlsOptionsCPointer
                raw_options.http_proxy_options = httpProxyOptionsCPointer
                raw_options.topic_aliasing_options = topicAliasingOptionsCPointer
                raw_options.connect_options = connectOptionsCPointer

            guard let _userData = userData else {
                // directly return
                return hostName.withByteCursor { hostNameByteCursor in
                    raw_options.host_name = hostNameByteCursor
                    return body(raw_options)
                }
            }

            // TODO: SETUP lifecycle_event_handler and publish_received_handler
            raw_options.lifecycle_event_handler = MqttClientLifeycyleEvents
            raw_options.lifecycle_event_handler_user_data = _userData
            raw_options.publish_received_handler = MqttClientPublishRecievedEvents
            raw_options.publish_received_handler_user_data = _userData
            raw_options.client_termination_handler = MqttClientTerminationCallback
            raw_options.client_termination_handler_user_data = _userData
            return hostName.withByteCursor { hostNameByteCursor in
                raw_options.host_name = hostNameByteCursor
                return body(raw_options)
            }
        }
    }
}

/// Internal Classes
/// Callback core for event loop callbacks
class MqttShutdownCallbackCore {
    let onPublishReceivedCallback: OnPublishReceived
    let onLifecycleEventStoppedCallback: OnLifecycleEventStopped
    let onLifecycleEventAttemptingConnect: OnLifecycleEventAttemptingConnect
    let onLifecycleEventConnectionSuccess: OnLifecycleEventConnectionSuccess
    let onLifecycleEventConnectionFailure: OnLifecycleEventConnectionFailure
    let onLifecycleEventDisconnection: OnLifecycleEventDisconnection

    init(onPublishReceivedCallback: OnPublishReceived? = nil,
         onLifecycleEventStoppedCallback: OnLifecycleEventStopped? = nil,
         onLifecycleEventAttemptingConnect: OnLifecycleEventAttemptingConnect? = nil,
         onLifecycleEventConnectionSuccess: OnLifecycleEventConnectionSuccess? = nil,
         onLifecycleEventConnectionFailure: OnLifecycleEventConnectionFailure? = nil,
         onLifecycleEventDisconnection: OnLifecycleEventDisconnection? = nil,
         data: AnyObject? = nil) {

        self.onPublishReceivedCallback = onPublishReceivedCallback ?? { (_) in return }
        self.onLifecycleEventStoppedCallback = onLifecycleEventStoppedCallback ?? { (_) in return}
        self.onLifecycleEventAttemptingConnect = onLifecycleEventAttemptingConnect ?? { (_) in return}
        self.onLifecycleEventConnectionSuccess = onLifecycleEventConnectionSuccess ?? { (_) in return}
        self.onLifecycleEventConnectionFailure = onLifecycleEventConnectionFailure ?? { (_) in return}
        self.onLifecycleEventDisconnection = onLifecycleEventDisconnection ?? { (_) in return}
    }

    /// Calling this function performs a manual retain on the MqttShutdownCallbackCore.
    /// and returns the UnsafeMutableRawPointer hold the object itself.
    ///
    /// You should always release the retained pointer to avoid memory leak
    func shutdownCallbackUserData() -> UnsafeMutableRawPointer {
        return Unmanaged<MqttShutdownCallbackCore>.passRetained(self).toOpaque()
    }

    func release() {
        Unmanaged<MqttShutdownCallbackCore>.passUnretained(self).release()
    }
}<|MERGE_RESOLUTION|>--- conflicted
+++ resolved
@@ -18,6 +18,7 @@
     /// Note that this client does not currently support QoS 2 as of (March 2024)
     case exactlyOnce = 2
 
+
 }
 
 /// Server return code for connect attempts.
@@ -96,6 +97,7 @@
 
     /// Returned when the server connection rate limit has been exceeded.
     case connectionRateExceeded = 159
+
 
 }
 
@@ -352,15 +354,19 @@
 
 /// Controls how the mqtt client should behave with respect to MQTT sessions.
 public enum ClientSessionBehaviorType: Int {
+public enum ClientSessionBehaviorType: Int {
 
     /// Default client session behavior. Maps to CLEAN.
     case `default` = 0
+    case `default` = 0
 
     /// Always ask for a clean session when connecting
     case clean = 1
+    case clean = 1
 
     /// Always attempt to rejoin an existing session after an initial connection success.
     /// Session rejoin requires an appropriate non-zero session expiry interval in the client's CONNECT options.
+    case rejoinPostSuccess = 2
     case rejoinPostSuccess = 2
 
     /// Always attempt to rejoin an existing session.  Since the client does not support durable session persistence,
@@ -369,8 +375,13 @@
     /// durable session resumption, this option is technically spec-breaking, but useful.
     /// Always rejoin requires an appropriate non-zero session expiry interval in the client's CONNECT options.
     case rejoinAlways = 3
-}
-
+    case rejoinAlways = 3
+}
+
+internal extension ClientSessionBehaviorType {
+    /// Returns the native representation of the Swift enum
+    var nativeValue: aws_mqtt5_client_session_behavior_type {
+        return aws_mqtt5_client_session_behavior_type(rawValue: UInt32(self.rawValue))
 internal extension ClientSessionBehaviorType {
     /// Returns the native representation of the Swift enum
     var nativeValue: aws_mqtt5_client_session_behavior_type {
@@ -609,6 +620,7 @@
 
 /// Class containing results of a Connect Success Lifecycle Event.
 public class LifecycleConnectionSuccessData {
+public class LifecycleConnectionSuccessData {
 
     /// Data model of an `MQTT5 CONNACK <https://docs.oasis-open.org/mqtt/mqtt/v5.0/os/mqtt-v5.0-os.html#_Toc3901074>`_ packet.
     public let connackPacket: ConnackPacket
@@ -624,16 +636,20 @@
 
 /// Defines signature of the Lifecycle Event Connection Success callback
 public typealias OnLifecycleEventConnectionSuccess = (LifecycleConnectionSuccessData) -> Void
+public typealias OnLifecycleEventConnectionSuccess = (LifecycleConnectionSuccessData) -> Void
 
 /// Dataclass containing results of a Connect Failure Lifecycle Event.
 public class LifecycleConnectionFailureData {
+public class LifecycleConnectionFailureData {
 
     /// Error which caused connection failure.
     public let crtError: CRTError
 
     /// Data model of an `MQTT5 CONNACK <https://docs.oasis-open.org/mqtt/mqtt/v5.0/os/mqtt-v5.0-os.html#_Toc3901074>`_ packet.
     public let connackPacket: ConnackPacket?
-
+    public let connackPacket: ConnackPacket?
+
+    public init (crtError: CRTError, connackPacket: ConnackPacket? = nil) {
     public init (crtError: CRTError, connackPacket: ConnackPacket? = nil) {
         self.crtError = crtError
         self.connackPacket = connackPacket
@@ -642,6 +658,7 @@
 
 /// Defines signature of the Lifecycle Event Connection Failure callback
 public typealias OnLifecycleEventConnectionFailure = (LifecycleConnectionFailureData) -> Void
+public typealias OnLifecycleEventConnectionFailure = (LifecycleConnectionFailureData) -> Void
 
 /// Dataclass containing results of a Disconnect Lifecycle Event
 public class LifecycleDisconnectData {
@@ -651,7 +668,9 @@
 
     /// Data model of an `MQTT5 DISCONNECT <https://docs.oasis-open.org/mqtt/mqtt/v5.0/os/mqtt-v5.0-os.html#_Toc3901205>`_ packet.
     public let disconnectPacket: DisconnectPacket?
-
+    public let disconnectPacket: DisconnectPacket?
+
+    public init (crtError: CRTError, disconnectPacket: DisconnectPacket? = nil) {
     public init (crtError: CRTError, disconnectPacket: DisconnectPacket? = nil) {
         self.crtError = crtError
         self.disconnectPacket = disconnectPacket
@@ -776,6 +795,73 @@
         }
         return nil
     }
+    public init (maximumQos: QoS,
+                 sessionExpiryInterval: TimeInterval,
+                 receiveMaximumFromServer: UInt16,
+                 maximumPacketSizeToServer: UInt32,
+                 topicAliasMaximumToServer: UInt16,
+                 topicAliasMaximumToClient: UInt16,
+                 serverKeepAlive: TimeInterval,
+                 retainAvailable: Bool,
+                 wildcardSubscriptionsAvailable: Bool,
+                 subscriptionIdentifiersAvailable: Bool,
+                 sharedSubscriptionsAvailable: Bool,
+                 rejoinedSession: Bool,
+                 clientId: String) {
+        self.maximumQos = maximumQos
+        self.sessionExpiryInterval = sessionExpiryInterval
+        self.receiveMaximumFromServer = receiveMaximumFromServer
+        self.maximumPacketSizeToServer = maximumPacketSizeToServer
+        self.topicAliasMaximumToServer = topicAliasMaximumToServer
+        self.topicAliasMaximumToClient = topicAliasMaximumToClient
+        self.serverKeepAlive = serverKeepAlive
+        self.retainAvailable = retainAvailable
+        self.wildcardSubscriptionsAvailable = wildcardSubscriptionsAvailable
+        self.subscriptionIdentifiersAvailable = subscriptionIdentifiersAvailable
+        self.sharedSubscriptionsAvailable = sharedSubscriptionsAvailable
+        self.rejoinedSession = rejoinedSession
+        self.clientId = clientId
+    }
+
+    static func convertFromNative(_ from: UnsafePointer<aws_mqtt5_negotiated_settings>?) -> NegotiatedSettings? {
+
+        if let _from = from {
+            let _negotiatedSettings = _from.pointee
+            guard let negotiatedMaximumQos = QoS(rawValue: Int(_negotiatedSettings.maximum_qos.rawValue))
+            else { fatalError("NegotiatedSettings from native missing a maximum qos value.") }
+
+            let negotiatedSessionExpiryInterval: TimeInterval = TimeInterval(_negotiatedSettings.session_expiry_interval)
+            let negotiatedReceiveMaximumFromServer = _negotiatedSettings.receive_maximum_from_server
+            let negotiatedMaximumPacketSizeToServer = _negotiatedSettings.maximum_packet_size_to_server
+            let negotiatedTopicAliasMaximumToServer = _negotiatedSettings.topic_alias_maximum_to_server
+            let negotiatedTopicAliasMaximumToClient = _negotiatedSettings.topic_alias_maximum_to_client
+            let negotiatedServerKeepAlive: TimeInterval = TimeInterval(_negotiatedSettings.server_keep_alive)
+            let negotiatedRetainAvailable = _negotiatedSettings.retain_available
+            let negotiatedWildcardSubscriptionsAvailable = _negotiatedSettings.wildcard_subscriptions_available
+            let negotiatedSubscriptionIdentifiersAvailable = _negotiatedSettings.subscription_identifiers_available
+            let negotiatedSharedSubscriptionsAvailable = _negotiatedSettings.shared_subscriptions_available
+            let negotiatedRejoinedSession = _negotiatedSettings.rejoined_session
+            let negotiatedClientId = _negotiatedSettings.client_id_storage.toString()
+
+            let negotiatedSettings = NegotiatedSettings(
+                maximumQos: negotiatedMaximumQos,
+                sessionExpiryInterval: negotiatedSessionExpiryInterval,
+                receiveMaximumFromServer: negotiatedReceiveMaximumFromServer,
+                maximumPacketSizeToServer: negotiatedMaximumPacketSizeToServer,
+                topicAliasMaximumToServer: negotiatedTopicAliasMaximumToServer,
+                topicAliasMaximumToClient: negotiatedTopicAliasMaximumToClient,
+                serverKeepAlive: negotiatedServerKeepAlive,
+                retainAvailable: negotiatedRetainAvailable,
+                wildcardSubscriptionsAvailable: negotiatedWildcardSubscriptionsAvailable,
+                subscriptionIdentifiersAvailable: negotiatedSubscriptionIdentifiersAvailable,
+                sharedSubscriptionsAvailable: negotiatedSharedSubscriptionsAvailable,
+                rejoinedSession: negotiatedRejoinedSession,
+                clientId: negotiatedClientId)
+
+            return negotiatedSettings
+        }
+        return nil
+    }
 }
 
 /// Data model of an `MQTT5 CONNECT <https://docs.oasis-open.org/mqtt/mqtt/v5.0/os/mqtt-v5.0-os.html#_Toc3901033>`_ packet.
@@ -841,6 +927,31 @@
         self.will = will
         self.userProperties = userProperties
     }
+    public init (keepAliveInterval: TimeInterval? = nil,
+                 clientId: String? = nil,
+                 username: String? = nil,
+                 password: String? = nil,
+                 sessionExpiryInterval: TimeInterval? = nil,
+                 requestResponseInformation: Bool? = nil,
+                 requestProblemInformation: Bool? = nil,
+                 receiveMaximum: UInt16? = nil,
+                 maximumPacketSize: UInt32? = nil,
+                 willDelayInterval: TimeInterval? = nil,
+                 will: PublishPacket? = nil,
+                 userProperties: [UserProperty]? = nil) {
+        self.keepAliveInterval = keepAliveInterval
+        self.clientId = clientId
+        self.username = username
+        self.password = password
+        self.sessionExpiryInterval = sessionExpiryInterval
+        self.requestResponseInformation = requestResponseInformation
+        self.requestProblemInformation = requestProblemInformation
+        self.receiveMaximum = receiveMaximum
+        self.maximumPacketSize = maximumPacketSize
+        self.willDelayInterval = willDelayInterval
+        self.will = will
+        self.userProperties = userProperties
+    }
 
     typealias RawType = aws_mqtt5_packet_connect_view
     func withCStruct<Result>( _ body: (RawType) -> Result) -> Result {
@@ -861,6 +972,9 @@
             _requestProblemInformation,
             _willDelayIntervalSec,
             self.receiveMaximum,
+            self.maximumPacketSize) { (sessionExpiryIntervalSecPointer, requestResponseInformationPointer,
+                                       requestProblemInformationPointer, willDelayIntervalSecPointer,
+                                       receiveMaximumPointer, maximumPacketSizePointer) in
             self.maximumPacketSize) { (sessionExpiryIntervalSecPointer, requestResponseInformationPointer,
                                        requestProblemInformationPointer, willDelayIntervalSecPointer,
                                        receiveMaximumPointer, maximumPacketSizePointer) in
@@ -917,6 +1031,7 @@
 }
 
 /// Handles lifecycle events from native Mqtt Client
+/// Handles lifecycle events from native Mqtt Client
 private func MqttClientLifeycyleEvents(_ lifecycleEvent: UnsafePointer<aws_mqtt5_client_lifecycle_event>?) {
 
     guard let lifecycleEvent: UnsafePointer<aws_mqtt5_client_lifecycle_event> = lifecycleEvent
@@ -928,7 +1043,6 @@
         let callbackCore: MqttShutdownCallbackCore = Unmanaged<MqttShutdownCallbackCore>.fromOpaque(userData).takeUnretainedValue()
 
         switch lifecycleEvent.pointee.event_type {
-<<<<<<< HEAD
         case AWS_MQTT5_CLET_ATTEMPTING_CONNECT:
 
             let lifecycleAttemptingConnectData = LifecycleAttemptingConnectData()
@@ -975,54 +1089,6 @@
 
         default:
             fatalError("A lifecycle event with an invalid event type was encountered.")
-=======
-            case AWS_MQTT5_CLET_ATTEMPTING_CONNECT:
-
-                let lifecycleAttemptingConnectData = LifecycleAttemptingConnectData()
-                callbackCore.onLifecycleEventAttemptingConnect(lifecycleAttemptingConnectData)
-
-            case AWS_MQTT5_CLET_CONNECTION_SUCCESS:
-
-                guard let connackPacket = ConnackPacket.convertFromNative(lifecycleEvent.pointee.connack_data)
-                else { fatalError("ConnackPacket missing in a Connection Success lifecycle event.") }
-
-                guard let negotiatedSettings = NegotiatedSettings.convertFromNative(lifecycleEvent.pointee.settings)
-                else { fatalError("NegotiatedSettings missing in a Connection Success lifecycle event.") }
-
-                let lifecycleConnectionSuccessData = LifecycleConnectionSuccessData(
-                    connackPacket: connackPacket,
-                    negotiatedSettings: negotiatedSettings)
-                callbackCore.onLifecycleEventConnectionSuccess(lifecycleConnectionSuccessData)
-
-            case AWS_MQTT5_CLET_CONNECTION_FAILURE:
-
-                let connackPacket = ConnackPacket.convertFromNative(lifecycleEvent.pointee.connack_data)
-
-                let lifecycleConnectionFailureData = LifecycleConnectionFailureData(
-                    crtError: crtError,
-                    connackPacket: connackPacket)
-                callbackCore.onLifecycleEventConnectionFailure(lifecycleConnectionFailureData)
-
-            case AWS_MQTT5_CLET_DISCONNECTION:
-
-                guard let disconnectPacket = DisconnectPacket.convertFromNative(lifecycleEvent.pointee.disconnect_data) else {
-                    let lifecycleDisconnectData = LifecycleDisconnectData(crtError: crtError)
-                    callbackCore.onLifecycleEventDisconnection(lifecycleDisconnectData)
-                    return
-                }
-
-                let lifecycleDisconnectData = LifecycleDisconnectData(
-                        crtError: crtError,
-                        disconnectPacket: disconnectPacket)
-                callbackCore.onLifecycleEventDisconnection(lifecycleDisconnectData)
-
-            case AWS_MQTT5_CLET_STOPPED:
-
-                callbackCore.onLifecycleEventStoppedCallback(LifecycleStoppedData())
-
-            default:
-                fatalError("A lifecycle event with an invalid event type was encountered.")
->>>>>>> 84b97158
         }
     }
 }
@@ -1036,6 +1102,7 @@
     let callbackCore = Unmanaged<MqttShutdownCallbackCore>.fromOpaque(userData!).takeUnretainedValue()
     let puback_packet = PublishPacket(qos: QoS.atLeastOnce, topic: "test")
     let puback = PublishReceivedData(publishPacket: puback_packet)
+    callbackCore.onPublishReceivedCallback(puback)
     callbackCore.onPublishReceivedCallback(puback)
 }
 
@@ -1204,6 +1271,7 @@
 
         if let _sessionBehavior = self.sessionBehavior {
             raw_options.session_behavior = _sessionBehavior.nativeValue
+            raw_options.session_behavior = _sessionBehavior.nativeValue
         }
 
         if let _extendedValidationAndFlowControlOptions = self.extendedValidationAndFlowControlOptions {
@@ -1254,6 +1322,9 @@
             tls_options,
             self.httpProxyOptions,
             self.topicAliasingOptions,
+            _connnectOptions) { (socketOptionsCPointer, tlsOptionsCPointer,
+                                 httpProxyOptionsCPointer, topicAliasingOptionsCPointer,
+                                 connectOptionsCPointer) in
             _connnectOptions) { (socketOptionsCPointer, tlsOptionsCPointer,
                                  httpProxyOptionsCPointer, topicAliasingOptionsCPointer,
                                  connectOptionsCPointer) in
@@ -1296,6 +1367,12 @@
     let onLifecycleEventConnectionSuccess: OnLifecycleEventConnectionSuccess
     let onLifecycleEventConnectionFailure: OnLifecycleEventConnectionFailure
     let onLifecycleEventDisconnection: OnLifecycleEventDisconnection
+    let onPublishReceivedCallback: OnPublishReceived
+    let onLifecycleEventStoppedCallback: OnLifecycleEventStopped
+    let onLifecycleEventAttemptingConnect: OnLifecycleEventAttemptingConnect
+    let onLifecycleEventConnectionSuccess: OnLifecycleEventConnectionSuccess
+    let onLifecycleEventConnectionFailure: OnLifecycleEventConnectionFailure
+    let onLifecycleEventDisconnection: OnLifecycleEventDisconnection
 
     init(onPublishReceivedCallback: OnPublishReceived? = nil,
          onLifecycleEventStoppedCallback: OnLifecycleEventStopped? = nil,
@@ -1311,6 +1388,13 @@
         self.onLifecycleEventConnectionSuccess = onLifecycleEventConnectionSuccess ?? { (_) in return}
         self.onLifecycleEventConnectionFailure = onLifecycleEventConnectionFailure ?? { (_) in return}
         self.onLifecycleEventDisconnection = onLifecycleEventDisconnection ?? { (_) in return}
+
+        self.onPublishReceivedCallback = onPublishReceivedCallback ?? { (_) in return }
+        self.onLifecycleEventStoppedCallback = onLifecycleEventStoppedCallback ?? { (_) in return}
+        self.onLifecycleEventAttemptingConnect = onLifecycleEventAttemptingConnect ?? { (_) in return}
+        self.onLifecycleEventConnectionSuccess = onLifecycleEventConnectionSuccess ?? { (_) in return}
+        self.onLifecycleEventConnectionFailure = onLifecycleEventConnectionFailure ?? { (_) in return}
+        self.onLifecycleEventDisconnection = onLifecycleEventDisconnection ?? { (_) in return}
     }
 
     /// Calling this function performs a manual retain on the MqttShutdownCallbackCore.

--- conflicted
+++ resolved
@@ -111,11 +111,7 @@
     func validateConversionToNative() throws {
         if let keepAliveInterval {
             if keepAliveInterval < 0 || keepAliveInterval > Double(UInt16.max) {
-<<<<<<< HEAD
-                throw CommonRunTimeError.crtError(CRTError(code: AWS_CRT_SWIFT_INVALID_ARGUMENT.rawValue,
-=======
                 throw CommonRunTimeError.crtError(CRTError(code: AWS_ERROR_INVALID_ARGUMENT.rawValue,
->>>>>>> 480e9e22
                                                            context: "Invalid keepAliveInterval value"))
             }
         }
@@ -123,22 +119,14 @@
         do {
             _ = try sessionExpiryInterval?.secondUInt32()
         } catch {
-<<<<<<< HEAD
-            throw CommonRunTimeError.crtError(CRTError(code: AWS_CRT_SWIFT_INVALID_ARGUMENT.rawValue,
-=======
-            throw CommonRunTimeError.crtError(CRTError(code: AWS_ERROR_INVALID_ARGUMENT.rawValue,
->>>>>>> 480e9e22
+            throw CommonRunTimeError.crtError(CRTError(code: AWS_ERROR_INVALID_ARGUMENT.rawValue,
                                                        context: "Invalid sessionExpiryInterval value"))
         }
 
         do {
             _ = try willDelayInterval?.secondUInt32()
         } catch {
-<<<<<<< HEAD
-            throw CommonRunTimeError.crtError(CRTError(code: AWS_CRT_SWIFT_INVALID_ARGUMENT.rawValue,
-=======
-            throw CommonRunTimeError.crtError(CRTError(code: AWS_ERROR_INVALID_ARGUMENT.rawValue,
->>>>>>> 480e9e22
+            throw CommonRunTimeError.crtError(CRTError(code: AWS_ERROR_INVALID_ARGUMENT.rawValue,
                                                        context: "Invalid willDelayInterval value"))
         }
     }
@@ -356,65 +344,41 @@
         do {
             _ = try minReconnectDelay?.millisecondUInt64()
         } catch {
-<<<<<<< HEAD
-            throw CommonRunTimeError.crtError(CRTError(code: AWS_CRT_SWIFT_INVALID_ARGUMENT.rawValue,
-=======
-            throw CommonRunTimeError.crtError(CRTError(code: AWS_ERROR_INVALID_ARGUMENT.rawValue,
->>>>>>> 480e9e22
+            throw CommonRunTimeError.crtError(CRTError(code: AWS_ERROR_INVALID_ARGUMENT.rawValue,
                                                        context: "Invalid minReconnectDelay value"))
         }
 
         do {
             _ = try maxReconnectDelay?.millisecondUInt64()
         } catch {
-<<<<<<< HEAD
-            throw CommonRunTimeError.crtError(CRTError(code: AWS_CRT_SWIFT_INVALID_ARGUMENT.rawValue,
-=======
-            throw CommonRunTimeError.crtError(CRTError(code: AWS_ERROR_INVALID_ARGUMENT.rawValue,
->>>>>>> 480e9e22
+            throw CommonRunTimeError.crtError(CRTError(code: AWS_ERROR_INVALID_ARGUMENT.rawValue,
                                                        context: "Invalid maxReconnectDelay value"))
         }
 
         do {
             _ = try minConnectedTimeToResetReconnectDelay?.millisecondUInt64()
         } catch {
-<<<<<<< HEAD
-            throw CommonRunTimeError.crtError(CRTError(code: AWS_CRT_SWIFT_INVALID_ARGUMENT.rawValue,
-=======
-            throw CommonRunTimeError.crtError(CRTError(code: AWS_ERROR_INVALID_ARGUMENT.rawValue,
->>>>>>> 480e9e22
+            throw CommonRunTimeError.crtError(CRTError(code: AWS_ERROR_INVALID_ARGUMENT.rawValue,
                                                        context: "Invalid minConnectedTimeToResetReconnectDelay value"))
         }
 
         do {
             _ = try pingTimeout?.millisecondUInt32()
         } catch {
-<<<<<<< HEAD
-            throw CommonRunTimeError.crtError(CRTError(code: AWS_CRT_SWIFT_INVALID_ARGUMENT.rawValue,
-=======
-            throw CommonRunTimeError.crtError(CRTError(code: AWS_ERROR_INVALID_ARGUMENT.rawValue,
->>>>>>> 480e9e22
+            throw CommonRunTimeError.crtError(CRTError(code: AWS_ERROR_INVALID_ARGUMENT.rawValue,
                                                        context: "Invalid pingTimeout value"))
         }
 
         do {
             _ = try connackTimeout?.millisecondUInt32()
         } catch {
-<<<<<<< HEAD
-            throw CommonRunTimeError.crtError(CRTError(code: AWS_CRT_SWIFT_INVALID_ARGUMENT.rawValue,
-=======
-            throw CommonRunTimeError.crtError(CRTError(code: AWS_ERROR_INVALID_ARGUMENT.rawValue,
->>>>>>> 480e9e22
+            throw CommonRunTimeError.crtError(CRTError(code: AWS_ERROR_INVALID_ARGUMENT.rawValue,
                                                        context: "Invalid connackTimeout value"))
         }
 
         if let ackTimeout {
             if ackTimeout < 0 || ackTimeout > Double(UInt32.max) {
-<<<<<<< HEAD
-                throw CommonRunTimeError.crtError(CRTError(code: AWS_CRT_SWIFT_INVALID_ARGUMENT.rawValue,
-=======
                 throw CommonRunTimeError.crtError(CRTError(code: AWS_ERROR_INVALID_ARGUMENT.rawValue,
->>>>>>> 480e9e22
                                                            context: "Invalid ackTimeout value"))
             }
         }

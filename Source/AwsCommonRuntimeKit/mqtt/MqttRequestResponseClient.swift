--- conflicted
+++ resolved
@@ -80,8 +80,7 @@
 public typealias IncomingPublishEventHandler = @Sendable (IncomingPublishEvent) -> Void
 
 /// Encapsulates a response to an AWS IoT Core MQTT-based service request
-<<<<<<< HEAD
-public struct MqttRequestResponseResponse: Sendable {
+public struct MqttRequestResponse: Sendable {
     public let topic: String
     public let payload: Data
 
@@ -90,16 +89,6 @@
         self.topic = publish_event.topic.toString()
         self.payload = Data(bytes: publish_event.payload.ptr, count: publish_event.payload.len)
     }
-=======
-public struct MqttRequestResponse: Sendable {
-  let topic: String
-  let payload: Data
-
-  public init(topic: String, payload: Data) {
-    self.topic = topic
-    self.payload = payload
-  }
->>>>>>> f9ed2711
 }
 
 // We can't mutate this class after initialization. Swift can not verify the sendability due to direct use of c pointer,
@@ -108,7 +97,6 @@
 /// an MQTT-based request may arrive.  For a given request type, there may be multiple response paths and each
 /// one is associated with a separate JSON schema for the response body.
 public class ResponsePath: CStruct, @unchecked Sendable {
-<<<<<<< HEAD
     let topic: String
     let correlationTokenJsonPath: String
     
@@ -138,46 +126,11 @@
     deinit {
         aws_byte_buf_clean_up(&topic_buffer)
         aws_byte_buf_clean_up(&correlation_token_buffer)
-=======
-  let topic: String
-  let correlationTokenJsonPath: String
-
-  init(topic: String, correlationTokenJsonPath: String) {
-    self.topic = topic
-    self.correlationTokenJsonPath = correlationTokenJsonPath
-
-    withByteCursorFromStrings(self.topic, self.correlationTokenJsonPath) {
-      cTopicCursor, cCorrelationTokenCursor in
-      aws_byte_buf_init_copy_from_cursor(&self.topic_buffer, allocator, cTopicCursor)
-      aws_byte_buf_init_copy_from_cursor(
-        &self.correlation_token_buffer, allocator, cCorrelationTokenCursor)
->>>>>>> f9ed2711
-    }
-  }
-
-  typealias RawType = aws_mqtt_request_operation_response_path
-  func withCStruct<Result>(_ body: (aws_mqtt_request_operation_response_path) -> Result) -> Result {
-    var raw_option = aws_mqtt_request_operation_response_path()
-    raw_option.topic = aws_byte_cursor_from_buf(&self.topic_buffer)
-    raw_option.correlation_token_json_path = aws_byte_cursor_from_buf(
-      &self.correlation_token_buffer)
-    return body(raw_option)
-  }
-
-  // We keep a memory of the buffer storage in the class, and release it on
-  // destruction
-  private var topic_buffer: aws_byte_buf = aws_byte_buf()
-  private var correlation_token_buffer: aws_byte_buf = aws_byte_buf()
-
-  deinit {
-    aws_byte_buf_clean_up(&topic_buffer)
-    aws_byte_buf_clean_up(&correlation_token_buffer)
-  }
+    }
 }
 
 /// Configuration options for request response operation
 public struct RequestResponseOperationOptions: CStructWithUserData, Sendable {
-<<<<<<< HEAD
     let subscriptionTopicFilters: [String]
     let responsePaths: [ResponsePath]
     let topic: String
@@ -226,37 +179,6 @@
             }
         }
     }
-=======
-  let subscriptionTopicFilters: [String]
-  let responsePaths: [ResponsePath]
-  let topic: String
-  let payload: Data
-  let correlationToken: String?
-
-  public init(
-    subscriptionTopicFilters: [String], responsePaths: [ResponsePath], topic: String, payload: Data,
-    correlationToken: String?
-  ) {
-    self.subscriptionTopicFilters = subscriptionTopicFilters
-    self.responsePaths = responsePaths
-    self.topic = topic
-    self.payload = payload
-    self.correlationToken = correlationToken
-  }
-
-  func validateConversionToNative() throws {
-  }
-
-  typealias RawType = aws_mqtt_request_operation_options
-  func withCStruct<Result>(userData: UnsafeMutableRawPointer?, _ body: (RawType) -> Result)
-    -> Result
-  {
-    // TODO: convert into aws_mqtt_request_operation_options
-    let options = aws_mqtt_request_operation_options()
-    return body(options)
-  }
-
->>>>>>> f9ed2711
 }
 
 /// Configuration options for streaming operations
@@ -281,13 +203,8 @@
 
 }
 
-<<<<<<< HEAD
  /// A streaming operation is automatically closed (and an MQTT unsubscribe triggered) when its
  /// destructor is invoked.
-=======
-/// A streaming operation is automatically closed (and an MQTT unsubscribe triggered) when its
-// destructor is invoked.
->>>>>>> f9ed2711
 public class StreamingOperation {
   fileprivate var rawValue: OpaquePointer?  // <aws_mqtt_rr_client_operation>?
 
@@ -363,20 +280,19 @@
   _ = Unmanaged<MqttRequestResponseClientCore>.fromOpaque(userData!).takeRetainedValue()
 }
 
-<<<<<<< HEAD
 private func MqttRROperationCompletionCallback(publishEvent: UnsafePointer<aws_mqtt_rr_incoming_publish_event>?,
                                                errorCode: Int32,
                                                userData: UnsafeMutableRawPointer?) {
     guard let userData else {
         return
     }
-    let continuationCore = Unmanaged<ContinuationCore<MqttRequestResponseResponse>>.fromOpaque(userData).takeRetainedValue()
+    let continuationCore = Unmanaged<ContinuationCore<MqttRequestResponse>>.fromOpaque(userData).takeRetainedValue()
     if errorCode != AWS_OP_SUCCESS {
         return continuationCore.continuation.resume(throwing: CommonRunTimeError.crtError(CRTError(code: errorCode)))
     }
     
     if let publishEvent {
-        let response: MqttRequestResponseResponse = MqttRequestResponseResponse(publishEvent)
+        let response: MqttRequestResponse = MqttRequestResponse(publishEvent)
         return continuationCore.continuation.resume(returning: response)
     }
     
@@ -404,10 +320,10 @@
     }
     
     /// submit a request responds operation, throws CRTError if the operation failed
-    public func submitRequest(operationOptions: RequestResponseOperationOptions) async throws -> MqttRequestResponseResponse {
+    public func submitRequest(operationOptions: RequestResponseOperationOptions) async throws -> MqttRequestResponse {
         try operationOptions.validateConversionToNative()
         return try await withCheckedThrowingContinuation { continuation in
-            let continuationCore = ContinuationCore<MqttRequestResponseResponse>(continuation: continuation)
+            let continuationCore = ContinuationCore<MqttRequestResponse>(continuation: continuation)
             operationOptions.withCPointer(userData: continuationCore.passRetained(), { optionsPointer in
                 let result = aws_mqtt_request_response_client_submit_request(self.rawValue, optionsPointer)
                 if result != AWS_OP_SUCCESS {
@@ -428,55 +344,11 @@
     public func close() {
         aws_mqtt_request_response_client_release(self.rawValue)
         self.rawValue = nil
-=======
-// IMPORTANT: You are responsible for concurrency correctness of MqttRequestResponseClientCore.
-// The rawValue is only modified in `close()` function, and the `close()` function is only called
-// in MqttRequestResponseClient destructor, in which case there should be no other operations in progress. Therefore, the MqttRequestResponseClientCore should be thread safe.
-internal class MqttRequestResponseClientCore: @unchecked Sendable {
-  fileprivate var rawValue: OpaquePointer?  // aws_mqtt_request_response_client
-
-  internal init(mqttClient: Mqtt5Client, options: MqttRequestResponseClientOptions) throws {
-    guard
-      let rawValue =
-        (options.withCPointer(
-          userData: Unmanaged<MqttRequestResponseClientCore>.passRetained(self).toOpaque()
-        ) { optionsPointer in
-          return aws_mqtt_request_response_client_new_from_mqtt5_client(
-            allocator, mqttClient.clientCore.rawValue, optionsPointer)
-        })
-    else {
-      // Failed to create client, release the callback core
-      Unmanaged<MqttRequestResponseClientCore>.passUnretained(self).release()
-      throw CommonRunTimeError.crtError(.makeFromLastError())
->>>>>>> f9ed2711
-    }
-    self.rawValue = rawValue
-  }
-
-  /// submit a request responds operation, throws CRTError if the operation failed
-  public func submitRequest(operationOptions: RequestResponseOperationOptions) async throws
-    -> MqttRequestResponse
-  {
-    // TODO: sumibt request
-    return MqttRequestResponse(topic: "", payload: Data())
-  }
-
-  /// create a stream operation, throws CRTError if the creation failed. You would need call open() on the operation to start the stream
-  public func createStream(streamOptions: StreamingOperationOptions) throws -> StreamingOperation {
-    // TODO: create streamming operation
-    return StreamingOperation()
-  }
-
-  /// release the request response client. You must not use the client after call `close()`.
-  public func close() {
-    aws_mqtt_request_response_client_release(self.rawValue)
-    self.rawValue = nil
-  }
-
+    }
+    
 }
 
 public class MqttRequestResponseClient {
-<<<<<<< HEAD
     fileprivate var clientCore: MqttRequestResponseClientCore
     
     /// Creates a new request-response client using an MQTT5 client for protocol transport
@@ -504,7 +376,7 @@
     /// - Returns:
     ///     - MqttRequestResponseResponse
     /// - Throws:CommonRuntimeError.crtError if submit failed
-    public func submitRequest(operationOptions: RequestResponseOperationOptions) async throws -> MqttRequestResponseResponse {
+    public func submitRequest(operationOptions: RequestResponseOperationOptions) async throws -> MqttRequestResponse {
         return try await clientCore.submitRequest(operationOptions: operationOptions)
     }
     
@@ -522,55 +394,4 @@
         self.clientCore.close()
     }
     
-=======
-  fileprivate var clientCore: MqttRequestResponseClientCore
-
-  /// Creates a new request-response client using an MQTT5 client for protocol transport
-  ///
-  /// - Parameters:
-  ///     - mqtt5Client: protocolClient MQTT client to use for transport
-  ///     - options: request-response client configuration options
-  ///
-  /// - Returns:return a new MqttRequestResponseClient if success
-  ///
-  /// - Throws: CommonRuntimeError.crtError if creation failed
-  public static func newFromMqtt5Client(
-    mqtt5Client: Mqtt5Client,
-    options: MqttRequestResponseClientOptions? = nil
-  ) throws -> MqttRequestResponseClient {
-    return try MqttRequestResponseClient(
-      mqttClient: mqtt5Client, options: options ?? MqttRequestResponseClientOptions())
-  }
-
-  internal init(mqttClient: Mqtt5Client, options: MqttRequestResponseClientOptions) throws {
-    clientCore = try MqttRequestResponseClientCore(mqttClient: mqttClient, options: options)
-  }
-
-  /// Submit a request responds operation, throws CRTError if the operation failed
-  ///
-  /// - Parameters:
-  ///     - operationOptions: configuration options for request response operation
-  /// - Returns: MqttRequestResponse
-  /// - Throws: CommonRuntimeError.crtError if submit failed
-  public func submitRequest(operationOptions: RequestResponseOperationOptions) async throws
-    -> MqttRequestResponse
-  {
-    return try await clientCore.submitRequest(operationOptions: operationOptions)
-  }
-
-  /// Create a stream operation, throws CRTError if the creation failed. You would need call open() on the operation to start the stream
-  /// - Parameters:
-  ///     - streamOptions: Configuration options for streaming operations
-  /// - Returns:
-  ///     - StreamingOperation
-  /// - Throws:CommonRuntimeError.crtError if creation failed
-  public func createStream(streamOptions: StreamingOperationOptions) throws -> StreamingOperation {
-    return try clientCore.createStream(streamOptions: streamOptions)
-  }
-
-  deinit {
-    self.clientCore.close()
-  }
-
->>>>>>> f9ed2711
 }
--- conflicted
+++ resolved
@@ -74,17 +74,10 @@
 }
 
 /// Function signature of a SubscriptionStatusEvent event handler
-<<<<<<< HEAD
-public typealias SubscriptionStatusEventHandler = (SubscriptionStatusEvent) -> Void
-
-/// Function signature of an IncomingPublishEvent event handler
-public typealias IncomingPublishEventHandler = (IncomingPublishEvent) -> Void
-=======
 public typealias SubscriptionStatusEventHandler = @Sendable (SubscriptionStatusEvent) -> Void
 
 /// Function signature of an IncomingPublishEvent event handler
 public typealias IncomingPublishEventHandler = @Sendable (IncomingPublishEvent) -> Void
->>>>>>> 1734af0d
 
 /// Encapsulates a response to an AWS IoT Core MQTT-based service request
 public struct MqttRequestResponseResponse: Sendable {
@@ -102,11 +95,7 @@
 /// A response path is a pair of values - MQTT topic and a JSON path - that describe where a response to
 /// an MQTT-based request may arrive.  For a given request type, there may be multiple response paths and each
 /// one is associated with a separate JSON schema for the response body.
-<<<<<<< HEAD
-public class ResponsePath: CStruct {
-=======
 public class ResponsePath: CStruct, @unchecked Sendable {
->>>>>>> 1734af0d
     let topic: String
     let correlationTokenJsonPath: String
     
@@ -140,11 +129,7 @@
 }
 
 /// Configuration options for request response operation
-<<<<<<< HEAD
-public struct RequestResponseOperationOptions: CStructWithUserData {
-=======
 public struct RequestResponseOperationOptions: CStructWithUserData, Sendable {
->>>>>>> 1734af0d
     let subscriptionTopicFilters: [String]
     let responsePaths: [ResponsePath]
     let topic: String
@@ -157,12 +142,6 @@
         self.topic = topic
         self.payload = payload
         self.correlationToken = correlationToken
-<<<<<<< HEAD
-=======
-    }
-    
-    func validateConversionToNative() throws {
->>>>>>> 1734af0d
     }
     
     func validateConversionToNative() throws {
@@ -170,7 +149,6 @@
     
     typealias RawType = aws_mqtt_request_operation_options
     func withCStruct<Result>(userData: UnsafeMutableRawPointer?, _ body: (RawType) -> Result) -> Result {
-<<<<<<< HEAD
         var raw_options = aws_mqtt_request_operation_options()
         return self.subscriptionTopicFilters.withMutableByteCursorArray { topicsCursor, len in
             raw_options.subscription_topic_filters = topicsCursor
@@ -195,11 +173,6 @@
                 }
             }
         }
-=======
-        // TODO: convert into aws_mqtt_request_operation_options
-        let options = aws_mqtt_request_operation_options()
-        return body(options)
->>>>>>> 1734af0d
     }
 }
 
@@ -226,7 +199,7 @@
 }
 
  /// A streaming operation is automatically closed (and an MQTT unsubscribe triggered) when its
- // destructor is invoked.
+ /// destructor is invoked.
 public class StreamingOperation {
     fileprivate var rawValue: OpaquePointer? // <aws_mqtt_rr_client_operation>?
 
@@ -295,7 +268,6 @@
     _ = Unmanaged<MqttRequestResponseClientCore>.fromOpaque(userData!).takeRetainedValue()
 }
 
-<<<<<<< HEAD
 private func MqttRROperationCompletionCallback(topic: UnsafePointer<aws_byte_cursor>?, payload: UnsafePointer<aws_byte_cursor>?, errorCode: Int32, userData: UnsafeMutableRawPointer?) {
     guard let userData else {
         return
@@ -314,13 +286,10 @@
     assertionFailure("MqttRROperationCompletionCallback: The topic and paylaod should be set if operation succeed")
 }
 
-internal class MqttRequestResponseClientCore {
-=======
 // IMPORTANT: You are responsible for concurrency correctness of MqttRequestResponseClientCore.
 // The rawValue is only modified in `close()` function, and the `close()` function is only called 
 // in MqttRequestResponseClient destructor, in which case there should be no other operations in progress. Therefore, the MqttRequestResponseClientCore should be thread safe.
 internal class MqttRequestResponseClientCore: @unchecked Sendable {
->>>>>>> 1734af0d
     fileprivate var rawValue: OpaquePointer? // aws_mqtt_request_response_client
     
     internal init(mqttClient: Mqtt5Client, options: MqttRequestResponseClientOptions) throws {

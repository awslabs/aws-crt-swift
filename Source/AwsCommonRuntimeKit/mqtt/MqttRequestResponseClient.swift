///  Copyright Amazon.com, Inc. or its affiliates. All Rights Reserved.
///  SPDX-License-Identifier: Apache-2.0.
import AwsCMqtt
import LibNative
import Foundation

/**
 * The type of change to the state of a streaming operation subscription
 */
public enum SubscriptionStatusEventType: Sendable {
  /**
   * The streaming operation is successfully subscribed to its topic (filter)
   */
  case established

  /**
   * The streaming operation has temporarily lost its subscription to its topic (filter)
   */
  case lost

  /**
   * The streaming operation has entered a terminal state where it has given up trying to subscribe
   * to its topic (filter).  This is always due to user error (bad topic filter or IoT Core permission
   * policy).
   */
  case halted
}

extension SubscriptionStatusEventType {
  /// Returns the native representation of the Swift enum
  var rawValue: aws_rr_streaming_subscription_event_type {
    switch self {
    case .established: return ARRSSET_SUBSCRIPTION_ESTABLISHED
    case .lost: return ARRSSET_SUBSCRIPTION_LOST
    case .halted: return ARRSSET_SUBSCRIPTION_HALTED
    }
  }

  /// Initializes Swift enum from native representation
  init(_ cEnum: aws_rr_streaming_subscription_event_type) {
    switch cEnum {
    case ARRSSET_SUBSCRIPTION_ESTABLISHED:
      self = .established
    case ARRSSET_SUBSCRIPTION_LOST:
      self = .lost
    case ARRSSET_SUBSCRIPTION_HALTED:
      self = .halted
    default:
      fatalError("Unknown Susbscription Event Type")
    }
  }
}

/// An event that describes a change in subscription status for a streaming operation.
public struct SubscriptionStatusEvent: Sendable {
  /// The type of the event
  public let event: SubscriptionStatusEventType

  /// An optional error code associated with the event. Only set for SubscriptionLost and SubscriptionHalted.
  public let error: CRTError?
}

// TODO: Igor has updated the events for IoT Command. Need update later
/// An event that describes an incoming publish message received on a streaming operation.
public struct IncomingPublishEvent: Sendable {

  /// The payload of the publish message in a byte buffer format
  let payload: Data

  /// The topic associated with this PUBLISH packet.
  let topic: String

  // TODO: More options for IoT Command changes
}

/// Function signature of a SubscriptionStatusEvent event handler
public typealias SubscriptionStatusEventHandler = @Sendable (SubscriptionStatusEvent) -> Void

/// Function signature of an IncomingPublishEvent event handler
public typealias IncomingPublishEventHandler = @Sendable (IncomingPublishEvent) -> Void

/// Encapsulates a response to an AWS IoT Core MQTT-based service request
public struct MqttRequestResponse: Sendable {
  public let topic: String
  public let payload: Data

  init(_ raw_publish_event: UnsafePointer<aws_mqtt_rr_incoming_publish_event>) {
    let publish_event = raw_publish_event.pointee
    self.topic = publish_event.topic.toString()
    self.payload = Data(bytes: publish_event.payload.ptr, count: publish_event.payload.len)
  }
}

// We can't mutate this class after initialization. Swift can not verify the sendability due to direct use of c pointer,
// so mark it unchecked Sendable
/// A response path is a pair of values - MQTT topic and a JSON path - that describe where a response to
/// an MQTT-based request may arrive.  For a given request type, there may be multiple response paths and each
/// one is associated with a separate JSON schema for the response body.
public class ResponsePath: CStruct, @unchecked Sendable {
  let topic: String
  let correlationTokenJsonPath: String

  public init(topic: String, correlationTokenJsonPath: String) {
    self.topic = topic
    self.correlationTokenJsonPath = correlationTokenJsonPath

    withByteCursorFromStrings(self.topic, self.correlationTokenJsonPath) {
      cTopicCursor, cCorrelationTokenCursor in
      aws_byte_buf_init_copy_from_cursor(&self.topic_buffer, allocator, cTopicCursor)
      aws_byte_buf_init_copy_from_cursor(
        &self.correlation_token_buffer, allocator, cCorrelationTokenCursor)
    }
  }

  typealias RawType = aws_mqtt_request_operation_response_path
  func withCStruct<Result>(_ body: (aws_mqtt_request_operation_response_path) -> Result) -> Result {
    var raw_option = aws_mqtt_request_operation_response_path()
    raw_option.topic = aws_byte_cursor_from_buf(&self.topic_buffer)
    raw_option.correlation_token_json_path = aws_byte_cursor_from_buf(
      &self.correlation_token_buffer)
    return body(raw_option)
  }

  // We keep a memory of the buffer storage in the class, and release it on
  // destruction
  private var topic_buffer: aws_byte_buf = aws_byte_buf()
  private var correlation_token_buffer: aws_byte_buf = aws_byte_buf()

  deinit {
    aws_byte_buf_clean_up(&topic_buffer)
    aws_byte_buf_clean_up(&correlation_token_buffer)
  }
}

/// Configuration options for request response operation
public struct RequestResponseOperationOptions: CStructWithUserData, Sendable {
  let subscriptionTopicFilters: [String]
  let responsePaths: [ResponsePath]
  let topic: String
  let payload: Data
  let correlationToken: String?

  public init(
    subscriptionTopicFilters: [String],
    responsePaths: [ResponsePath],
    topic: String,
    payload: Data,
    correlationToken: String?
  ) {
    self.subscriptionTopicFilters = subscriptionTopicFilters
    self.responsePaths = responsePaths
    self.topic = topic
    self.payload = payload
    self.correlationToken = correlationToken
  }

  func validateConversionToNative() throws {
  }

  typealias RawType = aws_mqtt_request_operation_options
  func withCStruct<Result>(userData: UnsafeMutableRawPointer?, _ body: (RawType) -> Result)
    -> Result
  {
    var raw_options = aws_mqtt_request_operation_options()
    return self.subscriptionTopicFilters.withMutableByteCursorArray { topicsCursor, len in
      raw_options.subscription_topic_filters = topicsCursor
      raw_options.subscription_topic_filter_count = len
      return self.responsePaths.withAWSArrayList { responsePathPointer in
        raw_options.response_paths = UnsafeMutablePointer<aws_mqtt_request_operation_response_path>(
          responsePathPointer)
        raw_options.response_path_count = self.responsePaths.count

        return withByteCursorFromStrings(self.topic, self.correlationToken) {
          topicCursor, correlationCursor in
          raw_options.publish_topic = topicCursor
          raw_options.correlation_token = correlationCursor

          return withAWSByteCursorFromOptionalData(to: self.payload) { cByteCursor in
            raw_options.serialized_request = cByteCursor

            if let userData {
              raw_options.user_data = userData
              raw_options.completion_callback = MqttRROperationCompletionCallback
            }
            return body(raw_options)
          }
        }
      }
    }
  }
}

/// Configuration options for streaming operations
public struct StreamingOperationOptions: CStruct, Sendable {
  let subscriptionStatusEventHandler: SubscriptionStatusEventHandler
  let incomingPublishEventHandler: IncomingPublishEventHandler
  let topicFilter: String

  public init() {
    // TODO: INIT THE MEMBERS
    self.subscriptionStatusEventHandler = { _ in return;  }
    self.incomingPublishEventHandler = { _ in return;  }
    self.topicFilter = ""
  }

  typealias RawType = aws_mqtt_streaming_operation_options
  func withCStruct<Result>(_ body: (RawType) -> Result) -> Result {
    // TODO: convert into aws_mqtt_request_operation_options
    let options = aws_mqtt_streaming_operation_options()
    return body(options)
  }

}

/// A streaming operation is automatically closed (and an MQTT unsubscribe triggered) when its
/// destructor is invoked.
public class StreamingOperation {
  fileprivate var rawValue: OpaquePointer?  // <aws_mqtt_rr_client_operation>?

  public init() {
    // TODO: INIT THE MEMBERS
    self.rawValue = nil
  }

  /// Opens a streaming operation by making the appropriate MQTT subscription with the broker.
  public func open() {
    // TODO: open the stream
  }

  deinit {
    // TODO: close the oepration
  }
}

// We can't mutate this class after initialization. Swift can not verify the sendability due to the class is non-final,
// so mark it unchecked Sendable
/// Request-response client configuration options
public class MqttRequestResponseClientOptions: CStructWithUserData, @unchecked Sendable {

  /// Maximum number of subscriptions that the client will concurrently use for request-response operations.
  public let maxRequestResponseSubscription: Int

  /// Maximum number of subscriptions that the client will concurrently use for streaming operations.
  public let maxStreamingSubscription: Int

  /// Duration, in seconds, that a request-response operation will wait for completion before giving up.
  public let operationTimeout: TimeInterval

  public init(
    maxRequestResponseSubscription: Int, maxStreamingSubscription: Int,
    operationTimeout: TimeInterval
  ) {
    self.maxStreamingSubscription = maxStreamingSubscription
    self.maxRequestResponseSubscription = maxRequestResponseSubscription
    self.operationTimeout = operationTimeout
  }

  func validateConversionToNative() throws {
    do {
      _ = try self.operationTimeout.secondUInt32()
    } catch {
      throw CommonRunTimeError.crtError(
        CRTError(
          code: AWS_ERROR_INVALID_ARGUMENT.rawValue,
          context: "Invalid operationTimeout value"))
    }
  }

  typealias RawType = aws_mqtt_request_response_client_options
  func withCStruct<Result>(
    userData: UnsafeMutableRawPointer?, _ body: (aws_mqtt_request_response_client_options) -> Result
  ) -> Result {
    var options = aws_mqtt_request_response_client_options()
    options.max_request_response_subscriptions = self.maxRequestResponseSubscription
    options.max_streaming_subscriptions = self.maxStreamingSubscription
    if let _operationTimeout: UInt32 = try? self.operationTimeout.secondUInt32() {
      options.operation_timeout_seconds = _operationTimeout
    }
    options.terminated_callback = MqttRRClientTerminationCallback
    options.user_data = userData
    return body(options)
  }
}

internal func MqttRRClientTerminationCallback(_ userData: UnsafeMutableRawPointer?) {
  // Termination callback. This is triggered when the native client is terminated.
  // It is safe to release the request response client at this point.
  // `takeRetainedValue()` will release the client reference. IT SHOULD ONLY BE CALLED AFTER YOU RELEASE THE CLIENT.
  _ = Unmanaged<MqttRequestResponseClientCore>.fromOpaque(userData!).takeRetainedValue()
}

<<<<<<< HEAD
private func MqttRROperationCompletionCallback(
  publishEvent: UnsafePointer<aws_mqtt_rr_incoming_publish_event>?,
  errorCode: Int32,
  userData: UnsafeMutableRawPointer?
) {
  guard let userData else {
    return
  }
  let continuationCore = Unmanaged<ContinuationCore<MqttRequestResponse>>.fromOpaque(userData)
    .takeRetainedValue()
  if errorCode != AWS_OP_SUCCESS {
    return continuationCore.continuation.resume(
      throwing: CommonRunTimeError.crtError(CRTError(code: errorCode)))
  }

  if let publishEvent {
    let response: MqttRequestResponse = MqttRequestResponse(publishEvent)
    return continuationCore.continuation.resume(returning: response)
  }

  assertionFailure(
    "MqttRROperationCompletionCallback: The topic and paylaod should be set if operation succeed")
}

// IMPORTANT: You are responsible for ensuring the concurrency correctness of MqttRequestResponseClientCore.
// The rawValue is only modified within the close() function, which is exclusively called in the MqttRequestResponseClient destructor.
// At that point, no other operations should be in progress. Therefore, under this usage model, MqttRequestResponseClientCore is
// expected to be thread-safe.
=======
// IMPORTANT: You are responsible for concurrency correctness of MqttRequestResponseClientCore.
// rawValue is only modified by the close() function, which is called exclusively in the
// MqttRequestResponseClient destructor. At that point, no operations should be in progress.
// Therefore, MqttRequestResponseClientCore can be considered thread-safe.
>>>>>>> d3df57cd
internal class MqttRequestResponseClientCore: @unchecked Sendable {
  fileprivate var rawValue: OpaquePointer?  // aws_mqtt_request_response_client

  internal init(mqttClient: Mqtt5Client, options: MqttRequestResponseClientOptions) throws {
    guard
      let rawValue =
        (options.withCPointer(
          userData: Unmanaged<MqttRequestResponseClientCore>.passRetained(self).toOpaque()
        ) { optionsPointer in
          return aws_mqtt_request_response_client_new_from_mqtt5_client(
            allocator, mqttClient.clientCore.rawValue, optionsPointer)
        })
    else {
      // Failed to create client, release the callback core
      Unmanaged<MqttRequestResponseClientCore>.passUnretained(self).release()
      throw CommonRunTimeError.crtError(.makeFromLastError())
    }
    self.rawValue = rawValue
  }

  /// submit a request responds operation, throws CRTError if the operation failed
  public func submitRequest(operationOptions: RequestResponseOperationOptions) async throws
    -> MqttRequestResponse
  {
    try operationOptions.validateConversionToNative()
    return try await withCheckedThrowingContinuation { continuation in
      let continuationCore = ContinuationCore<MqttRequestResponse>(continuation: continuation)
      operationOptions.withCPointer(
        userData: continuationCore.passRetained(),
        { optionsPointer in
          let result = aws_mqtt_request_response_client_submit_request(
            self.rawValue, optionsPointer)
          if result != AWS_OP_SUCCESS {
            continuationCore.release()
            return continuation.resume(
              throwing: CommonRunTimeError.crtError(CRTError.makeFromLastError()))
          }
        })
    }
  }

  /// create a stream operation, throws CRTError if the creation failed. open() must be called on the operation to start the stream.
  public func createStream(streamOptions: StreamingOperationOptions) throws -> StreamingOperation {
    // TODO: create streamming operation
    return StreamingOperation()
  }

  /// release the request response client. You must not use the client after calling `close()`.
  public func close() {
    aws_mqtt_request_response_client_release(self.rawValue)
    self.rawValue = nil
  }

}

public class MqttRequestResponseClient {
  fileprivate var clientCore: MqttRequestResponseClientCore

  /// Creates a new request-response client using an MQTT5 client for protocol transport
  ///
  /// - Parameters:
  ///     - mqtt5Client: MQTT5 client that the request-response client should use as transport
  ///     - options: request-response client configuration options
  ///
  /// - Throws: CommonRuntimeError.crtError if creation failed
  public init(mqtt5Client: Mqtt5Client, options: MqttRequestResponseClientOptions) throws {
    clientCore = try MqttRequestResponseClientCore(mqttClient: mqtt5Client, options: options)
  }

  /// Submit a request responds operation, throws CRTError if the operation failed
  ///
  /// - Parameters:
  ///     - operationOptions: configuration options for request response operation
  /// - Returns: MqttRequestResponse
  /// - Throws:CommonRuntimeError.crtError if submit failed
  public func submitRequest(operationOptions: RequestResponseOperationOptions) async throws
    -> MqttRequestResponse
  {
    return try await clientCore.submitRequest(operationOptions: operationOptions)
  }

  /// Create a stream operation, throws CRTError if the creation failed. You would need call open() on the operation to start the stream
  /// - Parameters:
  ///     - streamOptions: Configuration options for streaming operations
  /// - Returns:
  ///     - StreamingOperation
  /// - Throws:CommonRuntimeError.crtError if creation failed
  public func createStream(streamOptions: StreamingOperationOptions) throws -> StreamingOperation {
    return try clientCore.createStream(streamOptions: streamOptions)
  }

  deinit {
    self.clientCore.close()
  }

}<|MERGE_RESOLUTION|>--- conflicted
+++ resolved
@@ -289,7 +289,6 @@
   _ = Unmanaged<MqttRequestResponseClientCore>.fromOpaque(userData!).takeRetainedValue()
 }
 
-<<<<<<< HEAD
 private func MqttRROperationCompletionCallback(
   publishEvent: UnsafePointer<aws_mqtt_rr_incoming_publish_event>?,
   errorCode: Int32,
@@ -314,16 +313,10 @@
     "MqttRROperationCompletionCallback: The topic and paylaod should be set if operation succeed")
 }
 
-// IMPORTANT: You are responsible for ensuring the concurrency correctness of MqttRequestResponseClientCore.
-// The rawValue is only modified within the close() function, which is exclusively called in the MqttRequestResponseClient destructor.
-// At that point, no other operations should be in progress. Therefore, under this usage model, MqttRequestResponseClientCore is
-// expected to be thread-safe.
-=======
 // IMPORTANT: You are responsible for concurrency correctness of MqttRequestResponseClientCore.
 // rawValue is only modified by the close() function, which is called exclusively in the
 // MqttRequestResponseClient destructor. At that point, no operations should be in progress.
 // Therefore, MqttRequestResponseClientCore can be considered thread-safe.
->>>>>>> d3df57cd
 internal class MqttRequestResponseClientCore: @unchecked Sendable {
   fileprivate var rawValue: OpaquePointer?  // aws_mqtt_request_response_client
 

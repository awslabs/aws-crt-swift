--- conflicted
+++ resolved
@@ -92,13 +92,13 @@
 public typealias IncomingPublishEventHandler = @Sendable (IncomingPublishEvent) -> Void
 
 /// A response to an AWS IoT Core MQTT-based service request
-public struct MqttRequestResponseResponse: Sendable {
+public struct MqttRequestResponse: Sendable {
   /// The MQTT Topic that the response was received on.
   public let topic: String
   /// Payload of the response that correlates to a submitted request.
   public let payload: Data
 
-  /// Internal constructor that setup MqttRequestResponseResponse from native aws_mqtt_rr_incoming_publish_event
+  /// Internal constructor that setup MqttRequestResponse from native aws_mqtt_rr_incoming_publish_event
   init(_ raw_publish_event: UnsafePointer<aws_mqtt_rr_incoming_publish_event>) {
     let publish_event = raw_publish_event.pointee
     self.topic = publish_event.topic.toString()
@@ -448,7 +448,7 @@
   guard let userData else {
     return
   }
-  let continuationCore = Unmanaged<ContinuationCore<MqttRequestResponseResponse>>.fromOpaque(
+  let continuationCore = Unmanaged<ContinuationCore<MqttRequestResponse>>.fromOpaque(
     userData
   ).takeRetainedValue()
   if errorCode != AWS_OP_SUCCESS {
@@ -457,7 +457,7 @@
   }
 
   if let publishEvent {
-    let response: MqttRequestResponseResponse = MqttRequestResponseResponse(publishEvent)
+    let response: MqttRequestResponse = MqttRequestResponse(publishEvent)
     return continuationCore.continuation.resume(returning: response)
   }
 
@@ -492,11 +492,11 @@
 
   /// Submits a request responds operation, throws CRTError if the operation failed
   fileprivate func submitRequest(operationOptions: RequestResponseOperationOptions) async throws
-    -> MqttRequestResponseResponse
+    -> MqttRequestResponse
   {
     try operationOptions.validateConversionToNative()
     return try await withCheckedThrowingContinuation { continuation in
-      let continuationCore = ContinuationCore<MqttRequestResponseResponse>(
+      let continuationCore = ContinuationCore<MqttRequestResponse>(
         continuation: continuation)
       operationOptions.withCPointer(
         userData: continuationCore.passRetained(),
@@ -556,16 +556,10 @@
   ///
   /// - Parameters:
   ///     - operationOptions: configuration options for request response operation
-<<<<<<< HEAD
-  /// - Returns: MqttRequestResponseResponse
+  /// - Returns: MqttRequestResponse
   /// - Throws: CommonRuntimeError.crtError if submit failed
-=======
-  /// - Returns:
-  ///     - MqttRequestResponse
-  /// - Throws:CommonRuntimeError.crtError if submit failed
->>>>>>> 18124323
   public func submitRequest(operationOptions: RequestResponseOperationOptions) async throws
-    -> MqttRequestResponseResponse
+    -> MqttRequestResponse
   {
     return try await clientCore.submitRequest(operationOptions: operationOptions)
   }

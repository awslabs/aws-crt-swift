--- conflicted
+++ resolved
@@ -462,20 +462,12 @@
     "MqttRROperationCompletionCallback: The topic and paylaod should be set if operation succeed")
 }
 
-<<<<<<< HEAD
-// IMPORTANT: You are responsible for ensuring the concurrency correctness of MqttRequestResponseClientCore.
-// The rawValue is only modified within the close() function, which is exclusively called in the MqttRequestResponseClient destructor.
-// At that point, no other operations should be in progress. Therefore, under this usage model, MqttRequestResponseClientCore is
-// expected to be thread-safe.
-/// The internal core of the mqtt request response client. It helps to handle the native request response termination.
-private class MqttRequestResponseClientCore: @unchecked Sendable {
-=======
 // IMPORTANT: You are responsible for concurrency correctness of MqttRequestResponseClientCore.
 // rawValue is only modified by the close() function, which is called exclusively in the
 // MqttRequestResponseClient destructor. At that point, no operations should be in progress.
 // Therefore, MqttRequestResponseClientCore can be considered thread-safe.
-internal class MqttRequestResponseClientCore: @unchecked Sendable {
->>>>>>> 9a028235
+/// The internal core of the mqtt request response client. It helps to handle the native request response termination.
+private class MqttRequestResponseClientCore: @unchecked Sendable {
   fileprivate var rawValue: OpaquePointer?  // aws_mqtt_request_response_client
 
   fileprivate init(mqttClient: Mqtt5Client, options: MqttRequestResponseClientOptions) throws {
@@ -517,8 +509,7 @@
     }
   }
 
-<<<<<<< HEAD
-  /// Creates a stream operation, throws CRTError if the creation failed. You will need to call open() on the operation to start the stream
+  /// Creates a stream operation, throws CRTError if the creation failed. open() must be called on the operation to start the stream.
   fileprivate func createStream(streamOptions: StreamingOperationOptions) throws
     -> StreamingOperation
   {
@@ -527,16 +518,6 @@
 
   /// Releases the request response client. You must not use the client after calling `close()`.
   fileprivate func close() {
-=======
-  /// create a stream operation, throws CRTError if the creation failed. open() must be called on the operation to start the stream.
-  public func createStream(streamOptions: StreamingOperationOptions) throws -> StreamingOperation {
-    // TODO: create streamming operation
-    return StreamingOperation()
-  }
-
-  /// release the request response client. You must not use the client after calling `close()`.
-  public func close() {
->>>>>>> 9a028235
     aws_mqtt_request_response_client_release(self.rawValue)
     self.rawValue = nil
   }
@@ -550,31 +531,12 @@
   /// Creates a new request-response client using an MQTT5 client for protocol transport
   ///
   /// - Parameters:
-<<<<<<< HEAD
-  ///     - mqtt5Client: the MQTT5 client that use for protocol transport
-  ///     - options: request-response client configurations
-  ///
-  /// - Returns: MqttRequestResponseClient
-  ///
-  /// - Throws: CommonRuntimeError.crtError if creation failed
-  public static func newFromMqtt5Client(
-    mqtt5Client: Mqtt5Client,
-    options: MqttRequestResponseClientOptions
-  ) throws -> MqttRequestResponseClient {
-    return try MqttRequestResponseClient(
-      mqttClient: mqtt5Client, options: options)
-  }
-
-  init(mqttClient: Mqtt5Client, options: MqttRequestResponseClientOptions) throws {
-    clientCore = try MqttRequestResponseClientCore(mqttClient: mqttClient, options: options)
-=======
   ///     - mqtt5Client: MQTT5 client that the request-response client should use as transport
   ///     - options: request-response client configuration options
   ///
   /// - Throws: CommonRuntimeError.crtError if creation failed
   public init(mqtt5Client: Mqtt5Client, options: MqttRequestResponseClientOptions) throws {
     clientCore = try MqttRequestResponseClientCore(mqttClient: mqtt5Client, options: options)
->>>>>>> 9a028235
   }
 
   /// Submits a generic request to the request-response client, throws CRTError if the operation failed

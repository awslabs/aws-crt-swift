--- conflicted
+++ resolved
@@ -6,34 +6,15 @@
 
 /// The type of change to the state of a streaming operation subscription
 public enum SubscriptionStatusEventType: Sendable {
-<<<<<<< HEAD
-    /// The streaming operation is successfully subscribed to its topic (filter)
-    case established
-
-    /// The streaming operation has temporarily lost its subscription to its topic (filter)
-    case lost
-
-    /// The streaming operation has entered a terminal state where it has given up trying to subscribe
-    /// to its topic (filter).  This is always due to user error (bad topic filter or IoT Core permission policy).
-    case halted
-=======
-  /**
-   * The streaming operation is successfully subscribed to its topic (filter)
-   */
+  /// The streaming operation is successfully subscribed to its topic (filter)
   case established
 
-  /**
-   * The streaming operation has temporarily lost its subscription to its topic (filter)
-   */
+  /// The streaming operation has temporarily lost its subscription to its topic (filter)
   case lost
 
-  /**
-   * The streaming operation has entered a terminal state where it has given up trying to subscribe
-   * to its topic (filter).  This is always due to user error (bad topic filter or IoT Core permission
-   * policy).
-   */
+  /// The streaming operation has entered a terminal state where it has given up trying to subscribe
+  /// to its topic (filter).  This is always due to user error (bad topic filter or IoT Core permission policy).
   case halted
->>>>>>> 515d0ffa
 }
 
 extension SubscriptionStatusEventType {
@@ -73,43 +54,35 @@
 /// An event that describes an incoming publish message received on a streaming operation.
 public struct IncomingPublishEvent: Sendable {
 
-<<<<<<< HEAD
-    /// The topic associated with this PUBLISH packet.
-    public let topic: String
-    
-    /// The payload of the publish message in a byte buffer format
-    public let payload: Data
-    
-    /// (Optional) The content type of the payload
-    public let contentType: String?
-
-    /// (Optional) User Properties, if there is no user property, the array will be empty
-    public let userProperties: [UserProperty]
-    
-    /// (Optional) Some services use this field to specify client-side timeouts.
-    public let messageExpiryInterval: TimeInterval?
-    
-    /// Internal constructor that setup IncomingPublishEvent from native aws_mqtt_rr_incoming_publish_event
-    init(_ raw_publish_event: UnsafePointer<aws_mqtt_rr_incoming_publish_event>) {
-        let publish_event = raw_publish_event.pointee
-        
-        self.topic = publish_event.topic.toString()
-        self.payload = Data(bytes: publish_event.payload.ptr, count: publish_event.payload.len)
-        self.messageExpiryInterval = (publish_event.message_expiry_interval_seconds?.pointee).map { TimeInterval($0) }
-        self.contentType = publish_event.content_type?.pointee.toString()
-        self.userProperties = convertOptionalUserProperties(
-            count: publish_event.user_property_count,
-            userPropertiesPointer: publish_event.user_properties)
-    }
-=======
+  /// The topic associated with this PUBLISH packet.
+  public let topic: String
+
   /// The payload of the publish message in a byte buffer format
-  let payload: Data
-
-  /// The topic associated with this PUBLISH packet.
-  let topic: String
-
-  // TODO: More options for IoT Command changes
->>>>>>> 515d0ffa
+  public let payload: Data
+
+  /// (Optional) The content type of the payload
+  public let contentType: String?
+
+  /// (Optional) User Properties, if there is no user property, the array will be empty
+  public let userProperties: [UserProperty]
+
+  /// (Optional) Some services use this field to specify client-side timeouts.
+  public let messageExpiryInterval: TimeInterval?
+
+  /// Internal constructor that setup IncomingPublishEvent from native aws_mqtt_rr_incoming_publish_event
+  init(_ raw_publish_event: UnsafePointer<aws_mqtt_rr_incoming_publish_event>) {
+    let publish_event = raw_publish_event.pointee
+
+    self.topic = publish_event.topic.toString()
+    self.payload = Data(bytes: publish_event.payload.ptr, count: publish_event.payload.len)
+    self.messageExpiryInterval = (publish_event.message_expiry_interval_seconds?.pointee).map {
+      TimeInterval($0)
+    }
+    self.contentType = publish_event.content_type?.pointee.toString()
+    self.userProperties = convertOptionalUserProperties(
+      count: publish_event.user_property_count,
+      userPropertiesPointer: publish_event.user_properties)
+  }
 }
 
 /// Function signature of a SubscriptionStatusEvent event handler
@@ -118,32 +91,19 @@
 /// Function signature of an IncomingPublishEvent event handler
 public typealias IncomingPublishEventHandler = @Sendable (IncomingPublishEvent) -> Void
 
-<<<<<<< HEAD
 /// A response to an AWS IoT Core MQTT-based service request
 public struct MqttRequestResponseResponse: Sendable {
-    /// The MQTT Topic that the response was received on.
-    public let topic: String
-    /// Payload of the response that correlates to a submitted request.
-    public let payload: Data
-
-    /// Internal constructor that setup MqttRequestResponseResponse from native aws_mqtt_rr_incoming_publish_event
-    init(_ raw_publish_event: UnsafePointer<aws_mqtt_rr_incoming_publish_event>) {
-        let publish_event = raw_publish_event.pointee
-        self.topic = publish_event.topic.toString()
-        self.payload = Data(bytes: publish_event.payload.ptr, count: publish_event.payload.len)
-    }
-=======
-/// Encapsulates a response to an AWS IoT Core MQTT-based service request
-public struct MqttRequestResponse: Sendable {
+  /// The MQTT Topic that the response was received on.
   public let topic: String
+  /// Payload of the response that correlates to a submitted request.
   public let payload: Data
 
+  /// Internal constructor that setup MqttRequestResponseResponse from native aws_mqtt_rr_incoming_publish_event
   init(_ raw_publish_event: UnsafePointer<aws_mqtt_rr_incoming_publish_event>) {
     let publish_event = raw_publish_event.pointee
     self.topic = publish_event.topic.toString()
     self.payload = Data(bytes: publish_event.payload.ptr, count: publish_event.payload.len)
   }
->>>>>>> 515d0ffa
 }
 
 // We can't mutate this class after initialization. Swift can not verify the sendability due to direct use of c pointer,
@@ -151,49 +111,17 @@
 /// A response path is a pair of values - MQTT topic and a JSON path - that describe where a response to
 /// an MQTT-based request may arrive.  For a given request type, there may be multiple response paths and each
 /// one is associated with a separate JSON schema for the response body.
-<<<<<<< HEAD
 final public class ResponsePath: CStruct, @unchecked Sendable {
-    /// MQTT topic that a response may arrive on.
-    let topic: String
-    /// JSON path for finding correlation tokens within payloads that arrive on this path's topic.
-    let correlationTokenJsonPath: String
-    
-    /// Create a response path
-    ///
-    /// - Parameters:
-    ///     - topic: MQTT topic that a response may arrive on.
-    ///     - correlationTokenJsonPath: JSON path for finding correlation tokens within payloads that arrive on this path's topic.
-    public init(topic: String, correlationTokenJsonPath: String) {
-        self.topic = topic
-        self.correlationTokenJsonPath = correlationTokenJsonPath
-        
-        withByteCursorFromStrings(self.topic, self.correlationTokenJsonPath) { cTopicCursor, cCorrelationTokenCursor in
-            aws_byte_buf_init_copy_from_cursor(&self.topic_buffer, allocator, cTopicCursor)
-            aws_byte_buf_init_copy_from_cursor(&self.correlation_token_buffer, allocator, cCorrelationTokenCursor)
-        }
-    }
-    
-    typealias RawType = aws_mqtt_request_operation_response_path
-    func withCStruct<Result>(_ body: (aws_mqtt_request_operation_response_path) -> Result) -> Result {
-        var raw_option = aws_mqtt_request_operation_response_path()
-        raw_option.topic = aws_byte_cursor_from_buf(&self.topic_buffer)
-        raw_option.correlation_token_json_path = aws_byte_cursor_from_buf(&self.correlation_token_buffer)
-        return body(raw_option)
-    }
-    
-    // We keep a memory of the buffer storage in the class, and release it on
-    // destruction
-    private var topic_buffer: aws_byte_buf = aws_byte_buf()
-    private var correlation_token_buffer: aws_byte_buf = aws_byte_buf()
-    
-    deinit {
-        aws_byte_buf_clean_up(&topic_buffer)
-        aws_byte_buf_clean_up(&correlation_token_buffer)
-=======
-public class ResponsePath: CStruct, @unchecked Sendable {
+  /// MQTT topic that a response may arrive on.
   let topic: String
+  /// JSON path for finding correlation tokens within payloads that arrive on this path's topic.
   let correlationTokenJsonPath: String
 
+  /// Create a response path
+  ///
+  /// - Parameters:
+  ///     - topic: MQTT topic that a response may arrive on.
+  ///     - correlationTokenJsonPath: JSON path for finding correlation tokens within payloads that arrive on this path's topic.
   public init(topic: String, correlationTokenJsonPath: String) {
     self.topic = topic
     self.correlationTokenJsonPath = correlationTokenJsonPath
@@ -203,7 +131,6 @@
       aws_byte_buf_init_copy_from_cursor(&self.topic_buffer, allocator, cTopicCursor)
       aws_byte_buf_init_copy_from_cursor(
         &self.correlation_token_buffer, allocator, cCorrelationTokenCursor)
->>>>>>> 515d0ffa
     }
   }
 
@@ -229,53 +156,31 @@
 
 /// Configuration options for request response operation
 public struct RequestResponseOperationOptions: CStructWithUserData, Sendable {
-<<<<<<< HEAD
-    /// Topic filters that should be subscribed to in order to cover all possible response paths.  Sometimes we can use wildcards to
-    /// cut down on the subscriptions needed; sometimes we can't.
-    let subscriptionTopicFilters: [String]
-    /// All possible response paths associated with this request type
-    let responsePaths: [ResponsePath]
-    /// Topic to publish the request to once response subscriptions have been established.
-    let topic: String
-    /// Payload to publish in order to initiate the request
-    let payload: Data
-    /// Correlation token embedded in the request that must be found in a response message.  This can be the empty cursor to support certain services
-    /// which don't use correlation tokens.  In this case, the client only allows one request at a time to use the associated subscriptions; no concurrency
-    /// is possible.  There are some optimizations we could make here but for now, they're not worth the complexity.
-    let correlationToken: String?
-    
-    /// Create a configuration options for request response operation
-    ///
-    /// - Parameters:
-    ///     - subscriptionTopicFilters: Topic filters that should be subscribed to in order to cover all possible response paths.  Sometimes we can use wildcards to cut
-    ///     down on the subscriptions needed; sometimes we can't.
-    ///     - responsePaths: All possible response paths associated with this request type.
-    ///     - topic: Topic to publish the request to once response subscriptions have been established.
-    ///     - payload: Payload to publish in order to initiate the request
-    ///     - correlationToken: Correlation token embedded in the request that must be found in a response message.  This can be the empty cursor to support certain
-    ///     services which don't use correlation tokens.  In this case, the client only allows one request at a time to use the associated subscriptions; no concurrency is
-    ///     possible.  There are some optimizations we could make here but for now, they're not worth the complexity.
-    public init(subscriptionTopicFilters: [String],
-                responsePaths: [ResponsePath],
-                topic: String,
-                payload: Data,
-                correlationToken: String?) {
-        self.subscriptionTopicFilters = subscriptionTopicFilters
-        self.responsePaths = responsePaths
-        self.topic = topic
-        self.payload = payload
-        self.correlationToken = correlationToken
-    }
-    
-    func validateConversionToNative() throws {
-    }
-=======
+  /// Topic filters that should be subscribed to in order to cover all possible response paths.  Sometimes we can use wildcards to
+  /// cut down on the subscriptions needed; sometimes we can't.
   let subscriptionTopicFilters: [String]
+  /// All possible response paths associated with this request type
   let responsePaths: [ResponsePath]
+  /// Topic to publish the request to once response subscriptions have been established.
   let topic: String
+  /// Payload to publish in order to initiate the request
   let payload: Data
+  /// Correlation token embedded in the request that must be found in a response message.  This can be the empty cursor to support certain services
+  /// which don't use correlation tokens.  In this case, the client only allows one request at a time to use the associated subscriptions; no concurrency
+  /// is possible.  There are some optimizations we could make here but for now, they're not worth the complexity.
   let correlationToken: String?
 
+  /// Create a configuration options for request response operation
+  ///
+  /// - Parameters:
+  ///     - subscriptionTopicFilters: Topic filters that should be subscribed to in order to cover all possible response paths.  Sometimes we can use wildcards to cut
+  ///     down on the subscriptions needed; sometimes we can't.
+  ///     - responsePaths: All possible response paths associated with this request type.
+  ///     - topic: Topic to publish the request to once response subscriptions have been established.
+  ///     - payload: Payload to publish in order to initiate the request
+  ///     - correlationToken: Correlation token embedded in the request that must be found in a response message.  This can be the empty cursor to support certain
+  ///     services which don't use correlation tokens.  In this case, the client only allows one request at a time to use the associated subscriptions; no concurrency is
+  ///     possible.  There are some optimizations we could make here but for now, they're not worth the complexity.
   public init(
     subscriptionTopicFilters: [String],
     responsePaths: [ResponsePath],
@@ -292,7 +197,6 @@
 
   func validateConversionToNative() throws {
   }
->>>>>>> 515d0ffa
 
   typealias RawType = aws_mqtt_request_operation_options
   func withCStruct<Result>(userData: UnsafeMutableRawPointer?, _ body: (RawType) -> Result)
@@ -328,219 +232,169 @@
 }
 
 private func MqttRRStreamingOperationTerminationCallback(_ userData: UnsafeMutableRawPointer?) {
-    // Termination callback. This is triggered when the native object is terminated.
-    // It is safe to release the native operation at this point. `takeRetainedValue()` would release 
-    // the operation reference. ONLY DO IT AFTER YOU NEED RELEASE THE OBJECT
-    _ = Unmanaged<StreamingOperationCore>.fromOpaque(userData!).takeRetainedValue()
-}
-
-private func MqttRRStreamingOperationIncomingPublishCallback(_ publishEvent: UnsafePointer<aws_mqtt_rr_incoming_publish_event>?,
-                                                             _ userData: UnsafeMutableRawPointer?) {
-    guard let userData, let publishEvent else {
-        // No userData, directly return
-        return
-    }
-    let operationCore = Unmanaged<StreamingOperationCore>.fromOpaque(userData).takeUnretainedValue()
-    operationCore.rwlock.read {
-        // Only invoke the callback if the streaming operation is not closed.
-        if operationCore.rawValue != nil, operationCore.options.incomingPublishEventHandler != nil {
-            let subStatusEvent = IncomingPublishEvent(publishEvent)
-            operationCore.options.incomingPublishEventHandler(subStatusEvent)
-        }
-    }
-}
-
-private func MqttRRStreamingOperationSubscriptionStatusCallback(_ eventType: aws_rr_streaming_subscription_event_type,
-                                                                _ errorCode: Int32,
-                                                                _ userData: UnsafeMutableRawPointer?) {
-    guard let userData else {
-        // No userData, directly return
-        return
-    }
-    let operationCore = Unmanaged<StreamingOperationCore>.fromOpaque(userData).takeUnretainedValue()
-    operationCore.rwlock.read {
-        // Only invoke the callback if the streaming operation is not closed.
-        if operationCore.rawValue != nil, operationCore.options.subscriptionStatusEventHandler != nil {
-            let subStatusEvent = SubscriptionStatusEvent(event: SubscriptionStatusEventType(eventType),
-                                                         error: errorCode == 0 ? nil : CRTError(code: Int32(errorCode)))
-            operationCore.options.subscriptionStatusEventHandler(subStatusEvent)
-        }
-    }
+  // Termination callback. This is triggered when the native object is terminated.
+  // It is safe to release the native operation at this point. `takeRetainedValue()` would release
+  // the operation reference. ONLY DO IT AFTER YOU NEED RELEASE THE OBJECT
+  _ = Unmanaged<StreamingOperationCore>.fromOpaque(userData!).takeRetainedValue()
+}
+
+private func MqttRRStreamingOperationIncomingPublishCallback(
+  _ publishEvent: UnsafePointer<aws_mqtt_rr_incoming_publish_event>?,
+  _ userData: UnsafeMutableRawPointer?
+) {
+  guard let userData, let publishEvent else {
+    // No userData, directly return
+    return
+  }
+  let operationCore = Unmanaged<StreamingOperationCore>.fromOpaque(userData).takeUnretainedValue()
+  operationCore.rwlock.read {
+    // Only invoke the callback if the streaming operation is not closed.
+    if operationCore.rawValue != nil, operationCore.options.incomingPublishEventHandler != nil {
+      let subStatusEvent = IncomingPublishEvent(publishEvent)
+      operationCore.options.incomingPublishEventHandler(subStatusEvent)
+    }
+  }
+}
+
+private func MqttRRStreamingOperationSubscriptionStatusCallback(
+  _ eventType: aws_rr_streaming_subscription_event_type,
+  _ errorCode: Int32,
+  _ userData: UnsafeMutableRawPointer?
+) {
+  guard let userData else {
+    // No userData, directly return
+    return
+  }
+  let operationCore = Unmanaged<StreamingOperationCore>.fromOpaque(userData).takeUnretainedValue()
+  operationCore.rwlock.read {
+    // Only invoke the callback if the streaming operation is not closed.
+    if operationCore.rawValue != nil, operationCore.options.subscriptionStatusEventHandler != nil {
+      let subStatusEvent = SubscriptionStatusEvent(
+        event: SubscriptionStatusEventType(eventType),
+        error: errorCode == 0 ? nil : CRTError(code: Int32(errorCode)))
+      operationCore.options.subscriptionStatusEventHandler(subStatusEvent)
+    }
+  }
 }
 
 /// Configuration options for streaming operations
-<<<<<<< HEAD
 public struct StreamingOperationOptions: CStructWithUserData, Sendable {
-    /// The MQTT topic that the streaming is "listen" to.
-    public let topicFilter: String
-    /// The handler function a streaming operation will use for subscription status events.
-    public let subscriptionStatusEventHandler: SubscriptionStatusEventHandler
-    /// The handler function a streaming operation will use for the incoming message
-    public let incomingPublishEventHandler: IncomingPublishEventHandler
-
-    public init (topicFilter: String,
-                 subscriptionStatusCallback: @escaping SubscriptionStatusEventHandler,
-                 incomingPublishCallback: @escaping IncomingPublishEventHandler) {
-        self.subscriptionStatusEventHandler = subscriptionStatusCallback
-        self.incomingPublishEventHandler = incomingPublishCallback
-        self.topicFilter = topicFilter
-    }
-
-    typealias RawType = aws_mqtt_streaming_operation_options
-    func withCStruct<Result>(userData: UnsafeMutableRawPointer?, _ body: (aws_mqtt_streaming_operation_options) -> Result) -> Result {
-        var options = aws_mqtt_streaming_operation_options()
-        options.incoming_publish_callback = MqttRRStreamingOperationIncomingPublishCallback
-        options.subscription_status_callback = MqttRRStreamingOperationSubscriptionStatusCallback
-        options.terminated_callback = MqttRRStreamingOperationTerminationCallback
-        return withByteCursorFromStrings(self.topicFilter) { topicFilterCursor in
-            options.topic_filter = topicFilterCursor
-            options.user_data = userData
-            return body(options)
-        }
-    }
+  /// The MQTT topic that the streaming is "listen" to.
+  public let topicFilter: String
+  /// The handler function a streaming operation will use for subscription status events.
+  public let subscriptionStatusEventHandler: SubscriptionStatusEventHandler
+  /// The handler function a streaming operation will use for the incoming message
+  public let incomingPublishEventHandler: IncomingPublishEventHandler
+
+  public init(
+    topicFilter: String,
+    subscriptionStatusCallback: @escaping SubscriptionStatusEventHandler,
+    incomingPublishCallback: @escaping IncomingPublishEventHandler
+  ) {
+    self.subscriptionStatusEventHandler = subscriptionStatusCallback
+    self.incomingPublishEventHandler = incomingPublishCallback
+    self.topicFilter = topicFilter
+  }
+
+  typealias RawType = aws_mqtt_streaming_operation_options
+  func withCStruct<Result>(
+    userData: UnsafeMutableRawPointer?, _ body: (aws_mqtt_streaming_operation_options) -> Result
+  ) -> Result {
+    var options = aws_mqtt_streaming_operation_options()
+    options.incoming_publish_callback = MqttRRStreamingOperationIncomingPublishCallback
+    options.subscription_status_callback = MqttRRStreamingOperationSubscriptionStatusCallback
+    options.terminated_callback = MqttRRStreamingOperationTerminationCallback
+    return withByteCursorFromStrings(self.topicFilter) { topicFilterCursor in
+      options.topic_filter = topicFilterCursor
+      options.user_data = userData
+      return body(options)
+    }
+  }
 }
 
 // IMPORTANT: You are responsible for concurrency correctness of StreamingOperationCore.
 // The rawValue is mutable cross threads and protected by the rwlock.
 /// The internal core of the streaming operation. It helps to handle the aws_mqtt_rr_client_operation termination.
 private class StreamingOperationCore: @unchecked Sendable {
-    fileprivate var rawValue: OpaquePointer? // <aws_mqtt_rr_client_operation>?
-    fileprivate let rwlock = ReadWriteLock()
-    fileprivate let options: StreamingOperationOptions
-    
-    fileprivate init (streamOptions: StreamingOperationOptions, client: MqttRequestResponseClientCore) throws {
-        self.options = streamOptions
-        let rawValue = streamOptions.withCPointer(userData: Unmanaged<StreamingOperationCore>.passRetained(self).toOpaque()) { optionsPointer in
-            return aws_mqtt_request_response_client_create_streaming_operation(client.rawValue, optionsPointer)
+  fileprivate var rawValue: OpaquePointer?  // <aws_mqtt_rr_client_operation>?
+  fileprivate let rwlock = ReadWriteLock()
+  fileprivate let options: StreamingOperationOptions
+
+  fileprivate init(streamOptions: StreamingOperationOptions, client: MqttRequestResponseClientCore)
+    throws
+  {
+    self.options = streamOptions
+    let rawValue = streamOptions.withCPointer(
+      userData: Unmanaged<StreamingOperationCore>.passRetained(self).toOpaque()
+    ) { optionsPointer in
+      return aws_mqtt_request_response_client_create_streaming_operation(
+        client.rawValue, optionsPointer)
+    }
+    guard let rawValue else {
+      throw CommonRunTimeError.crtError(CRTError(code: aws_last_error()))
+    }
+    self.rawValue = rawValue
+  }
+
+  /// Opens a streaming operation by making the appropriate MQTT subscription with the broker.
+  fileprivate func open() throws {
+    try rwlock.read {
+      if let rawValue = self.rawValue {
+        if aws_mqtt_rr_client_operation_activate(rawValue) != AWS_OP_SUCCESS {
+          throw CommonRunTimeError.crtError(CRTError(code: aws_last_error()))
         }
-        guard let rawValue else {
-            throw CommonRunTimeError.crtError(CRTError(code: aws_last_error()))
-        }
-        self.rawValue = rawValue
-    }
-    
-    /// Opens a streaming operation by making the appropriate MQTT subscription with the broker.
-    fileprivate func open() throws {
-        try rwlock.read {
-            if let rawValue = self.rawValue {
-                if aws_mqtt_rr_client_operation_activate(rawValue) != AWS_OP_SUCCESS {
-                    throw CommonRunTimeError.crtError(CRTError(code: aws_last_error()))
-                }
-            }
-        }
-    }
-    
-    /// Closes the operation
-    fileprivate func close() {
-        rwlock.write {
-            aws_mqtt_rr_client_operation_release(self.rawValue)
-            self.rawValue = nil
-        }
-    }
+      }
+    }
+  }
+
+  /// Closes the operation
+  fileprivate func close() {
+    rwlock.write {
+      aws_mqtt_rr_client_operation_release(self.rawValue)
+      self.rawValue = nil
+    }
+  }
 }
 
 /// The streaming operation, it is automatically closed (and an MQTT unsubscribe triggered) when its destructor is invoked.
 public class StreamingOperation {
-    fileprivate var operationCore: StreamingOperationCore
-    
-    /// Constructor. The end user should only create the operation through MqttRequestResponseClient->createStream()
-    fileprivate init (streamOptions: StreamingOperationOptions, client: MqttRequestResponseClientCore) throws {
-        self.operationCore = try StreamingOperationCore(streamOptions: streamOptions, client: client)
-    }
-    
-    /// Opens a streaming operation by making the appropriate MQTT subscription with the broker.
-    /// - Throws: CommonRunTimeError
-    public func open() throws {
-        try self.operationCore.open()
-    }
-    
-    deinit{
-        self.operationCore.close()
-    }
-=======
-public struct StreamingOperationOptions: CStruct, Sendable {
-  let subscriptionStatusEventHandler: SubscriptionStatusEventHandler
-  let incomingPublishEventHandler: IncomingPublishEventHandler
-  let topicFilter: String
-
-  public init() {
-    // TODO: INIT THE MEMBERS
-    self.subscriptionStatusEventHandler = { _ in return;  }
-    self.incomingPublishEventHandler = { _ in return;  }
-    self.topicFilter = ""
-  }
-
-  typealias RawType = aws_mqtt_streaming_operation_options
-  func withCStruct<Result>(_ body: (RawType) -> Result) -> Result {
-    // TODO: convert into aws_mqtt_request_operation_options
-    let options = aws_mqtt_streaming_operation_options()
-    return body(options)
-  }
-
-}
-
-/// A streaming operation is automatically closed (and an MQTT unsubscribe triggered) when its
-/// destructor is invoked.
-public class StreamingOperation {
-  fileprivate var rawValue: OpaquePointer?  // <aws_mqtt_rr_client_operation>?
-
-  public init() {
-    // TODO: INIT THE MEMBERS
-    self.rawValue = nil
+  fileprivate var operationCore: StreamingOperationCore
+
+  /// Constructor. The end user should only create the operation through MqttRequestResponseClient->createStream()
+  fileprivate init(streamOptions: StreamingOperationOptions, client: MqttRequestResponseClientCore)
+    throws
+  {
+    self.operationCore = try StreamingOperationCore(streamOptions: streamOptions, client: client)
   }
 
   /// Opens a streaming operation by making the appropriate MQTT subscription with the broker.
-  public func open() {
-    // TODO: open the stream
+  /// - Throws: CommonRunTimeError
+  public func open() throws {
+    try self.operationCore.open()
   }
 
   deinit {
-    // TODO: close the oepration
-  }
->>>>>>> 515d0ffa
+    self.operationCore.close()
+  }
 }
 
 /// MQTT-based request-response client configuration options
 final public class MqttRequestResponseClientOptions: CStructWithUserData, Sendable {
 
-<<<<<<< HEAD
-    /// Maximum number of request-response subscriptions the client allows to be concurrently active at any one point in time. When the client hits this threshold,
-    /// requests will be delayed until earlier requests complete and release their subscriptions.  Each in-progress request will use either 1 or 2 MQTT subscriptions
-    /// until completion.
-    /// Default to 3.
-    public let maxRequestResponseSubscription: Int
-    
-    /// Maximum number of concurrent streaming operation subscriptions that the client will allow. Each "unique" (different topic filter) streaming operation will use
-    /// 1 MQTT subscription.  When the client hits this threshold, attempts to open new streaming operations will fail.
-    /// Default to 2.
-    public let maxStreamingSubscription: Int
-    
-    /// The timeout value, in seconds, for a request-response operation. If a request is not complete by this time interval, the client will complete it as failed.
-    /// This time interval starts the instant the request is submitted to the client.
-    /// Default to 60 seconds.
-    public let operationTimeout: TimeInterval
-    
-    public init(maxRequestResponseSubscription: Int = 3, maxStreamingSubscription: Int = 2, operationTimeout: TimeInterval = 60) {
-        self.maxStreamingSubscription = maxStreamingSubscription
-        self.maxRequestResponseSubscription = maxRequestResponseSubscription
-        self.operationTimeout = operationTimeout
-    }
-    
-    func validateConversionToNative() throws {
-        do {
-            _ = try self.operationTimeout.secondUInt32()
-        } catch {
-            throw CommonRunTimeError.crtError(CRTError(code: AWS_ERROR_INVALID_ARGUMENT.rawValue,
-                                                       context: "Invalid operationTimeout value"))
-        }
-=======
-  /// Maximum number of subscriptions that the client will concurrently use for request-response operations. Default to 3.
+  /// Maximum number of request-response subscriptions the client allows to be concurrently active at any one point in time. When the client hits this threshold,
+  /// requests will be delayed until earlier requests complete and release their subscriptions.  Each in-progress request will use either 1 or 2 MQTT subscriptions
+  /// until completion.
+  /// Default to 3.
   public let maxRequestResponseSubscription: Int
 
-  /// Maximum number of subscriptions that the client will concurrently use for streaming operations Default to 2.
+  /// Maximum number of concurrent streaming operation subscriptions that the client will allow. Each "unique" (different topic filter) streaming operation will use
+  /// 1 MQTT subscription.  When the client hits this threshold, attempts to open new streaming operations will fail.
+  /// Default to 2.
   public let maxStreamingSubscription: Int
 
-  /// Duration, in seconds, that a request-response operation will wait for completion before giving up. Default to 60 seconds.
+  /// The timeout value, in seconds, for a request-response operation. If a request is not complete by this time interval, the client will complete it as failed.
+  /// This time interval starts the instant the request is submitted to the client.
+  /// Default to 60 seconds.
   public let operationTimeout: TimeInterval
 
   public init(
@@ -560,7 +414,6 @@
         CRTError(
           code: AWS_ERROR_INVALID_ARGUMENT.rawValue,
           context: "Invalid operationTimeout value"))
->>>>>>> 515d0ffa
     }
   }
 
@@ -580,19 +433,11 @@
   }
 }
 
-<<<<<<< HEAD
 private func MqttRRClientTerminationCallback(_ userData: UnsafeMutableRawPointer?) {
-    // Termination callback. This is triggered when the native client is terminated.
-    // It is safe to release the request response client at this point.
-    // `takeRetainedValue()` would release the client reference. ONLY DO IT AFTER YOU NEED RELEASE THE CLIENT
-    _ = Unmanaged<MqttRequestResponseClientCore>.fromOpaque(userData!).takeRetainedValue()
-=======
-internal func MqttRRClientTerminationCallback(_ userData: UnsafeMutableRawPointer?) {
   // Termination callback. This is triggered when the native client is terminated.
   // It is safe to release the request response client at this point.
   // `takeRetainedValue()` would release the client reference. ONLY DO IT AFTER YOU NEED RELEASE THE CLIENT
   _ = Unmanaged<MqttRequestResponseClientCore>.fromOpaque(userData!).takeRetainedValue()
->>>>>>> 515d0ffa
 }
 
 private func MqttRROperationCompletionCallback(
@@ -603,15 +448,16 @@
   guard let userData else {
     return
   }
-  let continuationCore = Unmanaged<ContinuationCore<MqttRequestResponse>>.fromOpaque(userData)
-    .takeRetainedValue()
+  let continuationCore = Unmanaged<ContinuationCore<MqttRequestResponseResponse>>.fromOpaque(
+    userData
+  ).takeRetainedValue()
   if errorCode != AWS_OP_SUCCESS {
     return continuationCore.continuation.resume(
       throwing: CommonRunTimeError.crtError(CRTError(code: errorCode)))
   }
 
   if let publishEvent {
-    let response: MqttRequestResponse = MqttRequestResponse(publishEvent)
+    let response: MqttRequestResponseResponse = MqttRequestResponseResponse(publishEvent)
     return continuationCore.continuation.resume(returning: response)
   }
 
@@ -623,53 +469,11 @@
 // The rawValue is only modified within the close() function, which is exclusively called in the MqttRequestResponseClient destructor.
 // At that point, no other operations should be in progress. Therefore, under this usage model, MqttRequestResponseClientCore is
 // expected to be thread-safe.
-<<<<<<< HEAD
 /// The internal core of the mqtt request response client. It helps to handle the native request response termination.
 private class MqttRequestResponseClientCore: @unchecked Sendable {
-    fileprivate var rawValue: OpaquePointer? // aws_mqtt_request_response_client
-    
-    fileprivate init(mqttClient: Mqtt5Client, options: MqttRequestResponseClientOptions) throws {
-        guard let rawValue = (options.withCPointer(
-            userData: Unmanaged<MqttRequestResponseClientCore>.passRetained(self).toOpaque()) { optionsPointer in
-                return aws_mqtt_request_response_client_new_from_mqtt5_client(
-                    allocator, mqttClient.clientCore.rawValue, optionsPointer)
-            }) else {
-            // Failed to create client, release the callback core
-            Unmanaged<MqttRequestResponseClientCore>.passUnretained(self).release()
-            throw CommonRunTimeError.crtError(.makeFromLastError())
-            }
-        self.rawValue = rawValue
-    }
-    
-    /// Submits a request responds operation, throws CRTError if the operation failed
-    fileprivate func submitRequest(operationOptions: RequestResponseOperationOptions) async throws -> MqttRequestResponseResponse {
-        try operationOptions.validateConversionToNative()
-        return try await withCheckedThrowingContinuation { continuation in
-            let continuationCore = ContinuationCore<MqttRequestResponseResponse>(continuation: continuation)
-            operationOptions.withCPointer(userData: continuationCore.passRetained(), { optionsPointer in
-                let result = aws_mqtt_request_response_client_submit_request(self.rawValue, optionsPointer)
-                if result != AWS_OP_SUCCESS {
-                   continuationCore.release()
-                   return continuation.resume(throwing: CommonRunTimeError.crtError(CRTError.makeFromLastError()))
-               }
-            })
-        }
-    }
-    
-    /// Creates a stream operation, throws CRTError if the creation failed. You will need to call open() on the operation to start the stream
-    fileprivate func createStream(streamOptions: StreamingOperationOptions) throws -> StreamingOperation {
-        return try StreamingOperation(streamOptions: streamOptions, client: self)
-    }
-    
-    /// Releases the request response client. You must not use the client after calling `close()`.
-    fileprivate func close() {
-        aws_mqtt_request_response_client_release(self.rawValue)
-        self.rawValue = nil
-=======
-internal class MqttRequestResponseClientCore: @unchecked Sendable {
   fileprivate var rawValue: OpaquePointer?  // aws_mqtt_request_response_client
 
-  internal init(mqttClient: Mqtt5Client, options: MqttRequestResponseClientOptions) throws {
+  fileprivate init(mqttClient: Mqtt5Client, options: MqttRequestResponseClientOptions) throws {
     guard
       let rawValue =
         (options.withCPointer(
@@ -686,13 +490,14 @@
     self.rawValue = rawValue
   }
 
-  /// submit a request responds operation, throws CRTError if the operation failed
-  public func submitRequest(operationOptions: RequestResponseOperationOptions) async throws
-    -> MqttRequestResponse
+  /// Submits a request responds operation, throws CRTError if the operation failed
+  fileprivate func submitRequest(operationOptions: RequestResponseOperationOptions) async throws
+    -> MqttRequestResponseResponse
   {
     try operationOptions.validateConversionToNative()
     return try await withCheckedThrowingContinuation { continuation in
-      let continuationCore = ContinuationCore<MqttRequestResponse>(continuation: continuation)
+      let continuationCore = ContinuationCore<MqttRequestResponseResponse>(
+        continuation: continuation)
       operationOptions.withCPointer(
         userData: continuationCore.passRetained(),
         { optionsPointer in
@@ -704,18 +509,18 @@
               throwing: CommonRunTimeError.crtError(CRTError.makeFromLastError()))
           }
         })
->>>>>>> 515d0ffa
-    }
-  }
-
-  /// create a stream operation, throws CRTError if the creation failed. You would need call open() on the operation to start the stream
-  public func createStream(streamOptions: StreamingOperationOptions) throws -> StreamingOperation {
-    // TODO: create streamming operation
-    return StreamingOperation()
-  }
-
-  /// release the request response client. You must not use the client after call `close()`.
-  public func close() {
+    }
+  }
+
+  /// Creates a stream operation, throws CRTError if the creation failed. You will need to call open() on the operation to start the stream
+  fileprivate func createStream(streamOptions: StreamingOperationOptions) throws
+    -> StreamingOperation
+  {
+    return try StreamingOperation(streamOptions: streamOptions, client: self)
+  }
+
+  /// Releases the request response client. You must not use the client after calling `close()`.
+  fileprivate func close() {
     aws_mqtt_request_response_client_release(self.rawValue)
     self.rawValue = nil
   }
@@ -724,62 +529,15 @@
 
 /// The MqttRequestResponseClient is a client that allows you to send requests and receive responses over MQTT.
 public class MqttRequestResponseClient {
-<<<<<<< HEAD
-    fileprivate var clientCore: MqttRequestResponseClientCore
-    
-    /// Creates a new request-response client using an MQTT5 client for protocol transport
-    ///
-    /// - Parameters:
-    ///     - mqtt5Client: the MQTT5 client that use for protocol transport
-    ///     - options: request-response client configurations
-    ///
-    /// - Returns: MqttRequestResponseClient
-    ///
-    /// - Throws: CommonRuntimeError.crtError if creation failed
-    public static func newFromMqtt5Client(mqtt5Client: Mqtt5Client,
-                                          options: MqttRequestResponseClientOptions? = nil) throws -> MqttRequestResponseClient {
-        return try MqttRequestResponseClient(mqttClient: mqtt5Client, options: options ?? MqttRequestResponseClientOptions())
-    }
-    
-    init(mqttClient: Mqtt5Client, options: MqttRequestResponseClientOptions) throws {
-        clientCore = try MqttRequestResponseClientCore(mqttClient: mqttClient, options: options)
-    }
-    
-    /// Submits a generic request to the request-response client, throws CRTError if the operation failed
-    ///
-    /// - Parameters:
-    ///     - operationOptions: configuration options for request response operation
-    /// - Returns: MqttRequestResponseResponse
-    /// - Throws: CommonRuntimeError.crtError if submit failed
-    public func submitRequest(operationOptions: RequestResponseOperationOptions) async throws -> MqttRequestResponseResponse {
-        return try await clientCore.submitRequest(operationOptions: operationOptions)
-    }
-    
-    /// Creates a stream operation, throws CRTError if the creation failed. Streaming operations "listen" to a specific kind of service event and invoke handlers every time
-    /// one is received. You would need call open() on the operation to start the stream.
-    ///
-    /// - Parameters:
-    ///     - streamOptions: Configuration options for streaming operations
-    /// - Returns: StreamingOperation, you would need call open() on the operation to start the stream
-    /// - Throws: CommonRuntimeError.crtError if creation failed
-    public func createStream(streamOptions: StreamingOperationOptions) throws -> StreamingOperation {
-        return try clientCore.createStream(streamOptions: streamOptions)
-    }
-    
-    deinit{
-        self.clientCore.close()
-    }
-    
-=======
   fileprivate var clientCore: MqttRequestResponseClientCore
 
   /// Creates a new request-response client using an MQTT5 client for protocol transport
   ///
   /// - Parameters:
-  ///     - mqtt5Client: protocolClient MQTT client to use for transport
-  ///     - options: request-response client configuration options
-  ///
-  /// - Returns:return a new MqttRequestResponseClient if success
+  ///     - mqtt5Client: the MQTT5 client that use for protocol transport
+  ///     - options: request-response client configurations
+  ///
+  /// - Returns: MqttRequestResponseClient
   ///
   /// - Throws: CommonRuntimeError.crtError if creation failed
   public static func newFromMqtt5Client(
@@ -790,29 +548,29 @@
       mqttClient: mqtt5Client, options: options ?? MqttRequestResponseClientOptions())
   }
 
-  internal init(mqttClient: Mqtt5Client, options: MqttRequestResponseClientOptions) throws {
+  init(mqttClient: Mqtt5Client, options: MqttRequestResponseClientOptions) throws {
     clientCore = try MqttRequestResponseClientCore(mqttClient: mqttClient, options: options)
   }
 
-  /// Submit a request responds operation, throws CRTError if the operation failed
+  /// Submits a generic request to the request-response client, throws CRTError if the operation failed
   ///
   /// - Parameters:
   ///     - operationOptions: configuration options for request response operation
-  /// - Returns:
-  ///     - MqttRequestResponseResponse
-  /// - Throws:CommonRuntimeError.crtError if submit failed
+  /// - Returns: MqttRequestResponseResponse
+  /// - Throws: CommonRuntimeError.crtError if submit failed
   public func submitRequest(operationOptions: RequestResponseOperationOptions) async throws
-    -> MqttRequestResponse
+    -> MqttRequestResponseResponse
   {
     return try await clientCore.submitRequest(operationOptions: operationOptions)
   }
 
-  /// Create a stream operation, throws CRTError if the creation failed. You would need call open() on the operation to start the stream
+  /// Creates a stream operation, throws CRTError if the creation failed. Streaming operations "listen" to a specific kind of service event and invoke handlers every time
+  /// one is received. You would need call open() on the operation to start the stream.
+  ///
   /// - Parameters:
   ///     - streamOptions: Configuration options for streaming operations
-  /// - Returns:
-  ///     - StreamingOperation
-  /// - Throws:CommonRuntimeError.crtError if creation failed
+  /// - Returns: StreamingOperation, you would need call open() on the operation to start the stream
+  /// - Throws: CommonRuntimeError.crtError if creation failed
   public func createStream(streamOptions: StreamingOperationOptions) throws -> StreamingOperation {
     return try clientCore.createStream(streamOptions: streamOptions)
   }
@@ -821,5 +579,4 @@
     self.clientCore.close()
   }
 
->>>>>>> 515d0ffa
 }
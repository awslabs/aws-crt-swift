//  Copyright Amazon.com, Inc. or its affiliates. All Rights Reserved.
//  SPDX-License-Identifier: Apache-2.0.

import struct Foundation.Date
import struct Foundation.TimeInterval
import AwsCCal
import LibNative

import struct Foundation.Data

/// This class is used to add reference counting to stuff that do not support it
/// like Structs, Closures, and Protocols etc by wrapping it in a Class.
/// This also allows us to use anything with Unmanaged which we required for C callbacks.
class Box<T> {
  let contents: T
  init(_ contents: T) {
    self.contents = contents
  }

  func passRetained() -> UnsafeMutableRawPointer {
    Unmanaged<Box>.passRetained(self).toOpaque()
  }

  func passUnretained() -> UnsafeMutableRawPointer {
    Unmanaged<Box>.passUnretained(self).toOpaque()
  }

  func release() {
    Unmanaged.passUnretained(self).release()
  }
}

// We need to share this pointer to C in a task block but Swift compiler complains
// that Pointer does not conform to Sendable. Wrap the pointer in a @unchecked Sendable block
// for Swift compiler to stop complaining.
struct SendableRawPointer: @unchecked Sendable {
  let pointer: UnsafeMutableRawPointer?
}

extension String {

  func withByteCursor<Result>(
    _ body: (aws_byte_cursor) -> Result
  ) -> Result {
    return self.withCString { arg1C in
      return body(aws_byte_cursor_from_array(arg1C, self.utf8.count))
    }
  }

  func withByteCursorPointer<Result>(
    _ body: (UnsafePointer<aws_byte_cursor>) -> Result
  ) -> Result {
    return self.withCString { arg1C in
      return withUnsafePointer(to: aws_byte_cursor_from_c_str(arg1C)) { byteCursorPointer in
        return body(byteCursorPointer)
      }
    }
  }
}

extension Data {

  func withAWSByteBufPointer<Result>(_ body: (UnsafeMutablePointer<aws_byte_buf>) -> Result)
    -> Result
  {
    let count = self.count
    return self.withUnsafeBytes { rawBufferPointer -> Result in
      var byteBuf = aws_byte_buf_from_array(rawBufferPointer.baseAddress, count)
      return withUnsafeMutablePointer(to: &byteBuf) {
        body($0)
      }
    }
  }

  func withAWSByteCursorPointer<Result>(
    _ body: (UnsafeMutablePointer<aws_byte_cursor>) throws -> Result
  ) rethrows -> Result {
    let count = self.count
    return try self.withUnsafeBytes { rawBufferPointer -> Result in
      var cursor = aws_byte_cursor_from_array(rawBufferPointer.baseAddress, count)
      return try withUnsafeMutablePointer(to: &cursor) {
        return try body($0)
      }
    }
  }

  public func encodeToHexString() -> String {
    map { String(format: "%02x", $0) }.joined()
  }

  func chunked(into size: Int) -> [Data] {
    return stride(from: 0, to: count, by: size).map {
      self[$0..<Swift.min($0 + size, count)]
    }
  }
}

func withAWSByteCursorFromOptionalData<Result>(
  to data: Data?, _ body: (aws_byte_cursor) throws -> Result
) rethrows -> Result {
  guard let data else {
    return try body(aws_byte_cursor())
  }
  return try data.withUnsafeBytes { rawBufferPointer -> Result in
    let cursor = aws_byte_cursor_from_array(rawBufferPointer.baseAddress, data.count)
    return try body(cursor)
  }
}

func withAWSByteCursorPointerFromOptionalData<Result>(
  to data: Data?, _ body: (UnsafePointer<aws_byte_cursor>?) throws -> Result
) rethrows -> Result {
  guard let data else {
    return try body(nil)
  }
  return try data.withAWSByteCursorPointer { dataByteCusorPointer in
    return try body(dataByteCusorPointer)
  }
}

extension aws_date_time {
  func toDate() -> Date {
    let timeInterval = withUnsafePointer(to: self, aws_date_time_as_epoch_secs)
    return Date(timeIntervalSince1970: timeInterval)
  }
}

extension aws_byte_buf {
  func toString() -> String {
    return String(
      data: toData(),
      encoding: .utf8)!
  }

  func toData() -> Data {
    if self.len == 0 {
      return Data()
    }
    return Data(bytes: self.buffer, count: self.len)
  }
}

extension Date {
  func toAWSDate() -> aws_date_time {
    var date = aws_date_time()
    aws_date_time_init_epoch_secs(&date, self.timeIntervalSince1970)
    return date
  }

  var millisecondsSince1970: Int64 {
    Int64((self.timeIntervalSince1970 * 1000.0).rounded())
  }

  init(millisecondsSince1970: Int64) {
    self = Date(timeIntervalSince1970: TimeInterval(millisecondsSince1970) / 1000)
  }
}

extension TimeInterval {
  var millisecond: UInt64 {
    UInt64((self * 1000).rounded())
  }

  func millisecondUInt32() throws -> UInt32 {
    let _millisecond = (self * 1_000).rounded()
    guard _millisecond >= 0 && _millisecond <= Double(UInt32.max) else {
      // todo convert the millisecond conversion errors into aws-crt-swift errors
      throw CommonRunTimeError.crtError(CRTError(code: AWS_ERROR_INVALID_ARGUMENT.rawValue))
    }
    return UInt32(_millisecond)
  }

  func millisecondUInt64() throws -> UInt64 {
    let _millisecond = (self * 1_000).rounded()
    guard _millisecond >= 0 && _millisecond <= Double(UInt64.max) else {
      // todo convert the millisecond conversion errors into aws-crt-swift errors
      throw CommonRunTimeError.crtError(CRTError(code: AWS_ERROR_INVALID_ARGUMENT.rawValue))
    }
    return UInt64(_millisecond)
  }

  func secondUInt16() throws -> UInt16 {
    guard self >= 0 && self <= Double(UInt16.max) else {
      // todo convert the millisecond conversion errors into aws-crt-swift errors
      throw CommonRunTimeError.crtError(CRTError(code: AWS_ERROR_INVALID_ARGUMENT.rawValue))
    }
    return UInt16(self)
  }

  func secondUInt32() throws -> UInt32 {
    guard self >= 0 && self <= Double(UInt32.max) else {
      // todo convert the millisecond conversion errors into aws-crt-swift errors
      throw CommonRunTimeError.crtError(CRTError(code: AWS_ERROR_INVALID_ARGUMENT.rawValue))
    }
    return UInt32(self)
  }
}

extension aws_byte_cursor {
  func toData() -> Data {
    Data(bytes: self.ptr, count: self.len)
  }

  func toArray() -> [UInt8] {
    Array(UnsafeBufferPointer(start: self.ptr, count: self.len))
  }

  func toString() -> String {
    if self.len == 0 {
      return ""
    }

    let data = Data(bytesNoCopy: self.ptr, count: self.len, deallocator: .none)
    // Using non-failable String(decoding:as:) to handle invalid UTF-8 with replacement characters.
    // Disable warning as it's a false positive.
    return String(decoding: data, as: UTF8.self)
  }

  func toOptionalString() -> String? {
    if self.len == 0 { return nil }
    let data = Data(bytesNoCopy: self.ptr, count: self.len, deallocator: .none)
    return String(data: data, encoding: .utf8)
  }
}

extension aws_array_list {
  func byteCursorListToStringArray() -> [String] {
    var arrayList = self
    var result = [String]()

    for index in 0..<self.length {
      var val: UnsafeMutableRawPointer!
      aws_array_list_get_at_ptr(&arrayList, &val, index)
      let byteCursor = val.bindMemory(to: aws_byte_cursor.self, capacity: 1).pointee
      result.append(byteCursor.toString())
    }
    return result
  }

  func awsStringListToStringArray() -> [String] {
    var arrayList = self
    var result = [String]()

    for index in 0..<self.length {
      var valPtr: UnsafeMutableRawPointer! = nil
      aws_array_list_get_at(&arrayList, &valPtr, index)
      let strPtr = valPtr.bindMemory(to: aws_string.self, capacity: 1)
      result.append(String(awsString: strPtr)!)
    }
    return result
  }
}

extension Bool {
  var uintValue: UInt32 {
    return self ? 1 : 0
  }

  var uint8Value: UInt8 {
    return self ? 1 : 0
  }
}

func withOptionalCString<Result>(
  to arg1: String?, _ body: (UnsafePointer<Int8>?) -> Result
) -> Result {
  if let arg1 = arg1 {
    return arg1.withCString { cString in
      return body(cString)
    }
  }
  return body(nil)
}

func withOptionalByteCursorPointerFromString<Result>(
  _ arg1: String?,
  _ body: (UnsafePointer<aws_byte_cursor>?) throws -> Result
) rethrows -> Result {
  guard let arg1 = arg1 else {
    return try body(nil)
  }
  return try arg1.withCString { arg1C in
    try withUnsafePointer(to: aws_byte_cursor_from_c_str(arg1C)) { byteCursorPointer in
      try body(byteCursorPointer)
    }
  }
}

func withOptionalByteCursorPointerFromStrings<Result>(
  _ arg1: String?,
  _ arg2: String?,
  _ body: (UnsafePointer<aws_byte_cursor>?, UnsafePointer<aws_byte_cursor>?) throws -> Result
) rethrows -> Result {
  return try withOptionalByteCursorPointerFromString(arg1) { arg1C in
    return try withOptionalByteCursorPointerFromString(arg2) { arg2C in
      return try body(arg1C, arg2C)
    }
  }
}

func withOptionalByteCursorPointerFromStrings<Result>(
  _ arg1: String?,
  _ arg2: String?,
  _ body: (UnsafePointer<aws_byte_cursor>?, UnsafePointer<aws_byte_cursor>?) -> Result
) -> Result {
  return withOptionalByteCursorPointerFromString(arg1) { arg1C in
    return withOptionalByteCursorPointerFromString(arg2) { arg2C in
      return body(arg1C, arg2C)
    }
  }
}

func withOptionalByteCursorPointerFromStrings<Result>(
  _ arg1: String?,
  _ arg2: String?,
  _ arg3: String?,
  _ body: (
    UnsafePointer<aws_byte_cursor>?, UnsafePointer<aws_byte_cursor>?,
    UnsafePointer<aws_byte_cursor>?
  ) -> Result
) -> Result {
  return withOptionalByteCursorPointerFromString(arg1) { arg1C in
    return withOptionalByteCursorPointerFromString(arg2) { arg2C in
      return withOptionalByteCursorPointerFromString(arg3) { arg3C in
        return body(arg1C, arg2C, arg3C)
      }
    }
  }
}

func withByteCursorFromStrings<Result>(
  _ arg1: String?,
  _ body: (aws_byte_cursor) -> Result
) -> Result {
  return withOptionalCString(to: arg1) { arg1C in
    return body(aws_byte_cursor_from_c_str(arg1C))
  }
}

func withByteCursorFromStrings<Result>(
  _ arg1: String?,
  _ arg2: String?,
  _ body: (aws_byte_cursor, aws_byte_cursor) -> Result
) -> Result {
  return withOptionalCString(to: arg1) { arg1C in
    return withOptionalCString(to: arg2) { arg2C in
      return body(
        aws_byte_cursor_from_c_str(arg1C),
        aws_byte_cursor_from_c_str(arg2C))
    }
  }
}

func withByteCursorFromStrings<Result>(
  _ arg1: String?,
  _ arg2: String?,
  _ arg3: String?,
  _ body: (aws_byte_cursor, aws_byte_cursor, aws_byte_cursor) -> Result
) -> Result {
  return withOptionalCString(to: arg1) { arg1C in
    return withOptionalCString(to: arg2) { arg2C in
      return withOptionalCString(to: arg3) { arg3c in
        return body(
          aws_byte_cursor_from_c_str(arg1C),
          aws_byte_cursor_from_c_str(arg2C),
          aws_byte_cursor_from_c_str(arg3c))
      }
    }
  }
}

func withByteCursorFromStrings<Result>(
  _ arg1: String?,
  _ arg2: String?,
  _ arg3: String?,
  _ arg4: String?,
  _ body: (aws_byte_cursor, aws_byte_cursor, aws_byte_cursor, aws_byte_cursor) -> Result
) -> Result {
  return withOptionalCString(to: arg1) { arg1C in
    return withOptionalCString(to: arg2) { arg2C in
      return withOptionalCString(to: arg3) { arg3c in
        return withOptionalCString(to: arg4) { arg4c in
          return body(
            aws_byte_cursor_from_c_str(arg1C),
            aws_byte_cursor_from_c_str(arg2C),
            aws_byte_cursor_from_c_str(arg3c),
            aws_byte_cursor_from_c_str(arg4c))
        }
      }
    }
  }
}

func withOptionalUnsafePointer<T, Result>(to arg1: T?, _ body: (UnsafePointer<T>?) -> Result)
  -> Result
{
  guard let _arg1 = arg1 else {
    return body(nil)
  }
  return withUnsafePointer(to: _arg1) { _valuePointer in
    return body(_valuePointer)
  }
}

func withOptionalUnsafePointers<T1, T2, T3, Result>(
  _ arg1: T1?,
  _ arg2: T2?,
  _ arg3: T3?,
  _ body: (UnsafePointer<T1>?, UnsafePointer<T2>?, UnsafePointer<T3>?) -> Result
) -> Result {
  return withOptionalUnsafePointer(to: arg1) { _arg1Pointer in
    return withOptionalUnsafePointer(to: arg2) { _arg2Pointer in
      return withOptionalUnsafePointer(to: arg3) { _arg3Pointer in
        return body(_arg1Pointer, _arg2Pointer, _arg3Pointer)
      }
    }
  }
}

func withOptionalUnsafePointers<T1, T2, T3, T4, T5, T6, Result>(
  _ arg1: T1?,
  _ arg2: T2?,
  _ arg3: T3?,
  _ arg4: T4?,
  _ arg5: T5?,
  _ arg6: T6?,
  _ body: (
    UnsafePointer<T1>?,
    UnsafePointer<T2>?,
    UnsafePointer<T3>?,
    UnsafePointer<T4>?,
    UnsafePointer<T5>?,
    UnsafePointer<T6>?
  ) -> Result
) -> Result {
  return withOptionalUnsafePointer(to: arg1) { _arg1Pointer in
    return withOptionalUnsafePointer(to: arg2) { _arg2Pointer in
      return withOptionalUnsafePointer(to: arg3) { _arg3Pointer in
        return withOptionalUnsafePointer(to: arg4) { _arg4Pointer in
          return withOptionalUnsafePointer(to: arg5) { _arg5Pointer in
            return withOptionalUnsafePointer(to: arg6) { _arg6Pointer in
              return body(
                _arg1Pointer,
                _arg2Pointer,
                _arg3Pointer,
                _arg4Pointer,
                _arg5Pointer,
                _arg6Pointer)
            }
          }
        }
      }
    }
  }
}

/// With Optional Array<Element> into c pointer UnsafePointer<T>
func withOptionalArrayRawPointer<T, Result>(
  of array: [T]?, _ body: (UnsafePointer<T>?) throws -> Result
) rethrows -> Result {
  guard let _array = array else {
    return try body(nil)
  }
  return try _array.withUnsafeBufferPointer { arrayBufferPointer in
    let ptr = UnsafeRawPointer(arrayBufferPointer.baseAddress!).bindMemory(
      to: T.self, capacity: arrayBufferPointer.count)
    return try body(ptr)
  }
}
extension Array where Element == String {
  func withByteCursorArray<R>(_ body: (UnsafePointer<aws_byte_cursor>, Int) -> R) -> R {
    let len = self.count
    let cStrings = self.map { strdup($0) }
    let cursors = cStrings.map { aws_byte_cursor_from_c_str($0) }

    defer {
      cStrings.forEach { free($0) }
    }

    return cursors.withUnsafeBufferPointer { cursorsPtr in
      return body(cursorsPtr.baseAddress!, len)
    }
<<<<<<< HEAD
    
    func withMutableByteCursorArray<R>(_ body: (UnsafeMutablePointer<aws_byte_cursor>, Int) -> R) -> R {
        let len = self.count
        let cStrings = self.map { strdup($0) }
        var cursors = cStrings.map { aws_byte_cursor_from_c_str($0) }
        
        defer {
            cStrings.forEach { free($0) }
        }

        return cursors.withUnsafeMutableBufferPointer { cursorsPtr in
            return body(cursorsPtr.baseAddress!, len)
        }
    }
=======
  }
>>>>>>> f9ed2711
}<|MERGE_RESOLUTION|>--- conflicted
+++ resolved
@@ -469,18 +469,18 @@
 }
 extension Array where Element == String {
   func withByteCursorArray<R>(_ body: (UnsafePointer<aws_byte_cursor>, Int) -> R) -> R {
-    let len = self.count
-    let cStrings = self.map { strdup($0) }
-    let cursors = cStrings.map { aws_byte_cursor_from_c_str($0) }
-
-    defer {
-      cStrings.forEach { free($0) }
-    }
-
-    return cursors.withUnsafeBufferPointer { cursorsPtr in
-      return body(cursorsPtr.baseAddress!, len)
-    }
-<<<<<<< HEAD
+        let len = self.count
+        let cStrings = self.map { strdup($0) }
+        let cursors = cStrings.map { aws_byte_cursor_from_c_str($0) }
+        
+        defer {
+            cStrings.forEach { free($0) }
+        }
+
+        return cursors.withUnsafeBufferPointer { cursorsPtr in 
+            return body(cursorsPtr.baseAddress!, len)
+        }
+    }
     
     func withMutableByteCursorArray<R>(_ body: (UnsafeMutablePointer<aws_byte_cursor>, Int) -> R) -> R {
         let len = self.count
@@ -495,7 +495,4 @@
             return body(cursorsPtr.baseAddress!, len)
         }
     }
-=======
-  }
->>>>>>> f9ed2711
 }
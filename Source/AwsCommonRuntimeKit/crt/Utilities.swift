--- conflicted
+++ resolved
@@ -334,20 +334,11 @@
     }
 }
 
-<<<<<<< HEAD
-func withOptionalUnsafePointers<T1, T2, T3, Result>(_ arg1: T1?,
-                                                    _ arg2: T2?,
-                                                    _ arg3: T3?,
-                                                    _ body: (UnsafePointer<T1>?,
-                                                    UnsafePointer<T2>?,
-                                                    UnsafePointer<T3>?) -> Result) -> Result {
-=======
 func withOptionalUnsafePointers<T1, T2, T3, Result>(
     _ arg1: T1?,
     _ arg2: T2?,
     _ arg3: T3?,
     _ body: (UnsafePointer<T1>?, UnsafePointer<T2>?, UnsafePointer<T3>?) -> Result) -> Result {
->>>>>>> fe7cea84
     return withOptionalUnsafePointer(to: arg1) { _arg1Pointer in
         return withOptionalUnsafePointer(to: arg2) { _arg2Pointer in
             return withOptionalUnsafePointer(to: arg3) { _arg3Pointer in
@@ -357,20 +348,6 @@
     }
 }
 
-<<<<<<< HEAD
-func withOptionalUnsafePointers<T1, T2, T3, T4, T5, T6, Result>(_ arg1: T1?,
-                                                                _ arg2: T2?,
-                                                                _ arg3: T3?,
-                                                                _ arg4: T4?,
-                                                                _ arg5: T5?,
-                                                                _ arg6: T6?,
-                                                                _ body: (UnsafePointer<T1>?,
-                                                                UnsafePointer<T2>?,
-                                                                UnsafePointer<T3>?,
-                                                                UnsafePointer<T4>?,
-                                                                UnsafePointer<T5>?,
-                                                                UnsafePointer<T6>?) -> Result) -> Result {
-=======
 func withOptionalUnsafePointers<T1, T2, T3, T4, T5, T6, Result>(
     _ arg1: T1?,
     _ arg2: T2?,
@@ -384,7 +361,6 @@
              UnsafePointer<T4>?,
              UnsafePointer<T5>?,
              UnsafePointer<T6>?) -> Result) -> Result {
->>>>>>> fe7cea84
     return withOptionalUnsafePointer(to: arg1) { _arg1Pointer in
         return withOptionalUnsafePointer(to: arg2) { _arg2Pointer in
             return withOptionalUnsafePointer(to: arg3) { _arg3Pointer in

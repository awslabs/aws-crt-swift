//  Copyright Amazon.com, Inc. or its affiliates. All Rights Reserved.
//  SPDX-License-Identifier: Apache-2.0.
import struct Foundation.Date
import struct Foundation.Data
import struct Foundation.TimeInterval
import AwsCCal
import LibNative

/// This class is used to add reference counting to stuff that do not support it
/// like Structs, Closures, and Protocols etc by wrapping it in a Class.
/// This also allows us to use anything with Unmanaged which we required for C callbacks.
class Box<T> {
    let contents: T
    init(_ contents: T) {
        self.contents = contents
    }

    func passRetained() -> UnsafeMutableRawPointer {
        Unmanaged<Box>.passRetained(self).toOpaque()
    }

    func passUnretained() -> UnsafeMutableRawPointer {
        Unmanaged<Box>.passUnretained(self).toOpaque()
    }

    func release() {
        Unmanaged.passUnretained(self).release()
    }
}

extension String {

    func withByteCursor<Result>(_ body: (aws_byte_cursor) -> Result
    ) -> Result {
        return self.withCString { arg1C in
            return body(aws_byte_cursor_from_array(arg1C, self.utf8.count))
        }
    }

    func withByteCursorPointer<Result>(_ body: (UnsafePointer<aws_byte_cursor>) -> Result
    ) -> Result {
        return self.withCString { arg1C in
            return withUnsafePointer(to: aws_byte_cursor_from_c_str(arg1C)) { byteCursorPointer in
                return body(byteCursorPointer)
            }
        }
    }
}

extension Data {

    func withAWSByteBufPointer<Result>(_ body: (UnsafeMutablePointer<aws_byte_buf>) -> Result) -> Result {
        let count = self.count
        return self.withUnsafeBytes { rawBufferPointer -> Result in
            var byteBuf = aws_byte_buf_from_array(rawBufferPointer.baseAddress, count)
            return withUnsafeMutablePointer(to: &byteBuf) {
                body($0)
            }
        }
    }

    func withAWSByteCursorPointer<Result>(_ body: (UnsafeMutablePointer<aws_byte_cursor>) throws -> Result) rethrows -> Result {
        let count = self.count
        return try self.withUnsafeBytes { rawBufferPointer -> Result in
            var cursor = aws_byte_cursor_from_array(rawBufferPointer.baseAddress, count)
            return try withUnsafeMutablePointer(to: &cursor) {
                return try body($0)
            }
        }
    }

    public func encodeToHexString() -> String {
        map { String(format: "%02x", $0) }.joined()
    }

    func chunked(into size: Int) -> [Data] {
        return stride(from: 0, to: count, by: size).map {
            self[$0 ..< Swift.min($0 + size, count)]
        }
    }
}

func withAWSByteCursorFromOptionalData<Result>(
    to data: Data?, _ body: (aws_byte_cursor) throws -> Result) rethrows -> Result {
    guard let data else {
        return try body(aws_byte_cursor())
    }
    return try data.withUnsafeBytes { rawBufferPointer -> Result in
        let cursor = aws_byte_cursor_from_array(rawBufferPointer.baseAddress, data.count)
        return try body(cursor)
    }
}

func withAWSByteCursorPointerFromOptionalData<Result>(
    to data: Data?, _ body: (UnsafePointer<aws_byte_cursor>?) throws -> Result) rethrows -> Result {
    guard let data else {
        return try body(nil)
    }
    return try data.withAWSByteCursorPointer { dataByteCusorPointer in
        return try body(dataByteCusorPointer)
    }
}

extension aws_date_time {
    func toDate() -> Date {
        let timeInterval = withUnsafePointer(to: self, aws_date_time_as_epoch_secs)
        return Date(timeIntervalSince1970: timeInterval)
    }
}

extension aws_byte_buf {
    func toString() -> String {
        return String(
            data: toData(),
            encoding: .utf8)!
    }

    func toData() -> Data {
        if self.len == 0 {
            return Data()
        }
        return Data(bytes: self.buffer, count: self.len)
    }
}

extension Date {
    func toAWSDate() -> aws_date_time {
        var date = aws_date_time()
        aws_date_time_init_epoch_secs(&date, self.timeIntervalSince1970)
        return date
    }

    var millisecondsSince1970: Int64 {
        Int64((self.timeIntervalSince1970 * 1000.0).rounded())
    }

    init(millisecondsSince1970: Int64) {
        self = Date(timeIntervalSince1970: TimeInterval(millisecondsSince1970) / 1000)
    }
}

extension TimeInterval {
    var millisecond: UInt64 {
        UInt64((self*1000).rounded())
    }

    func millisecondUInt32() throws -> UInt32 {
        let _millisecond = (self * 1_000).rounded()
        guard _millisecond >= 0 && _millisecond <= Double(UInt32.max) else {
            // todo convert the millisecond conversion errors into aws-crt-swift errors
            throw CommonRunTimeError.crtError(CRTError(code: AWS_ERROR_INVALID_ARGUMENT.rawValue))
        }
        return UInt32(_millisecond)
    }

    func millisecondUInt64() throws -> UInt64 {
        let _millisecond = (self * 1_000).rounded()
        guard _millisecond >= 0 && _millisecond <= Double(UInt64.max) else {
            // todo convert the millisecond conversion errors into aws-crt-swift errors
            throw CommonRunTimeError.crtError(CRTError(code: AWS_ERROR_INVALID_ARGUMENT.rawValue))
        }
        return UInt64(_millisecond)
    }

    func secondUInt16() throws -> UInt16 {
        guard self >= 0 && self <= Double(UInt16.max) else {
            // todo convert the millisecond conversion errors into aws-crt-swift errors
            throw CommonRunTimeError.crtError( CRTError(code: AWS_ERROR_INVALID_ARGUMENT.rawValue))
        }
        return UInt16(self)
    }

    func secondUInt32() throws -> UInt32 {
        guard self >= 0 && self <= Double(UInt32.max) else {
            // todo convert the millisecond conversion errors into aws-crt-swift errors
            throw CommonRunTimeError.crtError( CRTError(code: AWS_ERROR_INVALID_ARGUMENT.rawValue))
        }
        return UInt32(self)
    }
}

extension aws_byte_cursor {
    func toString() -> String {
        if self.len == 0 {
            return ""
        }

        let data = Data(bytesNoCopy: self.ptr, count: self.len, deallocator: .none)
        return String(decoding: data, as: UTF8.self)
    }

    func toOptionalString() -> String? {
        if self.len == 0 { return nil }
        let data = Data(bytesNoCopy: self.ptr, count: self.len, deallocator: .none)
        return String(data: data, encoding: .utf8)
    }
}

extension aws_array_list {
    func byteCursorListToStringArray() -> [String] {
        var arrayList = self
        var result = [String]()

        for index in 0..<self.length {
            var val: UnsafeMutableRawPointer!
            aws_array_list_get_at_ptr(&arrayList, &val, index)
            let byteCursor = val.bindMemory(to: aws_byte_cursor.self, capacity: 1).pointee
            result.append(byteCursor.toString())
        }
        return result
    }

    func awsStringListToStringArray() -> [String] {
        var arrayList = self
        var result = [String]()

        for index in 0..<self.length {
            var valPtr: UnsafeMutableRawPointer! = nil
            aws_array_list_get_at(&arrayList, &valPtr, index)
            let strPtr = valPtr.bindMemory(to: aws_string.self, capacity: 1)
            result.append(String(awsString: strPtr)!)
        }
        return result
    }
}

extension Bool {
    var uintValue: UInt32 {
        return self ? 1 : 0
    }

    var uint8Value: UInt8 {
        return self ? 1 : 0
    }
}

func withOptionalCString<Result>(
    to arg1: String?, _ body: (UnsafePointer<Int8>?) -> Result) -> Result {
    if let arg1 = arg1 {
        return arg1.withCString { cString in
            return body(cString)
        }
    }
    return body(nil)
}

func withOptionalByteCursorPointerFromString<Result>(
    _ arg1: String?,
    _ body: (UnsafePointer<aws_byte_cursor>?) throws -> Result
) rethrows -> Result {
    guard let arg1 = arg1 else {
        return try body(nil)
    }
    return try arg1.withCString { arg1C in
        try withUnsafePointer(to: aws_byte_cursor_from_c_str(arg1C)) { byteCursorPointer in
            try body(byteCursorPointer)
        }
    }
}

func withOptionalByteCursorPointerFromStrings<Result>(
    _ arg1: String?,
    _ arg2: String?,
    _ body: (UnsafePointer<aws_byte_cursor>?, UnsafePointer<aws_byte_cursor>?) throws -> Result
) rethrows -> Result {
    return try withOptionalByteCursorPointerFromString(arg1) { arg1C in
        return try withOptionalByteCursorPointerFromString(arg2) { arg2C in
            return try body(arg1C, arg2C)
        }
    }
}

func withOptionalByteCursorPointerFromStrings<Result>(
    _ arg1: String?,
    _ arg2: String?,
    _ body: (UnsafePointer<aws_byte_cursor>?, UnsafePointer<aws_byte_cursor>?) -> Result
) -> Result {
    return withOptionalByteCursorPointerFromString(arg1) { arg1C in
        return withOptionalByteCursorPointerFromString(arg2) { arg2C in
            return body(arg1C, arg2C)
        }
    }
}

func withOptionalByteCursorPointerFromStrings<Result>(
    _ arg1: String?,
    _ arg2: String?,
    _ arg3: String?,
    _ body: (UnsafePointer<aws_byte_cursor>?, UnsafePointer<aws_byte_cursor>?, UnsafePointer<aws_byte_cursor>?) -> Result
) -> Result {
    return withOptionalByteCursorPointerFromString(arg1) { arg1C in
        return withOptionalByteCursorPointerFromString(arg2) { arg2C in
            return withOptionalByteCursorPointerFromString(arg3) { arg3C in
                return body(arg1C, arg2C, arg3C)
            }
        }
    }
}

func withByteCursorFromStrings<Result>(
    _ arg1: String?,
    _ body: (aws_byte_cursor) -> Result
) -> Result {
    return withOptionalCString(to: arg1) { arg1C in
        return body(aws_byte_cursor_from_c_str(arg1C))
    }
}

func withByteCursorFromStrings<Result>(
    _ arg1: String?,
    _ arg2: String?,
    _ body: (aws_byte_cursor, aws_byte_cursor) -> Result
) -> Result {
    return withOptionalCString(to: arg1) { arg1C in
        return withOptionalCString(to: arg2) { arg2C in
            return body(
                aws_byte_cursor_from_c_str(arg1C),
                aws_byte_cursor_from_c_str(arg2C))
        }
    }
}

func withByteCursorFromStrings<Result>(
    _ arg1: String?,
    _ arg2: String?,
    _ arg3: String?,
    _ body: (aws_byte_cursor, aws_byte_cursor, aws_byte_cursor) -> Result
) -> Result {
    return withOptionalCString(to: arg1) { arg1C in
        return withOptionalCString(to: arg2) { arg2C in
            return withOptionalCString(to: arg3) {arg3c in
                return body(
                    aws_byte_cursor_from_c_str(arg1C),
                    aws_byte_cursor_from_c_str(arg2C),
                    aws_byte_cursor_from_c_str(arg3c))
            }
        }
    }
}

func withByteCursorFromStrings<Result>(
    _ arg1: String?,
    _ arg2: String?,
    _ arg3: String?,
    _ arg4: String?,
    _ body: (aws_byte_cursor, aws_byte_cursor, aws_byte_cursor, aws_byte_cursor) -> Result
) -> Result {
    return withOptionalCString(to: arg1) { arg1C in
        return withOptionalCString(to: arg2) { arg2C in
            return withOptionalCString(to: arg3) {arg3c in
                return withOptionalCString(to: arg4) {arg4c in
                    return body(
                        aws_byte_cursor_from_c_str(arg1C),
                        aws_byte_cursor_from_c_str(arg2C),
                        aws_byte_cursor_from_c_str(arg3c),
                        aws_byte_cursor_from_c_str(arg4c))
                }
            }
        }
    }
}

<<<<<<< HEAD
func withOptionalUnsafePointer<T, Result>(to arg1: T?, _ body: (UnsafePointer<T>?) -> Result) -> Result {
    guard let _arg1 = arg1 else {
        return body(nil)
    }
    return withUnsafePointer(to: _arg1) { _valuePointer in
        return body(_valuePointer)
    }
}

func withOptionalUnsafePointers<T1, T2, T3, Result>(
    _ arg1: T1?,
    _ arg2: T2?,
    _ arg3: T3?,
    _ body: (UnsafePointer<T1>?, UnsafePointer<T2>?, UnsafePointer<T3>?) -> Result) -> Result {
    return withOptionalUnsafePointer(to: arg1) { _arg1Pointer in
        return withOptionalUnsafePointer(to: arg2) { _arg2Pointer in
            return withOptionalUnsafePointer(to: arg3) { _arg3Pointer in
                return body(_arg1Pointer, _arg2Pointer, _arg3Pointer)
            }
        }
    }
}

func withOptionalUnsafePointers<T1, T2, T3, T4, T5, T6, Result>(
    _ arg1: T1?,
    _ arg2: T2?,
    _ arg3: T3?,
    _ arg4: T4?,
    _ arg5: T5?,
    _ arg6: T6?,
    _ body: (UnsafePointer<T1>?,
             UnsafePointer<T2>?,
             UnsafePointer<T3>?,
             UnsafePointer<T4>?,
             UnsafePointer<T5>?,
             UnsafePointer<T6>?) -> Result) -> Result {
    return withOptionalUnsafePointer(to: arg1) { _arg1Pointer in
        return withOptionalUnsafePointer(to: arg2) { _arg2Pointer in
            return withOptionalUnsafePointer(to: arg3) { _arg3Pointer in
                return withOptionalUnsafePointer(to: arg4) { _arg4Pointer in
                    return withOptionalUnsafePointer(to: arg5) { _arg5Pointer in
                        return withOptionalUnsafePointer(to: arg6) { _arg6Pointer in
                            return body( _arg1Pointer,
                                         _arg2Pointer,
                                         _arg3Pointer,
                                         _arg4Pointer,
                                         _arg5Pointer,
                                         _arg6Pointer)
                        }
                    }
                }
            }
        }
    }
}

/// With Optional Array<Element> into c pointer UnsafePointer<T>
func withOptionalArrayRawPointer<T, Result>(
    of array: Array<T>?, _ body: (UnsafePointer<T>?) throws -> Result) rethrows -> Result {
    guard let _array = array else {
        return try body(nil)
    }
    return try _array.withUnsafeBufferPointer { arrayBufferPointer in
        let ptr = UnsafeRawPointer(arrayBufferPointer.baseAddress!).bindMemory(
              to: T.self, capacity: arrayBufferPointer.count)
        return try body(ptr)
    }
=======
extension Array where Element == String {
  func withByteCursorArray<R>(_ body: (UnsafePointer<aws_byte_cursor>, Int) -> R) -> R {
        let len = self.count
        let cStrings = self.map { strdup($0) }
        let cursors = cStrings.map { aws_byte_cursor_from_c_str($0) }
        
        defer {
            cStrings.forEach { free($0) }
        }

        return cursors.withUnsafeBufferPointer { cursorsPtr in 
            return body(cursorsPtr.baseAddress!, len)
        }
    }
>>>>>>> 7b42e034
}<|MERGE_RESOLUTION|>--- conflicted
+++ resolved
@@ -360,7 +360,6 @@
     }
 }
 
-<<<<<<< HEAD
 func withOptionalUnsafePointer<T, Result>(to arg1: T?, _ body: (UnsafePointer<T>?) -> Result) -> Result {
     guard let _arg1 = arg1 else {
         return body(nil)
@@ -428,7 +427,7 @@
               to: T.self, capacity: arrayBufferPointer.count)
         return try body(ptr)
     }
-=======
+}
 extension Array where Element == String {
   func withByteCursorArray<R>(_ body: (UnsafePointer<aws_byte_cursor>, Int) -> R) -> R {
         let len = self.count
@@ -443,5 +442,4 @@
             return body(cursorsPtr.baseAddress!, len)
         }
     }
->>>>>>> 7b42e034
 }
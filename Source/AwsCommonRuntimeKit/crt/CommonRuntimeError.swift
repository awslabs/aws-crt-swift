// Copyright Amazon.com, Inc. or its affiliates. All Rights Reserved.
// SPDX-License-Identifier: Apache-2.0.

import AwsCCommon
import Foundation

public enum CommonRunTimeError: Error {
    case crtError(CRTError)
}

public struct CRTError: Equatable {
    public let code: Int32
    public let message: String
    public let name: String

<<<<<<< HEAD
    public init<T: BinaryInteger>(code: T) {
        if code > INT32_MAX || code < 0 {
=======
    public init<T: BinaryInteger>(code: T, context: String? = nil) {
        if code > INT32_MAX || code <= 0 {
>>>>>>> 480e9e22
            self.code = Int32(AWS_ERROR_UNKNOWN.rawValue)
        } else {
            self.code = Int32(code)
        }
        var message = String(cString: aws_error_str(self.code))
        if let context {
            message += ": " + context
        }
        self.message = message
        self.name = String(cString: aws_error_name(self.code))
    }

    public init<T: BinaryInteger>(code: T, context: String?) {
        if code > INT32_MAX || code < 0 {
            self.code = Int32(AWS_ERROR_UNKNOWN.rawValue)
        } else {
            self.code = Int32(code)
        }
        var message = String(cString: aws_error_str(self.code))
        if let context {
            message += ": " + context
        }
        self.message = message
        self.name = String(cString: aws_error_name(self.code))
    }

    public static func makeFromLastError() -> CRTError {
        return CRTError(code: aws_last_error())
    }
}<|MERGE_RESOLUTION|>--- conflicted
+++ resolved
@@ -13,13 +13,8 @@
     public let message: String
     public let name: String
 
-<<<<<<< HEAD
-    public init<T: BinaryInteger>(code: T) {
-        if code > INT32_MAX || code < 0 {
-=======
     public init<T: BinaryInteger>(code: T, context: String? = nil) {
         if code > INT32_MAX || code <= 0 {
->>>>>>> 480e9e22
             self.code = Int32(AWS_ERROR_UNKNOWN.rawValue)
         } else {
             self.code = Int32(code)

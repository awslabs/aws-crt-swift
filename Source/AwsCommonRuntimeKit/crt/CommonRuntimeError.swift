--- conflicted
+++ resolved
@@ -21,18 +21,12 @@
         }
         var message = String(cString: aws_error_str(self.code))
         if let context {
-<<<<<<< HEAD
-            message += ": " + context
-        }
-        self.message = message
-=======
             if message.last != "." {
                 message += "."
             }
             message += " " + context
         }
         self.message = message 
->>>>>>> 7b42e034
         self.name = String(cString: aws_error_name(self.code))
     }
 

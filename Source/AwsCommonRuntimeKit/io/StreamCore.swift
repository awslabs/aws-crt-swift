//  Copyright Amazon.com, Inc. or its affiliates. All Rights Reserved.
//  SPDX-License-Identifier: Apache-2.0.

import AwsCCommon
import AwsCIo

/// aws_input_stream has acquire and release functions which manage the lifetime of this object.
class IStreamCore {
  var rawValue: UnsafeMutablePointer<aws_input_stream>
  let iStreamable: IStreamable
  var isEndOfStream: Bool = false
  private var vtable = aws_input_stream_vtable(
    seek: doSeek,
    read: doRead,
    get_status: doGetStatus,
    get_length: doGetLength,
    acquire: { _ = Unmanaged<IStreamCore>.fromOpaque($0!.pointee.impl).retain() },
    release: { Unmanaged<IStreamCore>.fromOpaque($0!.pointee.impl).release() }
  )
  private let vtablePointer: UnsafeMutablePointer<aws_input_stream_vtable>

  init(iStreamable: IStreamable) {
    self.iStreamable = iStreamable
    rawValue = allocator.allocate(capacity: 1)
    // Use a manually managed vtable pointer to avoid undefined behavior
    self.vtablePointer = allocator.allocate(capacity: 1)
    vtablePointer.initialize(to: vtable)
    rawValue.pointee.vtable = UnsafePointer(vtablePointer)

    rawValue.pointee.impl = Unmanaged<IStreamCore>.passUnretained(self).toOpaque()
  }

  deinit {
    allocator.release(rawValue)
    allocator.release(vtablePointer)
  }
}

private func doSeek(
  _ stream: UnsafeMutablePointer<aws_input_stream>!,
  _ offset: Int64,
  _ seekBasis: aws_stream_seek_basis
) -> Int32 {
  let iStreamCore = Unmanaged<IStreamCore>.fromOpaque(stream.pointee.impl).takeUnretainedValue()
  let iStreamable = iStreamCore.iStreamable
  do {
    let streamSeekType = StreamSeekType(rawValue: seekBasis.rawValue)!
    try iStreamable.seek(offset: offset, streamSeekType: streamSeekType)
    iStreamCore.isEndOfStream = false
    return AWS_OP_SUCCESS
  } catch CommonRunTimeError.crtError(let crtError) {
    return aws_raise_error(crtError.code)
  } catch {
    return aws_raise_error(Int32(AWS_IO_STREAM_SEEK_FAILED.rawValue))
  }
}

private func doRead(
  _ stream: UnsafeMutablePointer<aws_input_stream>!,
  _ buffer: UnsafeMutablePointer<aws_byte_buf>!
) -> Int32 {
  let iStreamCore = Unmanaged<IStreamCore>.fromOpaque(stream.pointee.impl).takeUnretainedValue()
  let iStreamable = iStreamCore.iStreamable
  do {
    let bufferPointer = UnsafeMutableBufferPointer.init(
      start: buffer.pointee.buffer,
      count: buffer.pointee.capacity)
    let bytesRead = try iStreamable.read(buffer: bufferPointer)
    if let bytesRead = bytesRead {
      buffer.pointee.len = bytesRead
    } else {
      iStreamCore.isEndOfStream = true
    }

<<<<<<< HEAD
private func doGetStatus(_ stream: UnsafeMutablePointer<aws_input_stream>!,
                         _ result: UnsafeMutablePointer<aws_stream_status>!) -> Int32 {
    let iStreamCore = Unmanaged<IStreamCore>.fromOpaque(stream.pointee.impl).takeUnretainedValue()
    if !iStreamCore.isEndOfStream {
        iStreamCore.isEndOfStream = iStreamCore.iStreamable.isEndOfStream()
    }
    result.pointee = aws_stream_status(is_end_of_stream: iStreamCore.isEndOfStream, is_valid: true)
=======
>>>>>>> f9ed2711
    return AWS_OP_SUCCESS
  } catch CommonRunTimeError.crtError(let crtError) {
    return aws_raise_error(crtError.code)
  } catch {
    return aws_raise_error(Int32(AWS_IO_STREAM_READ_FAILED.rawValue))
  }
}

private func doGetStatus(
  _ stream: UnsafeMutablePointer<aws_input_stream>!,
  _ result: UnsafeMutablePointer<aws_stream_status>!
) -> Int32 {
  let iStreamCore = Unmanaged<IStreamCore>.fromOpaque(stream.pointee.impl).takeUnretainedValue()
  if !iStreamCore.isEndOfStream {
    iStreamCore.isEndOfStream = iStreamCore.iStreamable.isEndOfStream()
  }
  result.pointee = aws_stream_status(is_end_of_stream: iStreamCore.isEndOfStream, is_valid: true)
  return AWS_OP_SUCCESS
}

private func doGetLength(
  _ stream: UnsafeMutablePointer<aws_input_stream>!,
  _ result: UnsafeMutablePointer<Int64>!
) -> Int32 {
  let inputStream = Unmanaged<IStreamCore>.fromOpaque(stream.pointee.impl).takeUnretainedValue()
  do {
    let length = try inputStream.iStreamable.length()
    result.pointee = Int64(length)
    return AWS_OP_SUCCESS
  } catch CommonRunTimeError.crtError(let crtError) {
    return aws_raise_error(crtError.code)
  } catch {
    return aws_raise_error(Int32(AWS_IO_STREAM_GET_LENGTH_FAILED.rawValue))
  }
}<|MERGE_RESOLUTION|>--- conflicted
+++ resolved
@@ -72,16 +72,6 @@
       iStreamCore.isEndOfStream = true
     }
 
-<<<<<<< HEAD
-private func doGetStatus(_ stream: UnsafeMutablePointer<aws_input_stream>!,
-                         _ result: UnsafeMutablePointer<aws_stream_status>!) -> Int32 {
-    let iStreamCore = Unmanaged<IStreamCore>.fromOpaque(stream.pointee.impl).takeUnretainedValue()
-    if !iStreamCore.isEndOfStream {
-        iStreamCore.isEndOfStream = iStreamCore.iStreamable.isEndOfStream()
-    }
-    result.pointee = aws_stream_status(is_end_of_stream: iStreamCore.isEndOfStream, is_valid: true)
-=======
->>>>>>> f9ed2711
     return AWS_OP_SUCCESS
   } catch CommonRunTimeError.crtError(let crtError) {
     return aws_raise_error(crtError.code)

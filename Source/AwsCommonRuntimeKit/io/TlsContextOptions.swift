--- conflicted
+++ resolved
@@ -55,13 +55,8 @@
         }
     }
 
-<<<<<<< HEAD
-    public func setAlpnList(_ alpnList: String) {
-        aws_tls_ctx_options_set_alpn_list(rawValue, alpnList)
-=======
     public func setAlpnList(_ alpnList: [String]) {
         aws_tls_ctx_options_set_alpn_list(rawValue, alpnList.joined(separator: ";"))
->>>>>>> c788a5fe
     }
 
     public func setVerifyPeer(_ verifyPeer: Bool) {

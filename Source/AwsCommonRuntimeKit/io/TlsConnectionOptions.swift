//  Copyright Amazon.com, Inc. or its affiliates. All Rights Reserved.
//  SPDX-License-Identifier: Apache-2.0.

import AwsCIo

public final class TlsConnectionOptions {
	private let allocator: Allocator
    var rawValue: UnsafeMutablePointer<aws_tls_connection_options>

	init(_ context: TlsContext, allocator: Allocator) {
		self.allocator = allocator
        self.rawValue = allocator.allocate(capacity: 1)
		aws_tls_connection_options_init_from_ctx(rawValue, context.rawValue)
        #if os(iOS) || os(watchOS)
		rawValue.pointee.timeout_ms = 30_000
        #else
		rawValue.pointee.timeout_ms = 3_000
        #endif
    }

	public func setAlpnList(_ alpnList: String) throws {
		if aws_tls_connection_options_set_alpn_list(rawValue, self.allocator.rawValue, alpnList) != AWS_OP_SUCCESS {
			throw CommonRunTimeError.crtError(.makeFromLastError())
		}
	}

	public func setServerName(_ serverName: String) throws {
		if (serverName.withByteCursorPointer { serverNameCursorPointer in
<<<<<<< HEAD
			aws_tls_connection_options_set_server_name(rawValue,
                                                       self.allocator.rawValue,
					                                   serverNameCursorPointer)
=======
			aws_tls_connection_options_set_server_name(rawValue, allocator.rawValue, serverNameCursorPointer)
>>>>>>> fc9e046c
		}) != AWS_OP_SUCCESS {
			throw CommonRunTimeError.crtError(.makeFromLastError())
		}
	}

    deinit {
        aws_tls_connection_options_clean_up(rawValue)
        allocator.release(rawValue)
    }
}<|MERGE_RESOLUTION|>--- conflicted
+++ resolved
@@ -26,13 +26,7 @@
 
 	public func setServerName(_ serverName: String) throws {
 		if (serverName.withByteCursorPointer { serverNameCursorPointer in
-<<<<<<< HEAD
-			aws_tls_connection_options_set_server_name(rawValue,
-                                                       self.allocator.rawValue,
-					                                   serverNameCursorPointer)
-=======
 			aws_tls_connection_options_set_server_name(rawValue, allocator.rawValue, serverNameCursorPointer)
->>>>>>> fc9e046c
 		}) != AWS_OP_SUCCESS {
 			throw CommonRunTimeError.crtError(.makeFromLastError())
 		}

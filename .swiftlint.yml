--- conflicted
+++ resolved
@@ -15,11 +15,8 @@
   - syntactic_sugar
   - unused_capture_list
   - blanket_disable_command
-<<<<<<< HEAD
   - identifier_name
-=======
   - trailing_comma
->>>>>>> 7b42e034
 
 opt_in_rules:
   - vertical_parameter_alignment_on_call

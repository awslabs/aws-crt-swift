excluded:
  - Test

analyzer_rules:
  - unused_import
  - unused_declaration

disabled_rules:
  - trailing_whitespace
  - compiler_protocol_init
  - function_parameter_count
  - multiple_closures_with_trailing_closure
  - cyclomatic_complexity
  - file_length
  - syntactic_sugar
  - unused_capture_list
  - blanket_disable_command
  - identifier_name

opt_in_rules:
  - vertical_parameter_alignment_on_call
<<<<<<< HEAD
  - opening_brace
=======
>>>>>>> 48cd1032
  - empty_count

# configurable rules can be customized from this configuration file
force_cast: warning
opening_brace: error
closing_brace: error
colon:
  severity: error
comma: error
empty_enum_arguments: error
function_body_length:
  warning: 100
  error: 150
line_length:
  warning: 140
  error: 160
  ignores_comments: true
return_arrow_whitespace: error
statement_position:
  severity: error
trailing_semicolon: error
vertical_parameter_alignment: error
vertical_parameter_alignment_on_call:
  severity: error<|MERGE_RESOLUTION|>--- conflicted
+++ resolved
@@ -19,10 +19,6 @@
 
 opt_in_rules:
   - vertical_parameter_alignment_on_call
-<<<<<<< HEAD
-  - opening_brace
-=======
->>>>>>> 48cd1032
   - empty_count
 
 # configurable rules can be customized from this configuration file

//  Copyright Amazon.com, Inc. or its affiliates. All Rights Reserved.
//  SPDX-License-Identifier: Apache-2.0.

import XCTest
@testable import AwsCommonRuntimeKit

class CredentialsProviderTests: XCBaseTestCase {
    let accessKey = "AccessKey"
    let secret = "Sekrit"
    let sessionToken = "Token"

    let shutdownWasCalled = XCTestExpectation(description: "Shutdown callback was called")

    override func setUp() {
        super.setUp()
    }

    override func tearDown() {
        super.tearDown()
    }

    func getShutdownCallback() -> ShutdownCallback {
        return {
            self.shutdownWasCalled.fulfill()
        }
    }

    func assertCredentials(credentials: Credentials) {
        XCTAssertEqual(accessKey, credentials.getAccessKey())
        XCTAssertEqual(secret, credentials.getSecret())
        XCTAssertEqual(sessionToken, credentials.getSessionToken())
    }

    func getClientBootstrap() throws -> ClientBootstrap {
        let elg = try EventLoopGroup(threadCount: 0)
        let hostResolver = try HostResolver(eventLoopGroup: elg,
                maxHosts: 8,
                maxTTL: 30)
        let bootstrap = try ClientBootstrap(eventLoopGroup: elg,
                hostResolver: hostResolver)
        return bootstrap
    }

    func getTlsContext() throws -> TLSContext {
        let options = TLSContextOptions()
        let context = try TLSContext(options: options, mode: .client)
        return context
    }

    func testDelegateCredentialsProvider() async throws {
        shutdownWasCalled.expectedFulfillmentCount = 2
        do {

            let delegateProvider: CredentialsProvider!
            // make sure actual Credentials Provider goes out of scope
            do {
                let staticProvider = try CredentialsProvider(source: .static(accessKey: accessKey,
                        secret: secret,
                        sessionToken: sessionToken,
                        shutdownCallback: getShutdownCallback()))
                delegateProvider = try CredentialsProvider(provider: staticProvider,
                        shutdownCallback: getShutdownCallback())
            }
            let credentials = try await delegateProvider.getCredentials()
            XCTAssertNotNil(credentials)
            assertCredentials(credentials: credentials)
        }
        wait(for: [shutdownWasCalled], timeout: 15)
    }

    func testCreateCredentialsProviderStatic() async throws {
        do {
            let provider = try CredentialsProvider(source: .static(accessKey: accessKey,
                    secret: secret,
                    sessionToken: sessionToken,
                    shutdownCallback: getShutdownCallback()))
            let credentials = try await provider.getCredentials()
            XCTAssertNotNil(credentials)
            assertCredentials(credentials: credentials)
        }
        wait(for: [shutdownWasCalled], timeout: 15)
    }

    func testCredentialsProviderEnvThrow() async {
        let exceptionWasThrown = XCTestExpectation(description: "Exception was thrown because of missing credentials in environment")
        do {
            let provider = try CredentialsProvider(source: .environment())
            _ = try await provider.getCredentials()
        } catch {
            exceptionWasThrown.fulfill()
        }
        wait(for: [exceptionWasThrown], timeout: 15)
    }

    func withEnvironmentCredentialsClosure<T>(closure: () async throws -> T) async rethrows -> T {
        setenv("AWS_ACCESS_KEY_ID", accessKey, 1)
        setenv("AWS_SECRET_ACCESS_KEY", secret, 1)
        setenv("AWS_SESSION_TOKEN", sessionToken, 1)
        defer {
            unsetenv("AWS_ACCESS_KEY_ID")
            unsetenv("AWS_SECRET_ACCESS_KEY")
            unsetenv("AWS_SESSION_TOKEN")
        }
        return try await closure()
    }

    func testCreateCredentialsProviderEnv() async throws {
        try await withEnvironmentCredentialsClosure {
            let provider = try CredentialsProvider(source: .environment())
            let credentials = try await provider.getCredentials()
            XCTAssertNotNil(credentials)
            assertCredentials(credentials: credentials)
        }
    }

    func testCreateCredentialsProviderProfile() async throws {
        do {
            let provider = try CredentialsProvider(source: .profile(
                    bootstrap: getClientBootstrap(),
<<<<<<< HEAD
                    configFileNameOverride: Bundle.module.path(forResource: "example_config", ofType: "txt")!,
                    credentialsFileNameOverride: Bundle.module.path(forResource: "example_profile", ofType: "txt")!,
                    shutdownCallback: getShutdownCallback()))
=======
                    fileBasedConfiguration: FileBasedConfiguration(
                            configFilePath: Bundle.module.path(forResource: "example_profile", ofType: "txt")!,
                            credentialsFilePath: Bundle.module.path(forResource: "example_credentials", ofType: "txt")!),
                    shutdownCallback: getShutdownCallback()),
                    allocator: allocator)
>>>>>>> a4d1f4b9
            let credentials = try await provider.getCredentials()
            XCTAssertNotNil(credentials)
            XCTAssertEqual("accessKey", credentials.getAccessKey())
            XCTAssertEqual("secretKey", credentials.getSecret())
        }
        wait(for: [shutdownWasCalled], timeout: 15)
    }

    func testCreateCredentialsProviderImds() async throws {
        do {
            _ = try CredentialsProvider(source: .imds(bootstrap: getClientBootstrap(),
                    shutdownCallback: getShutdownCallback()))
        }
        wait(for: [shutdownWasCalled], timeout: 15)
    }

    func testCreateCredentialsProviderCache() async throws {
        do {
            let staticProvider = try CredentialsProvider(source: .static(accessKey: accessKey,
                    secret: secret,
                    sessionToken: sessionToken))
            let cacheProvider = try CredentialsProvider(source: .cached(source: staticProvider,
                    shutdownCallback: getShutdownCallback()))
            let credentials = try await cacheProvider.getCredentials()
            XCTAssertNotNil(credentials)
            assertCredentials(credentials: credentials)
        }
        wait(for: [shutdownWasCalled], timeout: 15)
    }

    func testCreateAWSCredentialsProviderDefaultChain() async throws {
        try skipIfLinux()
        do {
            try await withEnvironmentCredentialsClosure {
                let provider = try CredentialsProvider(source: .defaultChain(bootstrap: getClientBootstrap(),
<<<<<<< HEAD
                        shutdownCallback: getShutdownCallback()))
=======
                        fileBasedConfiguration: FileBasedConfiguration(),
                        shutdownCallback: getShutdownCallback()),
                        allocator: allocator)
>>>>>>> a4d1f4b9

                let credentials = try await provider.getCredentials()
                XCTAssertNotNil(credentials)
                assertCredentials(credentials: credentials)
            }
        }
        wait(for: [shutdownWasCalled], timeout: 15)
    }

    func testCreateDestroyStsWebIdentityInvalidEnv() async throws {
        XCTAssertThrowsError(try CredentialsProvider(source: .stsWebIdentity(bootstrap: getClientBootstrap(),
<<<<<<< HEAD
                tlsContext: getTlsContext())))
=======
                tlsContext: getTlsContext(),
                fileBasedConfiguration: FileBasedConfiguration()),
                allocator: allocator))
>>>>>>> a4d1f4b9
    }

    func testCreateDestroyStsInvalidRole() async throws {
        let provider = try CredentialsProvider(source: .static(accessKey: accessKey,
                secret: secret,
                sessionToken: sessionToken))
        XCTAssertThrowsError(try CredentialsProvider(source: .sts(bootstrap: getClientBootstrap(),
                tlsContext: getTlsContext(),
                credentialsProvider: provider,
                roleArn: "invalid-role-arn",
                sessionName: "test-session",
                duration: 10,
                shutdownCallback: getShutdownCallback())))
    }

    func testCreateDestroyEcsMissingCreds() async throws {
        let exceptionWasThrown = XCTestExpectation(description: "Exception was thrown")
        do {
            let provider = try CredentialsProvider(source: .ecs(bootstrap: getClientBootstrap(),
                    tlsContext: getTlsContext(),
                    authToken: "",
                    pathAndQuery: "",
                    host: "",
                    shutdownCallback: getShutdownCallback()))
            _ = try await provider.getCredentials()
        } catch {
            exceptionWasThrown.fulfill()
        }
        wait(for: [exceptionWasThrown], timeout: 15)
    }
}<|MERGE_RESOLUTION|>--- conflicted
+++ resolved
@@ -117,17 +117,10 @@
         do {
             let provider = try CredentialsProvider(source: .profile(
                     bootstrap: getClientBootstrap(),
-<<<<<<< HEAD
-                    configFileNameOverride: Bundle.module.path(forResource: "example_config", ofType: "txt")!,
-                    credentialsFileNameOverride: Bundle.module.path(forResource: "example_profile", ofType: "txt")!,
-                    shutdownCallback: getShutdownCallback()))
-=======
                     fileBasedConfiguration: FileBasedConfiguration(
                             configFilePath: Bundle.module.path(forResource: "example_profile", ofType: "txt")!,
                             credentialsFilePath: Bundle.module.path(forResource: "example_credentials", ofType: "txt")!),
-                    shutdownCallback: getShutdownCallback()),
-                    allocator: allocator)
->>>>>>> a4d1f4b9
+                    shutdownCallback: getShutdownCallback()))
             let credentials = try await provider.getCredentials()
             XCTAssertNotNil(credentials)
             XCTAssertEqual("accessKey", credentials.getAccessKey())
@@ -162,14 +155,11 @@
         try skipIfLinux()
         do {
             try await withEnvironmentCredentialsClosure {
-                let provider = try CredentialsProvider(source: .defaultChain(bootstrap: getClientBootstrap(),
-<<<<<<< HEAD
-                        shutdownCallback: getShutdownCallback()))
-=======
+                let provider = try CredentialsProvider(source: .defaultChain(
+                        bootstrap: getClientBootstrap(),
                         fileBasedConfiguration: FileBasedConfiguration(),
-                        shutdownCallback: getShutdownCallback()),
-                        allocator: allocator)
->>>>>>> a4d1f4b9
+                        shutdownCallback: getShutdownCallback())
+                )
 
                 let credentials = try await provider.getCredentials()
                 XCTAssertNotNil(credentials)
@@ -180,14 +170,12 @@
     }
 
     func testCreateDestroyStsWebIdentityInvalidEnv() async throws {
-        XCTAssertThrowsError(try CredentialsProvider(source: .stsWebIdentity(bootstrap: getClientBootstrap(),
-<<<<<<< HEAD
-                tlsContext: getTlsContext())))
-=======
+        XCTAssertThrowsError(try CredentialsProvider(source: .stsWebIdentity(
+                bootstrap: getClientBootstrap(),
                 tlsContext: getTlsContext(),
-                fileBasedConfiguration: FileBasedConfiguration()),
-                allocator: allocator))
->>>>>>> a4d1f4b9
+                fileBasedConfiguration: FileBasedConfiguration()))
+        )
+
     }
 
     func testCreateDestroyStsInvalidRole() async throws {

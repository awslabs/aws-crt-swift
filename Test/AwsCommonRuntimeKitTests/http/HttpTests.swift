//  Copyright Amazon.com, Inc. or its affiliates. All Rights Reserved.
//  SPDX-License-Identifier: Apache-2.0.

import XCTest
@testable import AwsCommonRuntimeKit
import AwsCCommon

class HttpTests: CrtXCBaseTestCase {
    let semaphore = DispatchSemaphore(value: 0)

    func testGetHttpRequest() async throws {
        let result = await sendGetHttpRequest()
        XCTAssertEqual(result, AWS_OP_SUCCESS)
    }

    func testHttpStreamIsReleasedIfNotActivated() async throws {
        do {
            let url = URL(string: "https://aws-crt-test-stuff.s3.amazonaws.com/http_test_doc.txt")!
            guard let host = url.host else {
                print("no proper host was parsed from the url. quitting.")
                exit(EXIT_FAILURE)
            }

            let httpRequestOptions = try getHttpRequestOptions(method: "GET", path: url.path, host: host)
            let connection = try await getHttpConnection(host: host, ssh: true)
            let stream = try connection.makeRequest(requestOptions: httpRequestOptions)
        } catch let err {
            print(err)
        }
    }

    func getHttpConnection(host: String, ssh: Bool) async throws -> HttpClientConnection {
        let tlsContextOptions = TlsContextOptions(defaultClientWithAllocator: allocator)
        try tlsContextOptions.setAlpnList("h2;http/1.1")
        let tlsContext = try TlsContext(options: tlsContextOptions, mode: .client, allocator: allocator)
        let tlsConnectionOptions = tlsContext.newConnectionOptions()
        try tlsConnectionOptions.setServerName(host)

<<<<<<< HEAD
        let elg = try EventLoopGroup(threadCount: 1, allocator: allocator)
        let hostResolver = try DefaultHostResolver(eventLoopGroup: elg, maxHosts: 8, maxTTL: 30, allocator: allocator)

=======
        let elg = EventLoopGroup(threadCount: 1, allocator: allocator)
        let hostResolver = DefaultHostResolver(eventLoopGroup: elg, maxHosts: 8, maxTTL: 30, allocator: allocator)
>>>>>>> 6abc93e3
        let bootstrap = try ClientBootstrap(eventLoopGroup: elg,
                hostResolver: hostResolver,
                shutDownCallbackOptions: nil,
                allocator: allocator)

        let socketOptions = SocketOptions(socketType: .stream)
        let port = ssh ? UInt16(443) : UInt16(80)
        let httpClientOptions = HttpClientConnectionOptions(clientBootstrap: bootstrap,
                hostName: host,
                initialWindowSize: Int.max,
                port: port,
                proxyOptions: nil,
                socketOptions: socketOptions,
                tlsOptions: tlsConnectionOptions,
                monitoringOptions: nil)
        let connectionManager = try HttpClientConnectionManager(options: httpClientOptions)
        return try await connectionManager.acquireConnection()
    }

    func getHeaders(host: String) throws -> HttpHeaders {
        let headers = try HttpHeaders(allocator: allocator)
        XCTAssertTrue(headers.add(name: "Host", value: host))
        return headers;
    }

    func getHttpRequestOptions(method: String, path: String, host: String) throws -> HttpRequestOptions {

        let httpRequest: HttpRequest = try HttpRequest(allocator: allocator)
        httpRequest.method = method
        httpRequest.path = path == "" ? "/" : path

        httpRequest.addHeaders(headers: try getHeaders(host: host))
        let onIncomingHeaders: HttpRequestOptions.OnIncomingHeaders = { stream, headerBlock, headers in
            let allHeaders = headers.getAll()
            for header in allHeaders {
                print(header.name + " : " + header.value)
            }
        }

        let onBody: HttpRequestOptions.OnIncomingBody = { stream, bodyChunk in
            print("onBody: \(bodyChunk)")
        }

        let onBlockDone: HttpRequestOptions.OnIncomingHeadersBlockDone = { stream, block in
            print("onBlockDone")
        }

        let onComplete: HttpRequestOptions.OnStreamComplete = { stream, error in
            print("onComplete")
            XCTAssertEqual(error.code, AWS_OP_SUCCESS)
            XCTAssertEqual(try! stream.statusCode(), 200)
            self.semaphore.signal()
        }

        let requestOptions = HttpRequestOptions(request: httpRequest,
                onIncomingHeaders: onIncomingHeaders,
                onIncomingHeadersBlockDone: onBlockDone,
                onIncomingBody: onBody,
                onStreamComplete: onComplete)
        return requestOptions
    }

    func sendGetHttpRequest() async -> Int32 {
        do {
            let url = URL(string: "https://aws-crt-test-stuff.s3.amazonaws.com/http_test_doc.txt")!
            guard let host = url.host else {
                print("no proper host was parsed from the url. quitting.")
                exit(EXIT_FAILURE)
            }

            let httpRequestOptions = try getHttpRequestOptions(method: "GET", path: url.path, host: host)

            let connection = try await getHttpConnection(host: host, ssh: true)

            let stream = try connection.makeRequest(requestOptions: httpRequestOptions)
            try await stream.activate()
            semaphore.wait()
            let status_code = try stream.statusCode()
            XCTAssertEqual(status_code, 200)
            return AWS_OP_SUCCESS
        } catch let err {
            print(err)
            return AWS_OP_ERR
        }
    }
}<|MERGE_RESOLUTION|>--- conflicted
+++ resolved
@@ -36,14 +36,8 @@
         let tlsConnectionOptions = tlsContext.newConnectionOptions()
         try tlsConnectionOptions.setServerName(host)
 
-<<<<<<< HEAD
         let elg = try EventLoopGroup(threadCount: 1, allocator: allocator)
         let hostResolver = try DefaultHostResolver(eventLoopGroup: elg, maxHosts: 8, maxTTL: 30, allocator: allocator)
-
-=======
-        let elg = EventLoopGroup(threadCount: 1, allocator: allocator)
-        let hostResolver = DefaultHostResolver(eventLoopGroup: elg, maxHosts: 8, maxTTL: 30, allocator: allocator)
->>>>>>> 6abc93e3
         let bootstrap = try ClientBootstrap(eventLoopGroup: elg,
                 hostResolver: hostResolver,
                 shutDownCallbackOptions: nil,

--- conflicted
+++ resolved
@@ -186,7 +186,6 @@
         let data: String
     }
 
-<<<<<<< HEAD
     func getHttpRequestOptions(method: String,
                                endpoint: String,
                                path: String,
@@ -195,13 +194,6 @@
         let httpRequest: HttpRequest = try HttpRequest(method: method, path: path, body: ByteBuffer(data: body.data(using: .utf8)!), allocator: allocator)
         httpRequest.addHeader(header: HttpHeader(name: "Host", value: endpoint))
         httpRequest.addHeader(header: HttpHeader(name: "Content-Length", value: String(body.count)))
-
-=======
-    func getHttpRequestOptions(method: String, path: String, host: String) throws -> HttpRequestOptions {
-
-        let httpRequest: HttpRequest = try HttpRequest(method: method, path: path == "" ? "/" : path, allocator: allocator)
-        httpRequest.addHeaders(headers: try getHeaders(host: host))
->>>>>>> 301a9800
         let onIncomingHeaders: HttpRequestOptions.OnIncomingHeaders = { stream, headerBlock, headers in
             for header in headers {
                 print(header.name + " : " + header.value)

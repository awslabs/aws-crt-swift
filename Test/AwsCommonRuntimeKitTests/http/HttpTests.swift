--- conflicted
+++ resolved
@@ -50,11 +50,7 @@
 
     func getHttpConnectionManager(host: String, ssh: Bool) async throws -> HttpClientConnectionManager {
         let tlsContextOptions = TlsContextOptions(allocator: allocator)
-<<<<<<< HEAD
-        tlsContextOptions.setAlpnList("h2;http/1.1")
-=======
         tlsContextOptions.setAlpnList(["h2","http/1.1"])
->>>>>>> c788a5fe
         let tlsContext = try TlsContext(options: tlsContextOptions, mode: .client, allocator: allocator)
         var tlsConnectionOptions = TlsConnectionOptions(context: tlsContext, allocator: allocator)
         tlsConnectionOptions.serverName = host

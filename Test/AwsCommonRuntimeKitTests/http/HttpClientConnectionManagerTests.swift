//  Copyright Amazon.com, Inc. or its affiliates. All Rights Reserved.
//  SPDX-License-Identifier: Apache-2.0.
import XCTest
@testable import AwsCommonRuntimeKit

class HttpClientConnectionManagerTests: CrtXCBaseTestCase {

    func testCanCreateConnectionManager() async throws {
        let shutdownWasCalled = XCTestExpectation(description: "Shutdown callback was called")
        do {
            let host = "https://aws-crt-test-stuff.s3.amazonaws.com/http_test_doc.txt"
            let tlsContextOptions = TlsContextOptions(allocator: allocator)
<<<<<<< HEAD
            tlsContextOptions.setAlpnList("h2;http/1.1")
=======
            tlsContextOptions.setAlpnList(["h2","http/1.1"])
>>>>>>> c788a5fe
            let tlsContext = try TlsContext(options: tlsContextOptions, mode: .client, allocator: allocator)

            var tlsConnectionOptions = TlsConnectionOptions(context: tlsContext, allocator: allocator)

            tlsConnectionOptions.serverName = host

            let elg = try EventLoopGroup(threadCount: 1, allocator: allocator)
            let hostResolver = try HostResolver(eventLoopGroup: elg, maxHosts: 8, maxTTL: 30, allocator: allocator)

            let bootstrap = try ClientBootstrap(eventLoopGroup: elg,
                    hostResolver: hostResolver,
                    allocator: allocator)

            let socketOptions = SocketOptions(socketType: .stream)
            let port = UInt16(443)
            let httpClientOptions = HttpClientConnectionOptions(clientBootstrap: bootstrap,
                    hostName: host,
                    initialWindowSize: Int.max,
                    port: port,
                    proxyOptions: HttpProxyOptions(hostName: "localhost", port: 80),
                    socketOptions: socketOptions,
                    tlsOptions: tlsConnectionOptions,
                    monitoringOptions: nil) {
                shutdownWasCalled.fulfill()
            }
            _ = try HttpClientConnectionManager(options: httpClientOptions)
        }
        wait(for: [shutdownWasCalled], timeout: 15)
    }
}<|MERGE_RESOLUTION|>--- conflicted
+++ resolved
@@ -10,11 +10,7 @@
         do {
             let host = "https://aws-crt-test-stuff.s3.amazonaws.com/http_test_doc.txt"
             let tlsContextOptions = TlsContextOptions(allocator: allocator)
-<<<<<<< HEAD
-            tlsContextOptions.setAlpnList("h2;http/1.1")
-=======
             tlsContextOptions.setAlpnList(["h2","http/1.1"])
->>>>>>> c788a5fe
             let tlsContext = try TlsContext(options: tlsContextOptions, mode: .client, allocator: allocator)
 
             var tlsConnectionOptions = TlsConnectionOptions(context: tlsContext, allocator: allocator)

//  Copyright Amazon.com, Inc. or its affiliates. All Rights Reserved.
//  SPDX-License-Identifier: Apache-2.0.

import XCTest
@testable import AwsCommonRuntimeKit
import AwsCCommon
import AwsCHttp

class HTTPTests: HTTPClientTestFixture {
    let host = "postman-echo.com"
    let getPath = "/get"

    func testGetHTTPSRequest() async throws {
        let connectionManager = try await getHttpConnectionManager(endpoint: host, ssh: true, port: 443)
        _ = try await sendHTTPRequest(method: "GET", endpoint: host, path: getPath, connectionManager: connectionManager)
        _ = try await sendHTTPRequest(method: "GET", endpoint: host, path: "/delete", expectedStatus: 404, connectionManager: connectionManager)
<<<<<<< HEAD
    }
    
    func testGetHTTPSRequestWithUtf8Header() async throws {
        let connectionManager = try await getHttpConnectionManager(endpoint: host, ssh: true, port: 443)
        let utf8Header = HTTPHeader(name: "TestHeader", value: "TestValueWithEmoji🤯")
        let headers = try await sendHTTPRequest(method: "GET", endpoint: host, path: "/response-headers?\(utf8Header.name)=\(utf8Header.value)", connectionManager: connectionManager).headers
        XCTAssertTrue(headers.contains(where: {$0.name == utf8Header.name && $0.value==utf8Header.value}))
=======
>>>>>>> e9aca22c
    }

    func testGetHTTPRequest() async throws {
        let connectionManager = try await getHttpConnectionManager(endpoint: host, ssh: false, port: 80)
        _ = try await sendHTTPRequest(method: "GET", endpoint: host, path: getPath, connectionManager: connectionManager)
    }

    func testPutHTTPRequest() async throws {
        let connectionManager = try await getHttpConnectionManager(endpoint: host, ssh: true, port: 443)
        let response = try await sendHTTPRequest(
                method: "PUT",
                endpoint: host,
                path: "/put",
                body: TEST_DOC_LINE,
                connectionManager: connectionManager)

        // Parse json body
        struct Response: Codable {
            let data: String
        }
        let body: Response = try! JSONDecoder().decode(Response.self, from: response.body)
        XCTAssertEqual(body.data, TEST_DOC_LINE)
    }

    func testHTTPChunkTransferEncoding() async throws {
        let connectionManager = try await getHttpConnectionManager(endpoint: host, alpnList: ["http/1.1"])
        let semaphore = DispatchSemaphore(value: 0)
        var httpResponse = HTTPResponse()
        var onCompleteCalled = false
        let httpRequestOptions = try getHTTPRequestOptions(
                method: "PUT",
                endpoint: host,
                path: "/put",
                response: &httpResponse,
                semaphore: semaphore,
                onComplete: { _ in
                    onCompleteCalled = true
                },
                useChunkedEncoding: true)
        let connection = try await connectionManager.acquireConnection()
        let streamBase = try connection.makeRequest(requestOptions: httpRequestOptions)
        try streamBase.activate()
        XCTAssertFalse(onCompleteCalled)
        let data = TEST_DOC_LINE.data(using: .utf8)!
        for chunk in data.chunked(into: 5) {
            try await streamBase.writeChunk(chunk: chunk, endOfStream: false)
            XCTAssertFalse(onCompleteCalled)
        }

        XCTAssertFalse(onCompleteCalled)
        // Sleep for 5 seconds to make sure onComplete is not triggerred
        try await Task.sleep(nanoseconds: 5_000_000_000)
        XCTAssertFalse(onCompleteCalled)
        try await streamBase.writeChunk(chunk: Data(), endOfStream: true)
        semaphore.wait()
        XCTAssertTrue(onCompleteCalled)
        XCTAssertNil(httpResponse.error)
        XCTAssertEqual(httpResponse.statusCode, 200)

        // Parse json body
        struct Response: Codable {
            let data: String
        }

        let body: Response = try! JSONDecoder().decode(Response.self, from: httpResponse.body)
        XCTAssertEqual(body.data, TEST_DOC_LINE)
    }

    func testHTTPChunkTransferEncodingWithDataInLastChunk() async throws {
        let connectionManager = try await getHttpConnectionManager(endpoint: host, alpnList: ["http/1.1"])
        let semaphore = DispatchSemaphore(value: 0)
        var httpResponse = HTTPResponse()
        var onCompleteCalled = false
        let httpRequestOptions = try getHTTPRequestOptions(
                method: "PUT",
                endpoint: host,
                path: "/put",
                response: &httpResponse,
                semaphore: semaphore,
                onComplete: { _ in
                    onCompleteCalled = true
                },
                useChunkedEncoding: true)
        let connection = try await connectionManager.acquireConnection()
        let streamBase = try connection.makeRequest(requestOptions: httpRequestOptions)
        try streamBase.activate()
        XCTAssertFalse(onCompleteCalled)
        let data = TEST_DOC_LINE.data(using: .utf8)!
        for chunk in data.chunked(into: 5) {
            try await streamBase.writeChunk(chunk: chunk, endOfStream: false)
            XCTAssertFalse(onCompleteCalled)
        }

        XCTAssertFalse(onCompleteCalled)
        // Sleep for 5 seconds to make sure onComplete is not triggerred
        try await Task.sleep(nanoseconds: 5_000_000_000)
        XCTAssertFalse(onCompleteCalled)
        
        let lastChunkData = Data("last chunk data".utf8)
        try await streamBase.writeChunk(chunk: lastChunkData, endOfStream: true)
        semaphore.wait()
        XCTAssertTrue(onCompleteCalled)
        XCTAssertNil(httpResponse.error)
        XCTAssertEqual(httpResponse.statusCode, 200)

        // Parse json body
        struct Response: Codable {
            let data: String
        }

        let body: Response = try! JSONDecoder().decode(Response.self, from: httpResponse.body)
        XCTAssertEqual(body.data, TEST_DOC_LINE + String(decoding: lastChunkData, as: UTF8.self))
    }

    
    func testHTTPStreamIsReleasedIfNotActivated() async throws {
        do {
            let httpRequestOptions = try getHTTPRequestOptions(method: "GET", endpoint: host, path: getPath)
            let connectionManager = try await getHttpConnectionManager(endpoint: host, ssh: true, port: 443)
            let connection = try await connectionManager.acquireConnection()
            _ = try connection.makeRequest(requestOptions: httpRequestOptions)
        } catch let err {
            print(err)
        }
    }

    func testStreamLivesUntilComplete() async throws {
        let semaphore = DispatchSemaphore(value: 0)

        do {
            let httpRequestOptions = try getHTTPRequestOptions(method: "GET", endpoint: host, path: getPath, semaphore: semaphore)
            let connectionManager = try await getHttpConnectionManager(endpoint: host, ssh: true, port: 443)
            let connection = try await connectionManager.acquireConnection()
            let stream = try connection.makeRequest(requestOptions: httpRequestOptions)
            try stream.activate()
        }
        semaphore.wait()
    }

    func testManagerLivesUntilComplete() async throws {
        var connection: HTTPClientConnection! = nil
        let semaphore = DispatchSemaphore(value: 0)

        do {
            let connectionManager = try await getHttpConnectionManager(endpoint: host, ssh: true, port: 443)
            connection = try await connectionManager.acquireConnection()
        }
        let httpRequestOptions = try getHTTPRequestOptions(method: "GET", endpoint: host, path: getPath, semaphore: semaphore)
        let stream = try connection.makeRequest(requestOptions: httpRequestOptions)
        try stream.activate()
        semaphore.wait()
    }

    func testConnectionLivesUntilComplete() async throws {
        var stream: HTTPStream! = nil
        let semaphore = DispatchSemaphore(value: 0)

        do {
            let connectionManager = try await getHttpConnectionManager(endpoint: host, ssh: true, port: 443)
            let connection = try await connectionManager.acquireConnection()
            let httpRequestOptions = try getHTTPRequestOptions(method: "GET", endpoint: host, path: getPath, semaphore: semaphore)
            stream = try connection.makeRequest(requestOptions: httpRequestOptions)
        }
        try stream.activate()
        semaphore.wait()
    }

    func testConnectionCloseThrow() async throws {
        let connectionManager = try await getHttpConnectionManager(endpoint: host, ssh: true, port: 443)
        let connection = try await connectionManager.acquireConnection()
        connection.close()
        let httpRequestOptions = try getHTTPRequestOptions(method: "GET", endpoint: host, path: getPath)
        XCTAssertThrowsError( _ = try connection.makeRequest(requestOptions: httpRequestOptions))
    }

    func testConnectionCloseActivateThrow() async throws {
        let connectionManager = try await getHttpConnectionManager(endpoint: host, ssh: true, port: 443)
        let connection = try await connectionManager.acquireConnection()
        let httpRequestOptions = try getHTTPRequestOptions(method: "GET", endpoint: host, path: getPath)
        let stream = try connection.makeRequest(requestOptions: httpRequestOptions)
        connection.close()
        XCTAssertThrowsError(try stream.activate())
    }

    func testConnectionCloseIsIdempotent() async throws {
        let connectionManager = try await getHttpConnectionManager(endpoint: host, ssh: true, port: 443)
        let connection = try await connectionManager.acquireConnection()
        let httpRequestOptions = try getHTTPRequestOptions(method: "GET", endpoint: host, path: getPath)
        let stream = try connection.makeRequest(requestOptions: httpRequestOptions)
        connection.close()
        connection.close()
        connection.close()
        XCTAssertThrowsError(try stream.activate())
    }
}<|MERGE_RESOLUTION|>--- conflicted
+++ resolved
@@ -14,7 +14,6 @@
         let connectionManager = try await getHttpConnectionManager(endpoint: host, ssh: true, port: 443)
         _ = try await sendHTTPRequest(method: "GET", endpoint: host, path: getPath, connectionManager: connectionManager)
         _ = try await sendHTTPRequest(method: "GET", endpoint: host, path: "/delete", expectedStatus: 404, connectionManager: connectionManager)
-<<<<<<< HEAD
     }
     
     func testGetHTTPSRequestWithUtf8Header() async throws {
@@ -22,8 +21,6 @@
         let utf8Header = HTTPHeader(name: "TestHeader", value: "TestValueWithEmoji🤯")
         let headers = try await sendHTTPRequest(method: "GET", endpoint: host, path: "/response-headers?\(utf8Header.name)=\(utf8Header.value)", connectionManager: connectionManager).headers
         XCTAssertTrue(headers.contains(where: {$0.name == utf8Header.name && $0.value==utf8Header.value}))
-=======
->>>>>>> e9aca22c
     }
 
     func testGetHTTPRequest() async throws {

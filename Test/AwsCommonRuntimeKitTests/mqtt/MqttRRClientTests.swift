--- conflicted
+++ resolved
@@ -7,177 +7,26 @@
 @testable import AwsCommonRuntimeKit
 
 class Mqtt5RRClientTests: XCBaseTestCase {
-<<<<<<< HEAD
-    
-    final class MqttRRTestContext: @unchecked Sendable {
-        let contextName: String
-        
-        // The test context
-        var responsePaths: [ResponsePath]?
-        var correlationToken: String?
-        var payload: Data?
-        
-        // the lock is used to protect the data collected from the callbacks
-        let callbackRWLock = ReadWriteLock()
-        var subscriptionStatusEvent: SubscriptionStatusEvent?
-        var rrPublishEvent: [IncomingPublishEvent] = []
-        
-        // rr events expectations
-        var subscriptionStatusSuccessExpectation: XCTestExpectation
-        var subscriptionStatusErrorExpectation: XCTestExpectation
-        var incomingPublishExpectation: XCTestExpectation
-        var onSubscriptionStatusUpdate: SubscriptionStatusEventHandler?
-        var onRRIncomingPublish: IncomingPublishEventHandler?
-
-
-        // protocol client context
-        var publishReceivedExpectation: XCTestExpectation
-        var publishTargetReachedExpectation: XCTestExpectation
-        var connectionSuccessExpectation: XCTestExpectation
-        var connectionFailureExpectation: XCTestExpectation
-        var disconnectionExpectation: XCTestExpectation
-        var stoppedExpectation: XCTestExpectation
-
-        let onPublishReceived: OnPublishReceived?
-        let onLifecycleEventStopped: OnLifecycleEventStopped?
-        let onLifecycleEventAttemptingConnect: OnLifecycleEventAttemptingConnect?
-        let onLifecycleEventConnectionSuccess: OnLifecycleEventConnectionSuccess?
-        let onLifecycleEventConnectionFailure: OnLifecycleEventConnectionFailure?
-        let onLifecycleEventDisconnection: OnLifecycleEventDisconnection?
-
-        init(contextName: String = "MqttClient") {
-            self.contextName = contextName
-            
-            self.subscriptionStatusSuccessExpectation = XCTestExpectation(description: "Expect streaming operation publish status success.")
-            self.subscriptionStatusErrorExpectation = XCTestExpectation(description: "Expect streaming operation publish status error.")
-            self.incomingPublishExpectation = XCTestExpectation(description: "Expect incoming publish event for request response client.")
-            self.publishReceivedExpectation = XCTestExpectation(description: "Expect publish received.")
-            self.publishTargetReachedExpectation = XCTestExpectation(description: "Expect publish target reached")
-            self.connectionSuccessExpectation = XCTestExpectation(description: "Expect connection Success")
-            self.connectionFailureExpectation = XCTestExpectation(description: "Expect connection Failure")
-            self.disconnectionExpectation = XCTestExpectation(description: "Expect disconnect")
-            self.stoppedExpectation = XCTestExpectation(description: "Expect stopped")
-            
-            self.onPublishReceived = { [publishReceivedExpectation = self.publishReceivedExpectation] publishData in
-                if let payloadString = publishData.publishPacket.payloadAsString() {
-                    print(contextName + " MqttRRClientTests: onPublishReceived. Topic:\'\(publishData.publishPacket.topic)\' QoS:\(publishData.publishPacket.qos) payload:\'\(payloadString)\'")
-                } else {
-                    print(contextName + " MqttRRClientTests: onPublishReceived. Topic:\'\(publishData.publishPacket.topic)\' QoS:\(publishData.publishPacket.qos)")
-                }
-                publishReceivedExpectation.fulfill()
-            }
-
-            self.onLifecycleEventStopped = { [stoppedExpectation = self.stoppedExpectation] _ in
-                print(contextName + " MqttRRClientTests: onLifecycleEventStopped")
-                stoppedExpectation.fulfill()
-            }
-            
-            self.onLifecycleEventAttemptingConnect = { _ in
-                print(contextName + " MqttRRClientTests: onLifecycleEventAttemptingConnect")
-            }
-            
-            self.onLifecycleEventConnectionSuccess = { [connectionSuccessExpectation = self.connectionSuccessExpectation] successData in
-                print(contextName + " MqttRRClientTests: onLifecycleEventConnectionSuccess")
-                connectionSuccessExpectation.fulfill()
-            }
-            
-            self.onLifecycleEventConnectionFailure = { [connectionFailureExpectation = self.connectionFailureExpectation] failureData in
-                print(contextName + " MqttRRClientTests: onLifecycleEventConnectionFailure")
-                connectionFailureExpectation.fulfill()
-            }
-            self.onLifecycleEventDisconnection = { [disconnectionExpectation = self.disconnectionExpectation] disconnectionData in
-                print(contextName + " MqttRRClientTests: onLifecycleEventDisconnection")
-                disconnectionExpectation.fulfill()
-            }
-
-            self.onRRIncomingPublish = { publishEvent in
-                self.callbackRWLock.write {
-                    self.rrPublishEvent.append(publishEvent)
-                    self.incomingPublishExpectation.fulfill()
-                }
-            }
-
-            self.onSubscriptionStatusUpdate = { statusEvent in
-                self.callbackRWLock.write {
-                    self.subscriptionStatusEvent = statusEvent
-                    print(contextName + " MqttRRClientTests: onSubscriptionStatusUpdate. EventType: \(statusEvent.event)")
-                    if statusEvent.event == SubscriptionStatusEventType.established {
-                        self.subscriptionStatusSuccessExpectation.fulfill()
-                    } else {
-                        if let error = statusEvent.error {
-                            print(contextName + " MqttRRClientTests: onSubscriptionStatusUpdate failed with error : (\(error.code)) \(error.name) : \(error.message)")
-                        }
-                        self.subscriptionStatusErrorExpectation.fulfill()
-                    }
-                }
-            }
-            
-        }
-        
-        // make sure to cleanup the resources before exit the test case
-        func cleanup() {
-            self.responsePaths = nil
-            self.rrPublishEvent = []
-        }
-    }
-    
-    func createMqtt5Client(testContext: MqttRRTestContext) throws -> Mqtt5Client {
-        try skipIfPlatformDoesntSupportTLS()
-        let inputHost = try getEnvironmentVarOrSkipTest(environmentVarName: "AWS_TEST_MQTT5_IOT_CORE_HOST")
-        let inputCert = try getEnvironmentVarOrSkipTest(environmentVarName: "AWS_TEST_MQTT5_IOT_CORE_RSA_CERT")
-        let inputKey = try getEnvironmentVarOrSkipTest(environmentVarName: "AWS_TEST_MQTT5_IOT_CORE_RSA_KEY")
-        
-        let elg = try EventLoopGroup()
-        let resolver = try HostResolver(
-            eventLoopGroup: elg,
-            maxHosts: 8,
-            maxTTL: 30)
-        let clientBootstrap = try ClientBootstrap(
-            eventLoopGroup: elg,
-            hostResolver: resolver)
-        let socketOptions = SocketOptions()
-        
-        let tlsOptions = try TLSContextOptions.makeMTLS(
-            certificatePath: inputCert,
-            privateKeyPath: inputKey
-        )
-        let tlsContext = try TLSContext(options: tlsOptions, mode: .client)
-
-        let clientOptionsWithCallbacks = MqttClientOptions(
-            hostName: inputHost,
-            port: 8883,
-            bootstrap: clientBootstrap,
-            socketOptions: socketOptions,
-            tlsCtx: tlsContext,
-            onPublishReceivedFn: testContext.onPublishReceived,
-            onLifecycleEventStoppedFn: testContext.onLifecycleEventStopped,
-            onLifecycleEventAttemptingConnectFn: testContext.onLifecycleEventAttemptingConnect,
-            onLifecycleEventConnectionSuccessFn: testContext.onLifecycleEventConnectionSuccess,
-            onLifecycleEventConnectionFailureFn: testContext.onLifecycleEventConnectionFailure,
-            onLifecycleEventDisconnectionFn: testContext.onLifecycleEventDisconnection)
-
-        let mqtt5Client = try Mqtt5Client(clientOptions: clientOptionsWithCallbacks)
-        XCTAssertNotNil(mqtt5Client)
-        return mqtt5Client
-    }
-    
-    // MARK: - helper function
-    
-    // start client and check for connection success
-    func startClient(client: Mqtt5Client, testContext: MqttRRTestContext) async throws {
-        try client.start()
-        await awaitExpectation([testContext.connectionSuccessExpectation], 5)
-        
-    }
-=======
->>>>>>> 515d0ffa
 
   final class MqttRRTestContext: @unchecked Sendable {
     let contextName: String
 
+    // The test context
     var responsePaths: [ResponsePath]?
     var correlationToken: String?
     var payload: Data?
+
+    // the lock is used to protect the data collected from the callbacks
+    let callbackRWLock = ReadWriteLock()
+    var subscriptionStatusEvent: SubscriptionStatusEvent?
+    var rrPublishEvent: [IncomingPublishEvent] = []
+
+    // rr events expectations
+    var subscriptionStatusSuccessExpectation: XCTestExpectation
+    var subscriptionStatusErrorExpectation: XCTestExpectation
+    var incomingPublishExpectation: XCTestExpectation
+    var onSubscriptionStatusUpdate: SubscriptionStatusEventHandler?
+    var onRRIncomingPublish: IncomingPublishEventHandler?
 
     // protocol client context
     var publishReceivedExpectation: XCTestExpectation
@@ -197,6 +46,12 @@
     init(contextName: String = "MqttClient") {
       self.contextName = contextName
 
+      self.subscriptionStatusSuccessExpectation = XCTestExpectation(
+        description: "Expect streaming operation publish status success.")
+      self.subscriptionStatusErrorExpectation = XCTestExpectation(
+        description: "Expect streaming operation publish status error.")
+      self.incomingPublishExpectation = XCTestExpectation(
+        description: "Expect incoming publish event for request response client.")
       self.publishReceivedExpectation = XCTestExpectation(description: "Expect publish received.")
       self.publishTargetReachedExpectation = XCTestExpectation(
         description: "Expect publish target reached")
@@ -248,11 +103,40 @@
         print(contextName + " MqttRRClientTests: onLifecycleEventDisconnection")
         disconnectionExpectation.fulfill()
       }
-    }
-
-    // release the context before exit the test case
+
+      self.onRRIncomingPublish = { publishEvent in
+        self.callbackRWLock.write {
+          self.rrPublishEvent.append(publishEvent)
+          self.incomingPublishExpectation.fulfill()
+        }
+      }
+
+      self.onSubscriptionStatusUpdate = { statusEvent in
+        self.callbackRWLock.write {
+          self.subscriptionStatusEvent = statusEvent
+          print(
+            contextName
+              + " MqttRRClientTests: onSubscriptionStatusUpdate. EventType: \(statusEvent.event)")
+          if statusEvent.event == SubscriptionStatusEventType.established {
+            self.subscriptionStatusSuccessExpectation.fulfill()
+          } else {
+            if let error = statusEvent.error {
+              print(
+                contextName
+                  + " MqttRRClientTests: onSubscriptionStatusUpdate failed with error : (\(error.code)) \(error.name) : \(error.message)"
+              )
+            }
+            self.subscriptionStatusErrorExpectation.fulfill()
+          }
+        }
+      }
+
+    }
+
+    // make sure to cleanup the resources before exit the test case
     func cleanup() {
       self.responsePaths = nil
+      self.rrPublishEvent = []
     }
   }
 
@@ -440,30 +324,6 @@
     } else {
       XCTFail("MqttRequestResponseResponse: Invalid Payload.")
     }
-<<<<<<< HEAD
-    
-    func testMqttRequestResponse_GetNamedShadowTimeoutNoCorrelationToken() async throws {
-        let testContext = MqttRRTestContext()
-        let rrClient = try await setupRequestResponseClient(testContext: testContext,
-                                                            options: MqttRequestResponseClientOptions(operationTimeout: 10))
-        let requestOptions = createRequestResponseGetOptions(testContext: testContext,
-                                                             thingName: "NoSuchThing",
-                                                             withCorrelationToken: false,
-                                                             publishTopic: "wrong/publish/topic")
-        var errorCaught = false
-        
-        do {
-            let _ = try await rrClient.submitRequest(operationOptions: requestOptions);
-        }
-        catch CommonRunTimeError.crtError(let crtError) {
-            XCTAssertEqual(crtError.code, Int32(AWS_ERROR_MQTT_REQUEST_RESPONSE_TIMEOUT.rawValue))
-            errorCaught = true
-        }
-        
-        XCTAssertTrue(errorCaught)
-        // cleanup
-        testContext.cleanup()
-=======
     testContext.cleanup()
   }
 
@@ -480,7 +340,6 @@
       XCTAssertTrue(paylaodString.lengthOfBytes(using: .utf8) > 0)
     } else {
       XCTFail("MqttRequestResponseResponse: Invalid Payload.")
->>>>>>> 515d0ffa
     }
     testContext.cleanup()
   }
@@ -491,169 +350,6 @@
     let requestOptions = createRequestResponseUpdateOptions(
       testContext: testContext, thingName: "NoSuchThing", withCorrelationToken: false)
 
-<<<<<<< HEAD
-    func testMqttRequestResponse_ShadowUpdatedStreamOpenCloseSuccess() async throws {
-        let testContext = MqttRRTestContext()
-        let rrClient = try await setupRequestResponseClient(testContext: testContext)
-        let streamingOperation = try rrClient.createStream(streamOptions: StreamingOperationOptions(topicFilter: "test/topic",
-                                                                                                    subscriptionStatusCallback: testContext.onSubscriptionStatusUpdate!,
-                                                                                                    incomingPublishCallback: {_ in }))
-        
-        try streamingOperation.open()
-        
-        await awaitExpectation([testContext.subscriptionStatusSuccessExpectation], 60)
-    }
-    
-    func testMqttRequestResponse_ShadowUpdatedStreamCreationFailed() async throws {
-        let testContext = MqttRRTestContext()
-        let rrClient = try await setupRequestResponseClient(testContext: testContext)
-        
-        do {
-            _ = try rrClient.createStream(streamOptions: StreamingOperationOptions(topicFilter: "",
-                                                                                   subscriptionStatusCallback: { _ in },
-                                                                                   incomingPublishCallback: {_ in }))
-            
-        }catch CommonRunTimeError.crtError(let crtError) {
-            XCTAssertTrue(Int32(AWS_ERROR_INVALID_ARGUMENT.rawValue) == crtError.code)
-        }
-    }
-
-    // closing the request-response client should failed the streaming operation
-    func testMqttRequestResponse_ShadowUpdatedStreamClientClosed() async throws {
-        let testContext = MqttRRTestContext()
-        var rrClient : MqttRequestResponseClient? = try await setupRequestResponseClient(testContext: testContext)
-        XCTAssertNotNil(rrClient)
-        let streamingOperation = try rrClient!.createStream(streamOptions: StreamingOperationOptions(topicFilter: "test/topic",
-                                                                                                     subscriptionStatusCallback: testContext.onSubscriptionStatusUpdate!,
-                                                                                                     incomingPublishCallback: {_ in }))
-        do {
-            // open the operation successfully
-            try streamingOperation.open()
-            await awaitExpectation([testContext.subscriptionStatusSuccessExpectation], 60)
-            
-            // destory the request response client
-            rrClient = nil
-            
-            await awaitExpectation([testContext.subscriptionStatusErrorExpectation], 60)
-            XCTAssertEqual(testContext.subscriptionStatusEvent?.event, SubscriptionStatusEventType.halted)
-            XCTAssertEqual(testContext.subscriptionStatusEvent?.error?.code,
-                           Int32(AWS_ERROR_MQTT_REQUEST_RESPONSE_CLIENT_SHUT_DOWN.rawValue))
-        }catch CommonRunTimeError.crtError(let crtError) {
-            XCTFail("Test failed with error \(crtError.name) (\(crtError.code)): \(crtError.message).")
-        }
-    }
-
-    func testMqttRequestResponse_ShadowUpdatedStreamIncomingPublishSuccess() async throws {
-        let testContext = MqttRRTestContext()
-        let mqtt5Client = try createMqtt5Client(testContext: testContext)
-        var rrClient: MqttRequestResponseClient? = try MqttRequestResponseClient.newFromMqtt5Client(mqtt5Client: mqtt5Client, options: MqttRequestResponseClientOptions(operationTimeout: 10))
-        XCTAssertNotNil(rrClient)
-        // start the client
-        try await startClient(client: mqtt5Client, testContext: testContext)
-        let expectedTopic = UUID().uuidString
-        let expectedPayload = "incoming publish".data(using: .utf8)
-        let expectedContentType = "application/json"
-        let expectedTimeInterval = TimeInterval(8)
-        let expectedUserProperties = [
-            UserProperty(name: "property1", value: "value1"),
-            UserProperty(name: "property2", value: "value2"),
-        ]
-
-        var streamingOperation: StreamingOperation? = try rrClient!.createStream(
-            streamOptions:
-                StreamingOperationOptions(
-                    topicFilter: expectedTopic,
-                    subscriptionStatusCallback:
-                        testContext.onSubscriptionStatusUpdate!,
-                    incomingPublishCallback:
-                        testContext.onRRIncomingPublish!))
-        // open the streaming and wait for subscription success
-        try streamingOperation!.open()
-        await awaitExpectation([testContext.subscriptionStatusSuccessExpectation], 60)
-        let _ = try await mqtt5Client.publish(publishPacket: PublishPacket(qos: QoS.atLeastOnce,
-                                                                           topic: expectedTopic,
-                                                                           payload: expectedPayload,
-                                                                           messageExpiryInterval: expectedTimeInterval,
-                                                                           contentType: expectedContentType,
-                                                                           userProperties: expectedUserProperties))
-        
-        await awaitExpectation([testContext.incomingPublishExpectation], 60)
-                
-        XCTAssertGreaterThan(testContext.rrPublishEvent.count, 0)
-        let publishEvent = testContext.rrPublishEvent[0]
-        XCTAssertTrue(publishEvent.topic == expectedTopic)
-        XCTAssertTrue(publishEvent.payload == expectedPayload)
-        XCTAssertTrue(publishEvent.contentType == expectedContentType)
-        XCTAssertTrue(publishEvent.userProperties.count == expectedUserProperties.count)
-        for (index, element) in publishEvent.userProperties.enumerated() {
-            XCTAssertTrue(element == expectedUserProperties[index])
-        }
-        // We can't check for the exact value here as it'll be decremented by the server part.
-        XCTAssertNotNil(publishEvent.messageExpiryInterval)
-        
-        streamingOperation = nil
-        rrClient = nil
-        testContext.cleanup()
-        
-    }
-    
-    func testMqttRequestResponse_ShadowUpdatedStreamIncomingPublishNilValue() async throws {
-        let testContext = MqttRRTestContext()
-        let mqtt5Client = try createMqtt5Client(testContext: testContext)
-        var rrClient: MqttRequestResponseClient? = try MqttRequestResponseClient.newFromMqtt5Client(mqtt5Client: mqtt5Client, options: MqttRequestResponseClientOptions(operationTimeout: 10))
-        XCTAssertNotNil(rrClient)
-        // start the client
-        try await startClient(client: mqtt5Client, testContext: testContext)
-        let expectedTopic = UUID().uuidString
-        let expectedPayload = "incoming publish".data(using: .utf8)
-        
-        var streamingOperation : StreamingOperation? = try rrClient!.createStream(streamOptions: StreamingOperationOptions(topicFilter: expectedTopic,
-                                                                                                    subscriptionStatusCallback:
-                                                                                                        testContext.onSubscriptionStatusUpdate!,
-                                                                                                    incomingPublishCallback:
-                                                                                                        testContext.onRRIncomingPublish!))
-        // open the streaming and wait for subscription success
-        try streamingOperation!.open()
-        await awaitExpectation([testContext.subscriptionStatusSuccessExpectation], 60)
-        let _ = try await mqtt5Client.publish(publishPacket: PublishPacket(qos: QoS.atLeastOnce,
-                                                                           topic: expectedTopic,
-                                                                           payload: expectedPayload))
-        
-        await awaitExpectation([testContext.incomingPublishExpectation], 60)
-                
-        XCTAssertGreaterThan(testContext.rrPublishEvent.count, 0)
-        let publishEvent = testContext.rrPublishEvent[0]
-        XCTAssertTrue(publishEvent.topic == expectedTopic)
-        XCTAssertTrue(publishEvent.payload == expectedPayload)
-        XCTAssertNil(publishEvent.contentType)
-        XCTAssertTrue(publishEvent.userProperties.count == 0)
-        XCTAssertNil(publishEvent.messageExpiryInterval)
-        
-        streamingOperation = nil
-        rrClient = nil
-        testContext.cleanup()
-    }
-    
-    func testMqttRequestResponse_ShadowUpdatedStreamReopenFailed() async throws {
-        let testContext = MqttRRTestContext()
-        let rrClient = try await setupRequestResponseClient(testContext: testContext)
-        let streamingOperation = try rrClient.createStream(streamOptions: StreamingOperationOptions(topicFilter: "test/topic",
-                                                                                                    subscriptionStatusCallback: testContext.onSubscriptionStatusUpdate!,
-                                                                                                    incomingPublishCallback: { _ in }))
-        var reopenFailed = false;
-        try streamingOperation.open()
-        await awaitExpectation([testContext.subscriptionStatusSuccessExpectation], 60)
-        
-        do {
-            // reopen the streaming operation
-            try streamingOperation.open()
-        }catch CommonRunTimeError.crtError(let crtError) {
-            reopenFailed = true
-            XCTAssertTrue(crtError.code == AWS_ERROR_MQTT_REUQEST_RESPONSE_STREAM_ALREADY_ACTIVATED.rawValue)
-        }
-        
-        XCTAssertTrue(reopenFailed)
-=======
     let response = try await rrClient.submitRequest(operationOptions: requestOptions);
 
     XCTAssertEqual(response.topic, testContext.responsePaths![0].topic)
@@ -692,7 +388,9 @@
       testContext: testContext,
       options: MqttRequestResponseClientOptions(operationTimeout: 10))
     let requestOptions = createRequestResponseGetOptions(
-      testContext: testContext, thingName: "NoSuchThing", withCorrelationToken: false,
+      testContext: testContext,
+      thingName: "NoSuchThing",
+      withCorrelationToken: false,
       publishTopic: "wrong/publish/topic")
     var errorCaught = false
 
@@ -701,7 +399,6 @@
     } catch CommonRunTimeError.crtError(let crtError) {
       XCTAssertEqual(crtError.code, Int32(AWS_ERROR_MQTT_REQUEST_RESPONSE_TIMEOUT.rawValue))
       errorCaught = true
->>>>>>> 515d0ffa
     }
 
     XCTAssertTrue(errorCaught)
@@ -709,15 +406,185 @@
     testContext.cleanup()
   }
 
-  func MqttRequestResponse_ShadowUpdatedStreamOpenCloseSuccess() throws {
-
-  }
-
-  func MqttRequestResponse_ShadowUpdatedStreamClientClosed() throws {
-
-  }
-
-  func MqttRequestResponse_ShadowUpdatedStreamIncomingPublishSuccess() throws {
-
+  func testMqttRequestResponse_ShadowUpdatedStreamOpenCloseSuccess() async throws {
+    let testContext = MqttRRTestContext()
+    let rrClient = try await setupRequestResponseClient(testContext: testContext)
+    let streamingOperation = try rrClient.createStream(
+      streamOptions: StreamingOperationOptions(
+        topicFilter: "test/topic",
+        subscriptionStatusCallback: testContext.onSubscriptionStatusUpdate!,
+        incomingPublishCallback: { _ in }))
+
+    try streamingOperation.open()
+
+    await awaitExpectation([testContext.subscriptionStatusSuccessExpectation], 60)
+  }
+
+  func testMqttRequestResponse_ShadowUpdatedStreamCreationFailed() async throws {
+    let testContext = MqttRRTestContext()
+    let rrClient = try await setupRequestResponseClient(testContext: testContext)
+
+    do {
+      _ = try rrClient.createStream(
+        streamOptions: StreamingOperationOptions(
+          topicFilter: "",
+          subscriptionStatusCallback: { _ in },
+          incomingPublishCallback: { _ in }))
+
+    } catch CommonRunTimeError.crtError(let crtError) {
+      XCTAssertTrue(Int32(AWS_ERROR_INVALID_ARGUMENT.rawValue) == crtError.code)
+    }
+  }
+
+  // closing the request-response client should failed the streaming operation
+  func testMqttRequestResponse_ShadowUpdatedStreamClientClosed() async throws {
+    let testContext = MqttRRTestContext()
+    var rrClient: MqttRequestResponseClient? = try await setupRequestResponseClient(
+      testContext: testContext)
+    XCTAssertNotNil(rrClient)
+    let streamingOperation = try rrClient!.createStream(
+      streamOptions: StreamingOperationOptions(
+        topicFilter: "test/topic",
+        subscriptionStatusCallback: testContext.onSubscriptionStatusUpdate!,
+        incomingPublishCallback: { _ in }))
+    do {
+      // open the operation successfully
+      try streamingOperation.open()
+      await awaitExpectation([testContext.subscriptionStatusSuccessExpectation], 60)
+
+      // destory the request response client
+      rrClient = nil
+
+      await awaitExpectation([testContext.subscriptionStatusErrorExpectation], 60)
+      XCTAssertEqual(testContext.subscriptionStatusEvent?.event, SubscriptionStatusEventType.halted)
+      XCTAssertEqual(
+        testContext.subscriptionStatusEvent?.error?.code,
+        Int32(AWS_ERROR_MQTT_REQUEST_RESPONSE_CLIENT_SHUT_DOWN.rawValue))
+    } catch CommonRunTimeError.crtError(let crtError) {
+      XCTFail("Test failed with error \(crtError.name) (\(crtError.code)): \(crtError.message).")
+    }
+  }
+
+  func testMqttRequestResponse_ShadowUpdatedStreamIncomingPublishSuccess() async throws {
+    let testContext = MqttRRTestContext()
+    let mqtt5Client = try createMqtt5Client(testContext: testContext)
+    var rrClient: MqttRequestResponseClient? = try MqttRequestResponseClient.newFromMqtt5Client(
+      mqtt5Client: mqtt5Client, options: MqttRequestResponseClientOptions(operationTimeout: 10))
+    XCTAssertNotNil(rrClient)
+    // start the client
+    try await startClient(client: mqtt5Client, testContext: testContext)
+    let expectedTopic = UUID().uuidString
+    let expectedPayload = "incoming publish".data(using: .utf8)
+    let expectedContentType = "application/json"
+    let expectedTimeInterval = TimeInterval(8)
+    let expectedUserProperties = [
+      UserProperty(name: "property1", value: "value1"),
+      UserProperty(name: "property2", value: "value2"),
+    ]
+
+    var streamingOperation: StreamingOperation? = try rrClient!.createStream(
+      streamOptions:
+        StreamingOperationOptions(
+          topicFilter: expectedTopic,
+          subscriptionStatusCallback:
+            testContext.onSubscriptionStatusUpdate!,
+          incomingPublishCallback:
+            testContext.onRRIncomingPublish!))
+    // open the streaming and wait for subscription success
+    try streamingOperation!.open()
+    await awaitExpectation([testContext.subscriptionStatusSuccessExpectation], 60)
+    let _ = try await mqtt5Client.publish(
+      publishPacket: PublishPacket(
+        qos: QoS.atLeastOnce,
+        topic: expectedTopic,
+        payload: expectedPayload,
+        messageExpiryInterval: expectedTimeInterval,
+        contentType: expectedContentType,
+        userProperties: expectedUserProperties))
+
+    await awaitExpectation([testContext.incomingPublishExpectation], 60)
+
+    XCTAssertGreaterThan(testContext.rrPublishEvent.count, 0)
+    let publishEvent = testContext.rrPublishEvent[0]
+    XCTAssertTrue(publishEvent.topic == expectedTopic)
+    XCTAssertTrue(publishEvent.payload == expectedPayload)
+    XCTAssertTrue(publishEvent.contentType == expectedContentType)
+    XCTAssertTrue(publishEvent.userProperties.count == expectedUserProperties.count)
+    for (index, element) in publishEvent.userProperties.enumerated() {
+      XCTAssertTrue(element == expectedUserProperties[index])
+    }
+    // We can't check for the exact value here as it'll be decremented by the server part.
+    XCTAssertNotNil(publishEvent.messageExpiryInterval)
+
+    streamingOperation = nil
+    rrClient = nil
+    testContext.cleanup()
+
+  }
+
+  func testMqttRequestResponse_ShadowUpdatedStreamIncomingPublishNilValue() async throws {
+    let testContext = MqttRRTestContext()
+    let mqtt5Client = try createMqtt5Client(testContext: testContext)
+    var rrClient: MqttRequestResponseClient? = try MqttRequestResponseClient.newFromMqtt5Client(
+      mqtt5Client: mqtt5Client, options: MqttRequestResponseClientOptions(operationTimeout: 10))
+    XCTAssertNotNil(rrClient)
+    // start the client
+    try await startClient(client: mqtt5Client, testContext: testContext)
+    let expectedTopic = UUID().uuidString
+    let expectedPayload = "incoming publish".data(using: .utf8)
+
+    var streamingOperation: StreamingOperation? = try rrClient!.createStream(
+      streamOptions: StreamingOperationOptions(
+        topicFilter: expectedTopic,
+        subscriptionStatusCallback:
+          testContext.onSubscriptionStatusUpdate!,
+        incomingPublishCallback:
+          testContext.onRRIncomingPublish!))
+    // open the streaming and wait for subscription success
+    try streamingOperation!.open()
+    await awaitExpectation([testContext.subscriptionStatusSuccessExpectation], 60)
+    let _ = try await mqtt5Client.publish(
+      publishPacket: PublishPacket(
+        qos: QoS.atLeastOnce,
+        topic: expectedTopic,
+        payload: expectedPayload))
+
+    await awaitExpectation([testContext.incomingPublishExpectation], 60)
+
+    XCTAssertGreaterThan(testContext.rrPublishEvent.count, 0)
+    let publishEvent = testContext.rrPublishEvent[0]
+    XCTAssertTrue(publishEvent.topic == expectedTopic)
+    XCTAssertTrue(publishEvent.payload == expectedPayload)
+    XCTAssertNil(publishEvent.contentType)
+    XCTAssertTrue(publishEvent.userProperties.count == 0)
+    XCTAssertNil(publishEvent.messageExpiryInterval)
+
+    streamingOperation = nil
+    rrClient = nil
+    testContext.cleanup()
+  }
+
+  func testMqttRequestResponse_ShadowUpdatedStreamReopenFailed() async throws {
+    let testContext = MqttRRTestContext()
+    let rrClient = try await setupRequestResponseClient(testContext: testContext)
+    let streamingOperation = try rrClient.createStream(
+      streamOptions: StreamingOperationOptions(
+        topicFilter: "test/topic",
+        subscriptionStatusCallback: testContext.onSubscriptionStatusUpdate!,
+        incomingPublishCallback: { _ in }))
+    var reopenFailed = false;
+    try streamingOperation.open()
+    await awaitExpectation([testContext.subscriptionStatusSuccessExpectation], 60)
+
+    do {
+      // reopen the streaming operation
+      try streamingOperation.open()
+    } catch CommonRunTimeError.crtError(let crtError) {
+      reopenFailed = true
+      XCTAssertTrue(
+        crtError.code == AWS_ERROR_MQTT_REUQEST_RESPONSE_STREAM_ALREADY_ACTIVATED.rawValue)
+    }
+
+    XCTAssertTrue(reopenFailed)
   }
 }
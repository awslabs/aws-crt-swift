//  Copyright Amazon.com, Inc. or its affiliates. All Rights Reserved.
//  SPDX-License-Identifier: Apache-2.0.

import XCTest
import Foundation
import AwsCMqtt
@testable import AwsCommonRuntimeKit

class Mqtt5RRClientTests: XCBaseTestCase {
    
<<<<<<< HEAD
    class MqttRRTestContext : @unchecked Sendable {
=======
    final class MqttRRTestContext: @unchecked Sendable {
>>>>>>> 5ce45b1e
        let contextName: String

        var responsePaths: [ResponsePath]?
        var correlationToken: String?
        var payload: Data?
        var subscriptionStatusEvent: SubscriptionStatusEvent?
        var rrPublishEvent: [IncomingPublishEvent] = []
        
        // rr events expectations
        var subscriptionStatusSuccessExpectation: XCTestExpectation
        var subscriptionStatusErrorExpectation: XCTestExpectation
        var incomingPublishExpectation: XCTestExpectation
        var onSubscriptionStatusUpdate : SubscriptionStatusEventHandler?
        var onRRIncomingPublish : IncomingPublishEventHandler?
        
        
        // protocol client context
        var publishReceivedExpectation: XCTestExpectation
        var publishTargetReachedExpectation: XCTestExpectation
        var connectionSuccessExpectation: XCTestExpectation
        var connectionFailureExpectation: XCTestExpectation
        var disconnectionExpectation: XCTestExpectation
        var stoppedExpectation: XCTestExpectation

<<<<<<< HEAD
        var onPublishReceived: OnPublishReceived?
        var onLifecycleEventStopped: OnLifecycleEventStopped?
        var onLifecycleEventAttemptingConnect: OnLifecycleEventAttemptingConnect?
        var onLifecycleEventConnectionSuccess: OnLifecycleEventConnectionSuccess?
        var onLifecycleEventConnectionFailure: OnLifecycleEventConnectionFailure?
        var onLifecycleEventDisconnection: OnLifecycleEventDisconnection?
        var onWebSocketHandshake: OnWebSocketHandshakeIntercept?
        
=======
        let onPublishReceived: OnPublishReceived?
        let onLifecycleEventStopped: OnLifecycleEventStopped?
        let onLifecycleEventAttemptingConnect: OnLifecycleEventAttemptingConnect?
        let onLifecycleEventConnectionSuccess: OnLifecycleEventConnectionSuccess?
        let onLifecycleEventConnectionFailure: OnLifecycleEventConnectionFailure?
        let onLifecycleEventDisconnection: OnLifecycleEventDisconnection?

>>>>>>> 5ce45b1e
        init(contextName : String = "MqttClient"){
            self.contextName = contextName
            
            self.subscriptionStatusSuccessExpectation = XCTestExpectation(description: "Expect streaming operation publish status success.")
            self.subscriptionStatusErrorExpectation = XCTestExpectation(description: "Expect streaming operation publish status error.")
            self.incomingPublishExpectation = XCTestExpectation(description: "Expect incoming publish event for request response client.")
            self.publishReceivedExpectation = XCTestExpectation(description: "Expect publish received.")
            self.publishTargetReachedExpectation = XCTestExpectation(description: "Expect publish target reached")
            self.connectionSuccessExpectation = XCTestExpectation(description: "Expect connection Success")
            self.connectionFailureExpectation = XCTestExpectation(description: "Expect connection Failure")
            self.disconnectionExpectation = XCTestExpectation(description: "Expect disconnect")
            self.stoppedExpectation = XCTestExpectation(description: "Expect stopped")
            
            self.onRRIncomingPublish = { [self] publishEvent in
                self.rrPublishEvent.append(publishEvent)
                self.incomingPublishExpectation.fulfill()
            }
            
            self.onSubscriptionStatusUpdate = { [self] statusEvent in
                self.subscriptionStatusEvent = statusEvent
                print(contextName + " MqttRRClientTests: onSubscriptionStatusUpdate. EventType: \(statusEvent.event)")
                if statusEvent.event == SubscriptionStatusEventType.established {
                    self.subscriptionStatusSuccessExpectation.fulfill()
                }else{
                    if let error = statusEvent.error {
                        print(contextName + " MqttRRClientTests: onSubscriptionStatusUpdate failed with error : (\(error.code)) \(error.name) : \(error.message)")
                    }
                    self.subscriptionStatusErrorExpectation.fulfill()
                }
            }
            
            self.onPublishReceived = { [publishReceivedExpectation = self.publishReceivedExpectation] publishData in
                if let payloadString = publishData.publishPacket.payloadAsString() {
                    print(contextName + " MqttRRClientTests: onPublishReceived. Topic:\'\(publishData.publishPacket.topic)\' QoS:\(publishData.publishPacket.qos) payload:\'\(payloadString)\'")
                } else {
                    print(contextName + " MqttRRClientTests: onPublishReceived. Topic:\'\(publishData.publishPacket.topic)\' QoS:\(publishData.publishPacket.qos)")
                }
                publishReceivedExpectation.fulfill()
            }

            self.onLifecycleEventStopped = { [stoppedExpectation=self.stoppedExpectation] _ in
                print(contextName + " MqttRRClientTests: onLifecycleEventStopped")
<<<<<<< HEAD
                self.stoppedExpectation.fulfill()
=======
                stoppedExpectation.fulfill()
>>>>>>> 5ce45b1e
            }
            
            self.onLifecycleEventAttemptingConnect = { _ in
                print(contextName + " MqttRRClientTests: onLifecycleEventAttemptingConnect")
            }
            
            self.onLifecycleEventConnectionSuccess = { [connectionSuccessExpectation = self.connectionSuccessExpectation] successData in
                print(contextName + " MqttRRClientTests: onLifecycleEventConnectionSuccess")
                connectionSuccessExpectation.fulfill()
            }
            
            self.onLifecycleEventConnectionFailure = { [connectionFailureExpectation = self.connectionFailureExpectation] failureData in
                print(contextName + " MqttRRClientTests: onLifecycleEventConnectionFailure")
                connectionFailureExpectation.fulfill()
            }
            self.onLifecycleEventDisconnection = { [disconnectionExpectation = self.disconnectionExpectation] disconnectionData in
                print(contextName + " MqttRRClientTests: onLifecycleEventDisconnection")
                disconnectionExpectation.fulfill()
            }
        }
        
        // make sure cleanup the resources before exit the test caseto
        func cleanup(){
            self.responsePaths = nil
            self.rrPublishEvent = []
        }
    }
    
    func createMqtt5Client(testContext: MqttRRTestContext) throws -> Mqtt5Client {
        try skipIfPlatformDoesntSupportTLS()
        let inputHost = try getEnvironmentVarOrSkipTest(environmentVarName: "AWS_TEST_MQTT5_IOT_CORE_HOST")
        let inputCert = try getEnvironmentVarOrSkipTest(environmentVarName: "AWS_TEST_MQTT5_IOT_CORE_RSA_CERT")
        let inputKey = try getEnvironmentVarOrSkipTest(environmentVarName: "AWS_TEST_MQTT5_IOT_CORE_RSA_KEY")
        
        let elg = try EventLoopGroup()
        let resolver = try HostResolver(eventLoopGroup: elg,
            maxHosts: 8,
            maxTTL: 30)
        let clientBootstrap = try ClientBootstrap(
            eventLoopGroup: elg,
            hostResolver: resolver)
        let socketOptions = SocketOptions()
        
        let tlsOptions = try TLSContextOptions.makeMTLS(
            certificatePath: inputCert,
            privateKeyPath: inputKey
        )
        let tlsContext = try TLSContext(options: tlsOptions, mode: .client)

        let clientOptionsWithCallbacks = MqttClientOptions(
            hostName: inputHost,
            port: 8883,
            bootstrap: clientBootstrap,
            socketOptions: socketOptions,
            tlsCtx: tlsContext,
            onPublishReceivedFn: testContext.onPublishReceived,
            onLifecycleEventStoppedFn: testContext.onLifecycleEventStopped,
            onLifecycleEventAttemptingConnectFn: testContext.onLifecycleEventAttemptingConnect,
            onLifecycleEventConnectionSuccessFn: testContext.onLifecycleEventConnectionSuccess,
            onLifecycleEventConnectionFailureFn: testContext.onLifecycleEventConnectionFailure,
            onLifecycleEventDisconnectionFn: testContext.onLifecycleEventDisconnection)

        let mqtt5Client = try Mqtt5Client(clientOptions: clientOptionsWithCallbacks)
        XCTAssertNotNil(mqtt5Client)
        return mqtt5Client
    }
    
    // MARK: - helper function
    
    // start client and check for connection success
    func startClient(client: Mqtt5Client, testContext: MqttRRTestContext) async throws{
        try client.start()
        await awaitExpectation([testContext.connectionSuccessExpectation], 5)
        
    }

    // stop client and check for discconnection and stopped lifecycle events
    func stopClient(client: Mqtt5Client, testContext: MqttRRTestContext, disconnectPacket: DisconnectPacket? = nil) async throws -> Void {
        try client.stop(disconnectPacket: disconnectPacket)
        return await awaitExpectation([testContext.stoppedExpectation], 5)
    }
    
    // setup rr client
    func setupRequestResponseClient(testContext: MqttRRTestContext, options: MqttRequestResponseClientOptions? = nil) async throws -> MqttRequestResponseClient {
        let mqtt5Client = try createMqtt5Client(testContext: testContext)
<<<<<<< HEAD
        let rrClient = try MqttRequestResponseClient.newFromMqtt5Client(mqtt5Client: mqtt5Client, options: MqttRequestResponseClientOptions(operationTimeout: 10))
=======
        let rrClient = try MqttRequestResponseClient.newFromMqtt5Client(mqtt5Client: mqtt5Client, options: options)
>>>>>>> 5ce45b1e

        // start the client
        try await startClient(client: mqtt5Client, testContext: testContext)
        return rrClient
    }
    
    // create a get rr request
    func createRequestResponseGetOptions(testContext: MqttRRTestContext , shadowName : String = UUID().uuidString, thingName: String, withCorrelationToken: Bool = true, publishTopic: String? = nil) -> RequestResponseOperationOptions {
        let subscriptionTopicFilter = "$aws/things/\(thingName)/shadow/name/\(shadowName)/get/+"
        let acceptedTopic = "$aws/things/\(thingName)/shadow/name/\(shadowName)/get/accepted"
        let rejectedTopic = "$aws/things/\(thingName)/shadow/name/\(shadowName)/get/rejected"
        let publishTopic = publishTopic ?? "$aws/things/\(thingName)/shadow/name/\(shadowName)/get"
                
        var payload = String("{}").data(using: .utf8)
        var correlationTokenPath = ""
        var correlationToken: String?
        
        if(withCorrelationToken){
            correlationToken = UUID().uuidString
            correlationTokenPath = "clientToken"
            payload = String("{\"\(correlationTokenPath)\":\"\(correlationToken!)\"}").data(using: .utf8)
        }
        
        let responsePaths: [ResponsePath] = [ResponsePath(topic: acceptedTopic, correlationTokenJsonPath: correlationTokenPath),
                                             ResponsePath(topic: rejectedTopic, correlationTokenJsonPath: correlationTokenPath)]
        
        testContext.responsePaths = responsePaths
        testContext.correlationToken = correlationToken
        
        return RequestResponseOperationOptions(subscriptionTopicFilters: [subscriptionTopicFilter], responsePaths:responsePaths, topic: publishTopic, payload: payload!, correlationToken:  correlationToken)
    }
    
    // create an update rr request
    func createRequestResponseUpdateOptions(testContext: MqttRRTestContext , shadowName : String = UUID().uuidString, thingName: String, withCorrelationToken: Bool = true) -> RequestResponseOperationOptions {
        let acceptedTopic = "$aws/things/\(thingName)/shadow/name/\(shadowName)/update/accepted"
        let rejectedTopic = "$aws/things/\(thingName)/shadow/name/\(shadowName)/update/rejected"
        let publishTopic = "$aws/things/\(thingName)/shadow/name/\(shadowName)/update"
        let subscriptionTopicFilters = [acceptedTopic, rejectedTopic]
        
        var correlationTokenPath = ""
        var correlationToken: String?
        
        let stateToken = UUID().uuidString
        let desiredState = "{\"magic\":\"\(stateToken)\"}"
        var payload = "{\"state\":{\"desired\":\(desiredState)}}".data(using: .utf8)
        
        if(withCorrelationToken){
            correlationToken = UUID().uuidString
            correlationTokenPath = "clientToken"
            payload = String("{\"\(correlationTokenPath)\":\"\(correlationToken!)\", \"state\":{\"desired\":\(desiredState)}}").data(using: .utf8)
        }
    
        let responsePaths: [ResponsePath] = [ResponsePath(topic: acceptedTopic, correlationTokenJsonPath: correlationTokenPath),
                                             ResponsePath(topic: rejectedTopic, correlationTokenJsonPath: correlationTokenPath)]
        
        testContext.responsePaths = responsePaths
        testContext.correlationToken = correlationToken
        
        return RequestResponseOperationOptions(subscriptionTopicFilters: subscriptionTopicFilters, responsePaths:responsePaths, topic: publishTopic, payload: payload!, correlationToken:  correlationToken)
    }
    
    
    // MARK: - request response client tests

    func testMqttRequestResponse_CreateDestroy() async throws {
        let testContext = MqttRRTestContext()
        let mqtt5Client = try createMqtt5Client(testContext: testContext)
        let _ = try MqttRequestResponseClient.newFromMqtt5Client(mqtt5Client: mqtt5Client)
    }
    
    func testMqttRequestResponse_GetNamedShadowSuccessRejected() async throws {
        let testContext = MqttRRTestContext()
        let rrClient = try await setupRequestResponseClient(testContext: testContext)
        let requestOptions = createRequestResponseGetOptions(testContext: testContext, thingName: "NoSuchThing")
        let response = try await rrClient.submitRequest(operationOptions: requestOptions);

        XCTAssertEqual(response.topic, testContext.responsePaths![1].topic)
        if let paylaodString = String(data: response.payload, encoding: .utf8){
            XCTAssertTrue(paylaodString.contains("No shadow exists with name"))
        }else{
            XCTFail("MqttRequestResponseResponse: Invalid Payload.")
        }

        // cleanup
        testContext.cleanup()
    }
    
    func testMqttRequestResponse_GetNamedShadowSuccessRejectedNoCorrelationToken() async throws {
        let testContext = MqttRRTestContext()
        let rrClient = try await setupRequestResponseClient(testContext: testContext)
        let requestOptions = createRequestResponseGetOptions(testContext: testContext, thingName: "NoSuchThing", withCorrelationToken: false)
        
        let response = try await rrClient.submitRequest(operationOptions: requestOptions);
        
        XCTAssertEqual(response.topic, testContext.responsePaths![1].topic)
        if let paylaodString = String(data: response.payload, encoding: .utf8){
            XCTAssertTrue(paylaodString.contains("No shadow exists with name"))
        }else{
            XCTFail("MqttRequestResponseResponse: Invalid Payload.")
        }
        testContext.cleanup()
    }
    
    func testMqttRequestResponse_UpdateNamedShadowSuccessAccepted() async throws{
        let testContext = MqttRRTestContext()
        let rrClient = try await setupRequestResponseClient(testContext: testContext)
        let requestOptions = createRequestResponseUpdateOptions(testContext: testContext , thingName: "NoSuchThing")
        
        let response = try await rrClient.submitRequest(operationOptions: requestOptions);

        XCTAssertEqual(response.topic, testContext.responsePaths![0].topic)
        if let paylaodString = String(data: response.payload, encoding: .utf8){
            XCTAssertTrue(paylaodString.lengthOfBytes(using: .utf8) > 0)
        }else{
            XCTFail("MqttRequestResponseResponse: Invalid Payload.")
        }
        testContext.cleanup()
    }
    
    func testMqttRequestResponse_UpdateNamedShadowSuccessAcceptedNoCorrelationToken() async throws{
        let testContext = MqttRRTestContext()
        let rrClient = try await setupRequestResponseClient(testContext: testContext)
        let requestOptions = createRequestResponseUpdateOptions(testContext: testContext , thingName: "NoSuchThing", withCorrelationToken: false)
        
        let response = try await rrClient.submitRequest(operationOptions: requestOptions);

        XCTAssertEqual(response.topic, testContext.responsePaths![0].topic)
        if let paylaodString = String(data: response.payload, encoding: .utf8){
            XCTAssertTrue(paylaodString.lengthOfBytes(using: .utf8) > 0)
        }else{
            XCTFail("MqttRequestResponseResponse: Invalid Payload.")
        }
        testContext.cleanup()
    }
    
    func testMqttRequestResponse_GetNamedShadowTimeout() async throws{
        let testContext = MqttRRTestContext()
        let rrClient = try await setupRequestResponseClient(testContext: testContext,
                                                            options: MqttRequestResponseClientOptions(operationTimeout: 10))
        let requestOptions = createRequestResponseGetOptions(testContext: testContext, thingName: "NoSuchThing", publishTopic: "wrong/publish/topic")
        var errorCaught = false
        
        do {
            let _ = try await rrClient.submitRequest(operationOptions: requestOptions);
        }
        catch CommonRunTimeError.crtError(let crtError) {
            XCTAssertEqual(crtError.code, Int32(AWS_ERROR_MQTT_REQUEST_RESPONSE_TIMEOUT.rawValue))
            errorCaught = true
        }
        
        XCTAssertTrue(errorCaught)
        // cleanup
        testContext.cleanup()
    }
    
    func testMqttRequestResponse_GetNamedShadowTimeoutNoCorrelationToken() async throws {
        let testContext = MqttRRTestContext()
        let rrClient = try await setupRequestResponseClient(testContext: testContext,
                                                            options: MqttRequestResponseClientOptions(operationTimeout: 10))
        let requestOptions = createRequestResponseGetOptions(testContext: testContext, thingName: "NoSuchThing", withCorrelationToken: false, publishTopic: "wrong/publish/topic")
        var errorCaught = false
        
        do {
            let _ = try await rrClient.submitRequest(operationOptions: requestOptions);
        }
        catch CommonRunTimeError.crtError(let crtError) {
            XCTAssertEqual(crtError.code, Int32(AWS_ERROR_MQTT_REQUEST_RESPONSE_TIMEOUT.rawValue))
            errorCaught = true
        }
        
        XCTAssertTrue(errorCaught)
        // cleanup
        testContext.cleanup()
    }

    func testMqttRequestResponse_ShadowUpdatedStreamOpenCloseSuccess() async throws {
        let testContext = MqttRRTestContext()
        let rrClient = try await setupRequestResponseClient(testContext: testContext)
        let streamingOperation = try rrClient.createStream(streamOptions: StreamingOperationOptions(topicFilter: "test/topic",
                                                                                                    subscriptionStatusCallback: testContext.onSubscriptionStatusUpdate))
        
        streamingOperation.open()
        
        await awaitExpectation([testContext.subscriptionStatusSuccessExpectation], 60)
    }

    func testMqttRequestResponse_ShadowUpdatedStreamClientClosed() async throws {
        let testContext = MqttRRTestContext()
        var rrClient : MqttRequestResponseClient? = try await setupRequestResponseClient(testContext: testContext)
        XCTAssertNotNil(rrClient)
        let streamingOperation = try rrClient!.createStream(streamOptions: StreamingOperationOptions(topicFilter: "test/topic",
                                                                                                    subscriptionStatusCallback: testContext.onSubscriptionStatusUpdate))
        
        // open the operation successfully
        streamingOperation.open()
        await awaitExpectation([testContext.subscriptionStatusSuccessExpectation], 60)
        
        // destory the request response client
        rrClient = nil
        
        await awaitExpectation([testContext.subscriptionStatusErrorExpectation], 60)
        XCTAssertEqual(testContext.subscriptionStatusEvent?.event, SubscriptionStatusEventType.halted)
        XCTAssertEqual(testContext.subscriptionStatusEvent?.error?.code,
                       Int32(AWS_ERROR_MQTT_REQUEST_RESPONSE_CLIENT_SHUT_DOWN.rawValue))
    }

    func testMqttRequestResponse_ShadowUpdatedStreamIncomingPublishSuccess() async throws {
        let testContext = MqttRRTestContext()
        let mqtt5Client = try createMqtt5Client(testContext: testContext)
        var rrClient: MqttRequestResponseClient? = try MqttRequestResponseClient.newFromMqtt5Client(mqtt5Client: mqtt5Client, options: MqttRequestResponseClientOptions(operationTimeout: 10))
        XCTAssertNotNil(rrClient)
        // start the client
        try await startClient(client: mqtt5Client, testContext: testContext)
        let expectedTopic = UUID().uuidString
        let expectedPayload = "incoming publish".data(using: .utf8)
        let expectedContentType = "application/json"
        let expectedTimeInterval = TimeInterval(8)
        let expectedUserProperties = [UserProperty(name: "property1", value: "value1"),
                                   UserProperty(name: "property2", value: "value2")]
        
        var streamingOperation : StreamingOperation? = try rrClient!.createStream(streamOptions: StreamingOperationOptions(topicFilter: expectedTopic,
                                                                                                    subscriptionStatusCallback:
                                                                                                        testContext.onSubscriptionStatusUpdate,
                                                                                                    incomingPublishCallback:
                                                                                                        testContext.onRRIncomingPublish))
        // open the streaming and wait for subscription success
        streamingOperation!.open()
        await awaitExpectation([testContext.subscriptionStatusSuccessExpectation], 60)
        let _ = try await mqtt5Client.publish(publishPacket: PublishPacket(qos: QoS.atLeastOnce,
                                                                           topic: expectedTopic,
                                                                           payload: expectedPayload,
                                                                           messageExpiryInterval: expectedTimeInterval,
                                                                           contentType: expectedContentType,
                                                                           userProperties: expectedUserProperties))
        
        await awaitExpectation([testContext.incomingPublishExpectation], 60)
                
        XCTAssertGreaterThan(testContext.rrPublishEvent.count, 0)
        let publishEvent = testContext.rrPublishEvent[0]
        XCTAssertTrue(publishEvent.topic == expectedTopic)
        XCTAssertTrue(publishEvent.payload == expectedPayload)
        XCTAssertTrue(publishEvent.contentType == expectedContentType)
        XCTAssertTrue(publishEvent.userProperties.count == expectedUserProperties.count)
        for (index, element) in publishEvent.userProperties.enumerated() {
            XCTAssertTrue(element.name == expectedUserProperties[index].name)
            XCTAssertTrue(element.value == expectedUserProperties[index].value)
        }
        XCTAssertNotNil(publishEvent.messageExpiryInterval)
        
        streamingOperation = nil
        rrClient = nil
        testContext.cleanup()
        
    }
}<|MERGE_RESOLUTION|>--- conflicted
+++ resolved
@@ -8,11 +8,7 @@
 
 class Mqtt5RRClientTests: XCBaseTestCase {
     
-<<<<<<< HEAD
-    class MqttRRTestContext : @unchecked Sendable {
-=======
     final class MqttRRTestContext: @unchecked Sendable {
->>>>>>> 5ce45b1e
         let contextName: String
 
         var responsePaths: [ResponsePath]?
@@ -37,16 +33,6 @@
         var disconnectionExpectation: XCTestExpectation
         var stoppedExpectation: XCTestExpectation
 
-<<<<<<< HEAD
-        var onPublishReceived: OnPublishReceived?
-        var onLifecycleEventStopped: OnLifecycleEventStopped?
-        var onLifecycleEventAttemptingConnect: OnLifecycleEventAttemptingConnect?
-        var onLifecycleEventConnectionSuccess: OnLifecycleEventConnectionSuccess?
-        var onLifecycleEventConnectionFailure: OnLifecycleEventConnectionFailure?
-        var onLifecycleEventDisconnection: OnLifecycleEventDisconnection?
-        var onWebSocketHandshake: OnWebSocketHandshakeIntercept?
-        
-=======
         let onPublishReceived: OnPublishReceived?
         let onLifecycleEventStopped: OnLifecycleEventStopped?
         let onLifecycleEventAttemptingConnect: OnLifecycleEventAttemptingConnect?
@@ -54,7 +40,6 @@
         let onLifecycleEventConnectionFailure: OnLifecycleEventConnectionFailure?
         let onLifecycleEventDisconnection: OnLifecycleEventDisconnection?
 
->>>>>>> 5ce45b1e
         init(contextName : String = "MqttClient"){
             self.contextName = contextName
             
@@ -97,11 +82,7 @@
 
             self.onLifecycleEventStopped = { [stoppedExpectation=self.stoppedExpectation] _ in
                 print(contextName + " MqttRRClientTests: onLifecycleEventStopped")
-<<<<<<< HEAD
-                self.stoppedExpectation.fulfill()
-=======
                 stoppedExpectation.fulfill()
->>>>>>> 5ce45b1e
             }
             
             self.onLifecycleEventAttemptingConnect = { _ in
@@ -187,11 +168,7 @@
     // setup rr client
     func setupRequestResponseClient(testContext: MqttRRTestContext, options: MqttRequestResponseClientOptions? = nil) async throws -> MqttRequestResponseClient {
         let mqtt5Client = try createMqtt5Client(testContext: testContext)
-<<<<<<< HEAD
-        let rrClient = try MqttRequestResponseClient.newFromMqtt5Client(mqtt5Client: mqtt5Client, options: MqttRequestResponseClientOptions(operationTimeout: 10))
-=======
         let rrClient = try MqttRequestResponseClient.newFromMqtt5Client(mqtt5Client: mqtt5Client, options: options)
->>>>>>> 5ce45b1e
 
         // start the client
         try await startClient(client: mqtt5Client, testContext: testContext)

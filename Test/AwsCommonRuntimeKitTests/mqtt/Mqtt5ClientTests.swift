--- conflicted
+++ resolved
@@ -917,7 +917,6 @@
             XCTFail("Stop timed out")
         }
     }
-<<<<<<< HEAD
 
     /** Operation Tests [OP-UC] */
 
@@ -960,8 +959,4 @@
             XCTFail("Stop timed out")
         }
     }
-
-    #endif
-=======
->>>>>>> 581bdefe
 }
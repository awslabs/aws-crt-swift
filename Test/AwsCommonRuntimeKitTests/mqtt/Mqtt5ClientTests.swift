--- conflicted
+++ resolved
@@ -66,10 +66,7 @@
         public var onLifecycleEventDisconnection: OnLifecycleEventDisconnection?
 
         public let semaphorePublishReceived: DispatchSemaphore
-<<<<<<< HEAD
         public let semaphorePublishTargetReached: DispatchSemaphore
-=======
->>>>>>> 7ffa0936
         public let semaphoreConnectionSuccess: DispatchSemaphore
         public let semaphoreConnectionFailure: DispatchSemaphore
         public let semaphoreDisconnection: DispatchSemaphore
@@ -94,15 +91,11 @@
 
             self.contextName = contextName
 
-<<<<<<< HEAD
             self.publishTarget = publishTarget
             self.publishCount = 0
 
             self.semaphorePublishReceived = DispatchSemaphore(value: 0)
             self.semaphorePublishTargetReached = DispatchSemaphore(value: 0)
-=======
-            self.semaphorePublishReceived = DispatchSemaphore(value: 0)
->>>>>>> 7ffa0936
             self.semaphoreConnectionSuccess = DispatchSemaphore(value: 0)
             self.semaphoreConnectionFailure = DispatchSemaphore(value: 0)
             self.semaphoreDisconnection = DispatchSemaphore(value: 0)
@@ -116,7 +109,6 @@
             self.onLifecycleEventDisconnection = onLifecycleEventDisconnection
 
             self.onPublishReceived = onPublishReceived ?? { publishData in
-<<<<<<< HEAD
                 if let payloadString = publishData.publishPacket.payloadAsString() {
                     print(contextName + " Mqtt5ClientTests: onPublishReceived. Topic:\'\(publishData.publishPacket.topic)\' QoS:\(publishData.publishPacket.qos) payload:\'\(payloadString)\'")
                 } else {
@@ -130,10 +122,6 @@
                 if self.publishCount == self.publishTarget {
                     self.semaphorePublishTargetReached.signal()
                 }
-=======
-                print("Mqtt5ClientTests: onPublishReceived. Publish Recieved on topic \'\(publishData.publishPacket.topic)\', with QoS \(publishData.publishPacket.qos): \'\(publishData.publishPacket.payloadAsString())\'")
-                self.semaphorePublishReceived.signal()
->>>>>>> 7ffa0936
             }
             self.onLifecycleEventStopped = onLifecycleEventStopped ?? { _ in
                 print(contextName + " Mqtt5ClientTests: onLifecycleEventStopped")
@@ -165,6 +153,7 @@
 
         let clientOptionsWithCallbacks: MqttClientOptions
 
+        if let clientOptions {
         if let clientOptions {
             clientOptionsWithCallbacks = MqttClientOptions(
                 hostName: clientOptions.hostName,
@@ -487,6 +476,7 @@
             topicAlias: UInt16(1),
             responseTopic: "TEST_RESPONSE_TOPIC",
             correlationData: "TEST_CORRELATION_DATA".data(using: .utf8),
+            correlationData: "TEST_CORRELATION_DATA".data(using: .utf8),
             contentType: "TEST_CONTENT_TYPE",
             userProperties: userProperties)
 
@@ -1366,50 +1356,4 @@
         try disconnectClientCleanup(client:client2, testContext: testContext2)
         try disconnectClientCleanup(client:client3, testContext: testContext3)
     }
-
-    /** Operation Tests [OP-UC] */
-
-    // Sub Happy Path
-    func testSubscription() async throws {
-        try skipIfPlatformDoesntSupportTLS()
-        let uuid = UUID()
-        let testTopic = "testSubscription_" + uuid.uuidString
-        let inputHost = try getEnvironmentVarOrSkipTest(environmentVarName: "AWS_TEST_MQTT5_DIRECT_MQTT_HOST")
-        let inputPort = try getEnvironmentVarOrSkipTest(environmentVarName: "AWS_TEST_MQTT5_DIRECT_MQTT_PORT")
-
-        let clientOptions = MqttClientOptions(
-            hostName: inputHost,
-            port: UInt32(inputPort)!)
-
-        let testContext = MqttTestContext()
-        let client = try createClient(clientOptions: clientOptions, testContext: testContext)
-        try client.start()
-        if testContext.semaphoreConnectionSuccess.wait(timeout: .now() + 5) == .timedOut {
-            print("Connection Success Timed out after 5 seconds")
-            XCTFail("Connection Timed Out")
-        }
-
-        let subscribe = SubscribePacket(topicFilter: testTopic, qos: QoS.atLeastOnce)
-        // Wait on subscribe to make sure we subscribed to the topic before publish
-        let _ = try await client.subscribe(subscribePacket: subscribe)
-        let _ = try await client.publish(publishPacket: PublishPacket(qos: QoS.atLeastOnce,
-                                                                            topic: testTopic,
-                                                                            payload: "testSubscription".data(using: .utf8)))
-
-        if testContext.semaphorePublishReceived.wait(timeout: .now() + 5) == .timedOut {
-            print("Publish timed out after 5 seconds")
-            XCTFail("Publish timed out")
-        }
-
-        try client.stop()
-        if testContext.semaphoreDisconnection.wait(timeout: .now() + 5) == .timedOut {
-            print("Disconnection timed out after 5 seconds")
-            XCTFail("Disconnection timed out")
-        }
-
-        if testContext.semaphoreStopped.wait(timeout: .now() + 5) == .timedOut {
-            print("Stop timed out after 5 seconds")
-            XCTFail("Stop timed out")
-        }
-    }
 }
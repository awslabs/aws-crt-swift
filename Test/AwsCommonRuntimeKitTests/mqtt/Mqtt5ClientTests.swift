//  Copyright Amazon.com, Inc. or its affiliates. All Rights Reserved.
//  SPDX-License-Identifier: Apache-2.0.

import XCTest
import Foundation
import AwsCMqtt
@testable import AwsCommonRuntimeKit

func onPublishReceivedCallbackMinimal(_ : PublishReceivedData){
    print("Mqtt5ClientTests: onPublishReceivedCallbackMinimal")
}

func onLifecycleEventStoppedMinimal(_ : LifecycleStoppedData){
    print("Mqtt5ClientTests: onLifecycleEventStoppedMinimal")
}

func onLifecycleEventAttemptingConnectMinimal(_ : LifecycleAttemptingConnectData){
    print("Mqtt5ClientTests: onLifecycleEventAttemptingConnectMinimal")
}

func onLifecycleEventConnectionSuccessMinimal(_ : LifecycleConnectionSuccessData){
    print("Mqtt5ClientTests: onLifecycleEventConnectionSuccessMinimal")
}

func onLifecycleEventConnectionFailureMinimal(_ : LifecycleConnectionFailureData){
    print("Mqtt5ClientTests: onLifecycleEventConnectionFailureMinimal")
}

func onLifecycleEventDisconnectionMinimal(_ : LifecycleDisconnectData){
    print("Mqtt5ClientTests: onLifecycleEventDisconnectionMinimal")
}


class Mqtt5ClientTests: XCBaseTestCase {

    func createClientId() -> String {
        return "aws-crt-swift-unit-test-" + UUID().uuidString
    }

    class MqttTestContext {
        public var contextName: String

        public var onPublishReceived: OnPublishReceived?
        public var onLifecycleEventStopped: OnLifecycleEventStopped?
        public var onLifecycleEventAttemptingConnect: OnLifecycleEventAttemptingConnect?
        public var onLifecycleEventConnectionSuccess: OnLifecycleEventConnectionSuccess?
        public var onLifecycleEventConnectionFailure: OnLifecycleEventConnectionFailure?
        public var onLifecycleEventDisconnection: OnLifecycleEventDisconnection?

        public let semaphorePublishReceived:DispatchSemaphore
        public let semaphoreConnectionSuccess: DispatchSemaphore
        public let semaphoreConnectionFailure: DispatchSemaphore
        public let semaphoreDisconnection: DispatchSemaphore
        public let semaphoreStopped: DispatchSemaphore

        public var negotiatedSettings: NegotiatedSettings?
        public var connackPacket: ConnackPacket?
        public var lifecycleConnectionFailureData: LifecycleConnectionFailureData?
        public var lifecycleDisconnectionData: LifecycleDisconnectData?

        init(contextName: String = "",
             onPublishReceived: OnPublishReceived? = nil,
             onLifecycleEventStopped: OnLifecycleEventStopped? = nil,
             onLifecycleEventAttemptingConnect: OnLifecycleEventAttemptingConnect? = nil,
             onLifecycleEventConnectionSuccess: OnLifecycleEventConnectionSuccess? = nil,
             onLifecycleEventConnectionFailure: OnLifecycleEventConnectionFailure? = nil,
             onLifecycleEventDisconnection: OnLifecycleEventDisconnection? = nil) {

            self.contextName = contextName

            self.semaphorePublishReceived = DispatchSemaphore(value: 0)
            self.semaphoreConnectionSuccess = DispatchSemaphore(value: 0)
            self.semaphoreConnectionFailure = DispatchSemaphore(value: 0)
            self.semaphoreDisconnection = DispatchSemaphore(value: 0)
            self.semaphoreStopped = DispatchSemaphore(value: 0)

            self.onPublishReceived = onPublishReceived
            self.onLifecycleEventStopped = onLifecycleEventStopped
            self.onLifecycleEventAttemptingConnect = onLifecycleEventAttemptingConnect
            self.onLifecycleEventConnectionSuccess = onLifecycleEventConnectionSuccess
            self.onLifecycleEventConnectionFailure = onLifecycleEventConnectionFailure
            self.onLifecycleEventDisconnection = onLifecycleEventDisconnection

            self.onPublishReceived = onPublishReceived ?? { publishData in
                print("Mqtt5ClientTests: onPublishReceived. Publish Recieved on topic \'\(publishData.publishPacket.topic)\', with QoS \(publishData.publishPacket.qos): \'\(publishData.publishPacket.payloadAsString())\'")
                self.semaphorePublishReceived.signal()
            }
            self.onLifecycleEventStopped = onLifecycleEventStopped ?? { _ in
                print(contextName + " Mqtt5ClientTests: onLifecycleEventStopped")
                self.semaphoreStopped.signal()
            }
            self.onLifecycleEventAttemptingConnect = onLifecycleEventAttemptingConnect ?? { _ in
                print(contextName + " Mqtt5ClientTests: onLifecycleEventAttemptingConnect")
            }
            self.onLifecycleEventConnectionSuccess = onLifecycleEventConnectionSuccess ?? { successData in
                print(contextName + " Mqtt5ClientTests: onLifecycleEventConnectionSuccess")
                self.negotiatedSettings = successData.negotiatedSettings
                self.connackPacket = successData.connackPacket
                self.semaphoreConnectionSuccess.signal()
            }
            self.onLifecycleEventConnectionFailure = onLifecycleEventConnectionFailure ?? { failureData in
                print(contextName + " Mqtt5ClientTests: onLifecycleEventConnectionFailure")
                self.lifecycleConnectionFailureData = failureData
                self.semaphoreConnectionFailure.signal()
            }
            self.onLifecycleEventDisconnection = onLifecycleEventDisconnection ?? { disconnectionData in
                print(contextName + " Mqtt5ClientTests: onLifecycleEventDisconnection")
                self.lifecycleDisconnectionData = disconnectionData
                self.semaphoreDisconnection.signal()
            }
         }
    }

    func createClient(clientOptions: MqttClientOptions?, testContext: MqttTestContext) throws -> Mqtt5Client {

        let clientOptionsWithCallbacks: MqttClientOptions

        if let clientOptions = clientOptions {
            clientOptionsWithCallbacks = MqttClientOptions(
                hostName: clientOptions.hostName,
                port: clientOptions.port,
                bootstrap: clientOptions.bootstrap,
                socketOptions: clientOptions.socketOptions,
                tlsCtx: clientOptions.tlsCtx,
                httpProxyOptions: clientOptions.httpProxyOptions,
                connectOptions: clientOptions.connectOptions,
                sessionBehavior: clientOptions.sessionBehavior,
                extendedValidationAndFlowControlOptions: clientOptions.extendedValidationAndFlowControlOptions,
                offlineQueueBehavior: clientOptions.offlineQueueBehavior,
                retryJitterMode: clientOptions.retryJitterMode,
                minReconnectDelay: clientOptions.minReconnectDelay,
                maxReconnectDelay: clientOptions.maxReconnectDelay,
                minConnectedTimeToResetReconnectDelay: clientOptions.minConnectedTimeToResetReconnectDelay,
                pingTimeout: clientOptions.pingTimeout,
                connackTimeout: clientOptions.connackTimeout,
                ackTimeout: clientOptions.ackTimeout,
                topicAliasingOptions: clientOptions.topicAliasingOptions,
                onPublishReceivedFn: testContext.onPublishReceived,
                onLifecycleEventStoppedFn: testContext.onLifecycleEventStopped,
                onLifecycleEventAttemptingConnectFn: testContext.onLifecycleEventAttemptingConnect,
                onLifecycleEventConnectionSuccessFn: testContext.onLifecycleEventConnectionSuccess,
                onLifecycleEventConnectionFailureFn: testContext.onLifecycleEventConnectionFailure,
                onLifecycleEventDisconnectionFn: testContext.onLifecycleEventDisconnection)
        } else {
            let elg = try EventLoopGroup()
            let resolver = try HostResolver(eventLoopGroup: elg,
                maxHosts: 8,
                maxTTL: 30)
            let clientBootstrap = try ClientBootstrap(
                eventLoopGroup: elg,
                hostResolver: resolver)
            let socketOptions = SocketOptions()

            clientOptionsWithCallbacks = MqttClientOptions(
                hostName: "localhost",
                port: 443,
                bootstrap: clientBootstrap,
                socketOptions: socketOptions,
                onPublishReceivedFn: testContext.onPublishReceived,
                onLifecycleEventStoppedFn: testContext.onLifecycleEventStopped,
                onLifecycleEventAttemptingConnectFn: testContext.onLifecycleEventAttemptingConnect,
                onLifecycleEventConnectionSuccessFn: testContext.onLifecycleEventConnectionSuccess,
                onLifecycleEventConnectionFailureFn: testContext.onLifecycleEventConnectionFailure,
                onLifecycleEventDisconnectionFn: testContext.onLifecycleEventDisconnection)
        }

        let mqtt5Client = try Mqtt5Client(clientOptions: clientOptionsWithCallbacks)
        XCTAssertNotNil(mqtt5Client)
        return mqtt5Client
    }

    /*===============================================================
                     CREATION TEST CASES
    =================================================================*/
    /*
     * [New-UC1] Happy path. Minimal creation and cleanup
     */
    func testMqtt5ClientNewMinimal() throws {
        let elg = try EventLoopGroup()
        let resolver = try HostResolver(eventLoopGroup: elg,
                maxHosts: 8,
                maxTTL: 30)

        let clientBootstrap = try ClientBootstrap(eventLoopGroup: elg,
                hostResolver: resolver)
        XCTAssertNotNil(clientBootstrap)
        let socketOptions = SocketOptions()
        XCTAssertNotNil(socketOptions)
        let clientOptions = MqttClientOptions(hostName: "localhost", port: 1883, bootstrap: clientBootstrap,
                                   socketOptions: socketOptions);
        XCTAssertNotNil(clientOptions)
        let mqtt5client = try Mqtt5Client(clientOptions: clientOptions);
        XCTAssertNotNil(mqtt5client)

    }

    /*
     * [New-UC2] Maximum creation and cleanup
     */
    func testMqtt5ClientNewFull() throws {
        let elg = try EventLoopGroup()
        let resolver = try HostResolver(eventLoopGroup: elg,
                maxHosts: 8,
                maxTTL: 30)

        let clientBootstrap = try ClientBootstrap(eventLoopGroup: elg,
                hostResolver: resolver)
        XCTAssertNotNil(clientBootstrap)
        let socketOptions = SocketOptions()
        XCTAssertNotNil(socketOptions)
        let tlsOptions = TLSContextOptions()
        let tlsContext = try TLSContext(options: tlsOptions, mode: .client)
        let will = PublishPacket(qos: QoS.atLeastOnce, topic: "test/Mqtt5_Binding_SWIFT/testMqtt5ClientNewFull",
                                 payload: "will test".data(using: .utf8))

        let uuid = UUID().uuidString
        let connectOptions = MqttConnectOptions(
                            keepAliveInterval: 30,
                            clientId: "testMqtt5ClientNewFull_" + uuid,
                            sessionExpiryInterval: 1000,
                            requestResponseInformation: true,
                            requestProblemInformation: true,
                            receiveMaximum: 1000,
                            maximumPacketSize: 1000,
                            willDelayInterval: 1000,
                            will: will,
                            userProperties:   [UserProperty(name: "name1",value: "value1"),
                                               UserProperty(name: "name2",value: "value2"),
                                               UserProperty(name: "name3",value: "value3")])


        let clientOptions = MqttClientOptions( hostName: "localhost",
                                            port: 1883,
                                            bootstrap: clientBootstrap,
                                            socketOptions: socketOptions,
                                            tlsCtx: tlsContext,
                                            connectOptions: connectOptions,
                                            sessionBehavior: ClientSessionBehaviorType.clean,
                                            extendedValidationAndFlowControlOptions: ExtendedValidationAndFlowControlOptions.awsIotCoreDefaults,
                                            offlineQueueBehavior: ClientOperationQueueBehaviorType.failAllOnDisconnect,
                                            retryJitterMode: ExponentialBackoffJitterMode.full,
                                            minReconnectDelay: 1000,
                                            maxReconnectDelay: 1000,
                                            minConnectedTimeToResetReconnectDelay: 1000,
                                            pingTimeout: 10,
                                            connackTimeout: 10,
                                            ackTimeout: 60,
                                            topicAliasingOptions: TopicAliasingOptions(),
                                            onPublishReceivedFn: onPublishReceivedCallbackMinimal,
                                            onLifecycleEventStoppedFn: onLifecycleEventStoppedMinimal,
                                            onLifecycleEventAttemptingConnectFn: onLifecycleEventAttemptingConnectMinimal,
                                            onLifecycleEventConnectionFailureFn: onLifecycleEventConnectionFailureMinimal,
                                            onLifecycleEventDisconnectionFn: onLifecycleEventDisconnectionMinimal)
        XCTAssertNotNil(clientOptions)
        let mqtt5client = try Mqtt5Client(clientOptions: clientOptions);
        XCTAssertNotNil(mqtt5client)
    }

    /*===============================================================
                     DIRECT CONNECT TEST CASES
    =================================================================*/
    /*
     * [ConnDC-UC1] Happy path
     */
    func testMqtt5DirectConnectMinimum() throws {
        let inputHost = try getEnvironmentVarOrSkipTest(environmentVarName: "AWS_TEST_MQTT5_DIRECT_MQTT_HOST")
        let inputPort = try getEnvironmentVarOrSkipTest(environmentVarName: "AWS_TEST_MQTT5_DIRECT_MQTT_PORT")

        let clientOptions = MqttClientOptions(
            hostName: inputHost,
            port: UInt32(inputPort)!)

        let testContext = MqttTestContext()
        let client = try createClient(clientOptions: clientOptions, testContext: testContext)
        try client.start()
        if testContext.semaphoreConnectionSuccess.wait(timeout: .now() + 5) == .timedOut {
            print("Connection Success Timed out after 5 seconds")
            XCTFail("Connection Timed Out")
        }

        try client.stop()
        if testContext.semaphoreDisconnection.wait(timeout: .now() + 5) == .timedOut {
            print("Disconnection timed out after 5 seconds")
            XCTFail("Disconnection timed out")
        }

        if testContext.semaphoreStopped.wait(timeout: .now() + 5) == .timedOut {
            print("Stop timed out after 5 seconds")
            XCTFail("Stop timed out")
        }
    }

    /*
     * [ConnDC-UC2] Direct Connection with Basic Authentication
     */
    func testMqtt5DirectConnectWithBasicAuth() throws {

        let inputUsername = try getEnvironmentVarOrSkipTest(environmentVarName: "AWS_TEST_MQTT5_BASIC_AUTH_USERNAME")
        let inputPassword = try getEnvironmentVarOrSkipTest(environmentVarName: "AWS_TEST_MQTT5_BASIC_AUTH_PASSWORD")
        let inputHost = try getEnvironmentVarOrSkipTest(environmentVarName: "AWS_TEST_MQTT5_DIRECT_MQTT_BASIC_AUTH_HOST")
        let inputPort = try getEnvironmentVarOrSkipTest(environmentVarName: "AWS_TEST_MQTT5_DIRECT_MQTT_BASIC_AUTH_PORT")

        let connectOptions = MqttConnectOptions(
            clientId: createClientId(),
            username: inputUsername,
            password: inputPassword
        )

        let clientOptions = MqttClientOptions(
            hostName: inputHost,
            port: UInt32(inputPort)!,
            connectOptions: connectOptions)

        let testContext = MqttTestContext()
        let client = try createClient(clientOptions: clientOptions, testContext: testContext)
        try client.start()
        if testContext.semaphoreConnectionSuccess.wait(timeout: .now() + 5) == .timedOut {
            print("Connection Success Timed out after 5 seconds")
            XCTFail("Connection Timed Out")
        }

        try client.stop()
        if testContext.semaphoreDisconnection.wait(timeout: .now() + 5) == .timedOut {
            print("Disconnection timed out after 5 seconds")
            XCTFail("Disconnection timed out")
        }

        if testContext.semaphoreStopped.wait(timeout: .now() + 5) == .timedOut {
            print("Stop timed out after 5 seconds")
            XCTFail("Stop timed out")
        }
    }

    /*
     * [ConnDC-UC3] Direct Connection with TLS
     */
    func testMqtt5DirectConnectWithTLS() throws {

        let inputHost = try getEnvironmentVarOrSkipTest(environmentVarName: "AWS_TEST_MQTT5_DIRECT_MQTT_TLS_HOST")
        let inputPort = try getEnvironmentVarOrSkipTest(environmentVarName: "AWS_TEST_MQTT5_DIRECT_MQTT_TLS_PORT")

        let tlsOptions = TLSContextOptions()
        tlsOptions.setVerifyPeer(false)
        let tlsContext = try TLSContext(options: tlsOptions, mode: .client)

        let clientOptions = MqttClientOptions(
            hostName: inputHost,
            port: UInt32(inputPort)!,
            tlsCtx: tlsContext)

        let testContext = MqttTestContext()
        let client = try createClient(clientOptions: clientOptions, testContext: testContext)
        try client.start()
        if testContext.semaphoreConnectionSuccess.wait(timeout: .now() + 5) == .timedOut {
            print("Connection Success Timed out after 5 seconds")
            XCTFail("Connection Timed Out")
        }

        try client.stop()
        if testContext.semaphoreDisconnection.wait(timeout: .now() + 5) == .timedOut {
            print("Disconnection timed out after 5 seconds")
            XCTFail("Disconnection timed out")
        }

        if testContext.semaphoreStopped.wait(timeout: .now() + 5) == .timedOut {
            print("Stop timed out after 5 seconds")
            XCTFail("Stop timed out")
        }
    }

    /*
     * [ConnDC-UC4] Direct Connection with mutual TLS
     */
    func testMqtt5DirectConnectWithMutualTLS() throws {
        try skipIfPlatformDoesntSupportTLS()
        let inputHost = try getEnvironmentVarOrSkipTest(environmentVarName: "AWS_TEST_MQTT5_IOT_CORE_HOST")
        let inputCert = try getEnvironmentVarOrSkipTest(environmentVarName: "AWS_TEST_MQTT5_IOT_CORE_RSA_CERT")
        let inputKey = try getEnvironmentVarOrSkipTest(environmentVarName: "AWS_TEST_MQTT5_IOT_CORE_RSA_KEY")

        let tlsOptions = try TLSContextOptions.makeMTLS(
            certificatePath: inputCert,
            privateKeyPath: inputKey
        )
        let tlsContext = try TLSContext(options: tlsOptions, mode: .client)

        let clientOptions = MqttClientOptions(
            hostName: inputHost,
            port: UInt32(8883),
            tlsCtx: tlsContext)

        let testContext = MqttTestContext()
        let client = try createClient(clientOptions: clientOptions, testContext: testContext)
        try client.start()
        if testContext.semaphoreConnectionSuccess.wait(timeout: .now() + 5) == .timedOut {
            print("Connection Success Timed out after 5 seconds")
            XCTFail("Connection Timed Out")
        }

        try client.stop()
        if testContext.semaphoreDisconnection.wait(timeout: .now() + 5) == .timedOut {
            print("Disconnection timed out after 5 seconds")
            XCTFail("Disconnection timed out")
        }

        if testContext.semaphoreStopped.wait(timeout: .now() + 5) == .timedOut {
            print("Stop timed out after 5 seconds")
            XCTFail("Stop timed out")
        }
    }

    /*
     * [ConnDC-UC5] Direct Connection with HttpProxy options and TLS
     */
    func testMqtt5DirectConnectWithHttpProxy() throws {

        let inputHost = try getEnvironmentVarOrSkipTest(environmentVarName: "AWS_TEST_MQTT5_DIRECT_MQTT_TLS_HOST")
        let inputPort = try getEnvironmentVarOrSkipTest(environmentVarName: "AWS_TEST_MQTT5_DIRECT_MQTT_TLS_PORT")
        let inputProxyHost = try getEnvironmentVarOrSkipTest(environmentVarName: "AWS_TEST_MQTT5_PROXY_HOST")
        let inputProxyPort = try getEnvironmentVarOrSkipTest(environmentVarName: "AWS_TEST_MQTT5_PROXY_PORT")

        let tlsOptions = TLSContextOptions()
        tlsOptions.setVerifyPeer(false)
        let tlsContext = try TLSContext(options: tlsOptions, mode: .client)

        let httpProxyOptions = HTTPProxyOptions(
            hostName: inputProxyHost,
            port: UInt32(inputProxyPort)!,
            connectionType: HTTPProxyConnectionType.tunnel)

        let clientOptions = MqttClientOptions(
            hostName: inputHost,
            port: UInt32(inputPort)!,
            tlsCtx: tlsContext,
            httpProxyOptions: httpProxyOptions)

        let testContext = MqttTestContext()
        let client = try createClient(clientOptions: clientOptions, testContext: testContext)
        try client.start()
        if testContext.semaphoreConnectionSuccess.wait(timeout: .now() + 5) == .timedOut {
            print("Connection Success Timed out after 5 seconds")
            XCTFail("Connection Timed Out")
        }

        try client.stop()
        if testContext.semaphoreDisconnection.wait(timeout: .now() + 5) == .timedOut {
            print("Disconnection timed out after 5 seconds")
            XCTFail("Disconnection timed out")
        }

        if testContext.semaphoreStopped.wait(timeout: .now() + 5) == .timedOut {
            print("Stop timed out after 5 seconds")
            XCTFail("Stop timed out")
        }
    }

    /*
     * [ConnDC-UC6] Direct Connection with all options set
     */
    func testMqtt5DirectConnectMaximum() throws {

        let inputHost = try getEnvironmentVarOrSkipTest(environmentVarName: "AWS_TEST_MQTT5_DIRECT_MQTT_HOST")
        let inputPort = try getEnvironmentVarOrSkipTest(environmentVarName: "AWS_TEST_MQTT5_DIRECT_MQTT_PORT")

        let userProperties = [UserProperty(name: "name1", value: "value1"),
                              UserProperty(name: "name2", value: "value2")]

        let willPacket = PublishPacket(
            qos: QoS.atLeastOnce,
            topic: "TEST_TOPIC",
            payload: "TEST_PAYLOAD".data(using: .utf8),
            retain: false,
            payloadFormatIndicator: PayloadFormatIndicator.utf8,
            messageExpiryInterval: TimeInterval(10),
            topicAlias: UInt16(1),
            responseTopic: "TEST_RESPONSE_TOPIC",
            correlationData: "TEST_CORRELATION_DATA".data(using: .utf8),
            contentType: "TEST_CONTENT_TYPE",
            userProperties: userProperties)

        let connectOptions = MqttConnectOptions(
            keepAliveInterval: TimeInterval(10),
            clientId: createClientId(),
            sessionExpiryInterval: TimeInterval(100),
            requestResponseInformation: true,
            requestProblemInformation: true,
            receiveMaximum: 1000,
            maximumPacketSize: 10000,
            willDelayInterval: TimeInterval(1000),
            will: willPacket,
            userProperties: userProperties)

        let clientOptions = MqttClientOptions(
            hostName: inputHost,
            port: UInt32(inputPort)!,
            connectOptions: connectOptions,
            sessionBehavior: ClientSessionBehaviorType.clean,
            extendedValidationAndFlowControlOptions: ExtendedValidationAndFlowControlOptions.awsIotCoreDefaults,
            offlineQueueBehavior: ClientOperationQueueBehaviorType.failAllOnDisconnect,
            retryJitterMode: ExponentialBackoffJitterMode.decorrelated,
            minReconnectDelay: TimeInterval(0.1),
            maxReconnectDelay: TimeInterval(50),
            minConnectedTimeToResetReconnectDelay: TimeInterval(1),
            pingTimeout: TimeInterval(1),
            connackTimeout: TimeInterval(1),
            ackTimeout: TimeInterval(100))

        let testContext = MqttTestContext()
        let client = try createClient(clientOptions: clientOptions, testContext: testContext)
        try client.start()
        if testContext.semaphoreConnectionSuccess.wait(timeout: .now() + 5) == .timedOut {
            print("Connection Success Timed out after 5 seconds")
            XCTFail("Connection Timed Out")
        }

        try client.stop()
        if testContext.semaphoreDisconnection.wait(timeout: .now() + 5) == .timedOut {
            print("Disconnection timed out after 5 seconds")
            XCTFail("Disconnection timed out")
        }

        if testContext.semaphoreStopped.wait(timeout: .now() + 5) == .timedOut {
            print("Stop timed out after 5 seconds")
            XCTFail("Stop timed out")
        }
    }

    /*===============================================================
                     WEBSOCKET CONNECT TEST CASES
    =================================================================*/
    // TODO implement websocket tests after websockets are implemented

    /*===============================================================
                     NEGATIVE CONNECT TEST CASES
    =================================================================*/

    /*
     * [ConnNegativeID-UC1] Client connect with invalid host name
     */
    func testMqtt5DirectConnectWithInvalidHost() throws {

        let clientOptions = MqttClientOptions(
            hostName: "badhost",
            port: UInt32(1883))

        let testContext = MqttTestContext()

        let client = try createClient(clientOptions: clientOptions, testContext: testContext)
        try client.start()

        if testContext.semaphoreConnectionFailure.wait(timeout: .now() + 5) == .timedOut {
            print("Connection Failure Timed out after 5 seconds")
            XCTFail("Connection Timed Out")
        }

        if let failureData = testContext.lifecycleConnectionFailureData {
            XCTAssertEqual(failureData.crtError.code, Int32(AWS_IO_DNS_INVALID_NAME.rawValue))
        } else {
            XCTFail("lifecycleConnectionFailureData Missing")
        }

        try client.stop()

        if testContext.semaphoreStopped.wait(timeout: .now() + 5) == .timedOut {
            print("Stop timed out after 5 seconds")
            XCTFail("Stop timed out")
        }
    }

    /*
     * [ConnNegativeID-UC2] Client connect with invalid port for direct connection
     */
    func testMqtt5DirectConnectWithInvalidPort() throws {
        let inputHost = try getEnvironmentVarOrSkipTest(environmentVarName: "AWS_TEST_MQTT5_DIRECT_MQTT_HOST")

        let clientOptions = MqttClientOptions(
            hostName: inputHost,
            port: UInt32(444))

        let testContext = MqttTestContext()

        let client = try createClient(clientOptions: clientOptions, testContext: testContext)
        try client.start()

        if testContext.semaphoreConnectionFailure.wait(timeout: .now() + 5) == .timedOut {
            print("Connection Failure Timed out after 5 seconds")
            XCTFail("Connection Timed Out")
        }

        if let failureData = testContext.lifecycleConnectionFailureData {
            if failureData.crtError.code != Int32(AWS_IO_SOCKET_CONNECTION_REFUSED.rawValue) &&
               failureData.crtError.code != Int32(AWS_IO_SOCKET_TIMEOUT.rawValue) {
                XCTFail("Did not fail with expected error code")
            }
        } else {
            XCTFail("lifecycleConnectionFailureData Missing")
        }

        try client.stop()

        if testContext.semaphoreStopped.wait(timeout: .now() + 5) == .timedOut {
            print("Stop timed out after 5 seconds")
            XCTFail("Stop timed out")
        }
    }

    /*
     * [ConnNegativeID-UC3] Client connect with invalid port for websocket connection
     */
     // TODO implement this test after websocket is implemented

    /*
     * [ConnNegativeID-UC4] Client connect with socket timeout
     */
    func testMqtt5DirectConnectWithSocketTimeout() throws {
        let clientOptions = MqttClientOptions(
            hostName: "www.example.com",
            port: UInt32(81))

        let testContext = MqttTestContext()

        let client = try createClient(clientOptions: clientOptions, testContext: testContext)
        try client.start()

        if testContext.semaphoreConnectionFailure.wait(timeout: .now() + 5) == .timedOut {
            print("Connection Failure Timed out after 5 seconds")
            XCTFail("Connection Timed Out")
        }

        if let failureData = testContext.lifecycleConnectionFailureData {
            XCTAssertEqual(failureData.crtError.code, Int32(AWS_IO_SOCKET_TIMEOUT.rawValue))
        } else {
            XCTFail("lifecycleConnectionFailureData Missing")
        }

        try client.stop()

        if testContext.semaphoreStopped.wait(timeout: .now() + 5) == .timedOut {
            print("Stop timed out after 5 seconds")
            XCTFail("Stop timed out")
        }
    }

    /*
     * [ConnNegativeID-UC5] Client connect with incorrect basic authentication credentials
     */
    func testMqtt5DirectConnectWithIncorrectBasicAuthenticationCredentials() throws {
        let inputHost = try getEnvironmentVarOrSkipTest(environmentVarName: "AWS_TEST_MQTT5_DIRECT_MQTT_BASIC_AUTH_HOST")
        let inputPort = try getEnvironmentVarOrSkipTest(environmentVarName: "AWS_TEST_MQTT5_DIRECT_MQTT_BASIC_AUTH_PORT")

        let clientOptions = MqttClientOptions(
            hostName: inputHost,
            port: UInt32(inputPort)!)

        let testContext = MqttTestContext()

        let client = try createClient(clientOptions: clientOptions, testContext: testContext)
        try client.start()

        if testContext.semaphoreConnectionFailure.wait(timeout: .now() + 5) == .timedOut {
            print("Connection Failure Timed out after 5 seconds")
            XCTFail("Connection Timed Out")
        }

        if let failureData = testContext.lifecycleConnectionFailureData {
            XCTAssertEqual(failureData.crtError.code, Int32(AWS_ERROR_MQTT5_CONNACK_CONNECTION_REFUSED.rawValue))
        } else {
            XCTFail("lifecycleConnectionFailureData Missing")
        }

        try client.stop()

        if testContext.semaphoreStopped.wait(timeout: .now() + 5) == .timedOut {
            print("Stop timed out after 5 seconds")
            XCTFail("Stop timed out")
        }
    }

    /*
     * [ConnNegativeID-UC6] Client Websocket Handshake Failure test
     */
     // TODO Implement this test after implementation of Websockets

    /*
    * [ConnNegativeID-UC7] Double Client ID Failure test
    */
    func testMqtt5MTLSConnectDoubleClientIdFailure() throws {
        try skipIfPlatformDoesntSupportTLS()
        let inputHost = try getEnvironmentVarOrSkipTest(environmentVarName: "AWS_TEST_MQTT5_IOT_CORE_HOST")
        let inputCert = try getEnvironmentVarOrSkipTest(environmentVarName: "AWS_TEST_MQTT5_IOT_CORE_RSA_CERT")
        let inputKey = try getEnvironmentVarOrSkipTest(environmentVarName: "AWS_TEST_MQTT5_IOT_CORE_RSA_KEY")

        let tlsOptions = try TLSContextOptions.makeMTLS(
            certificatePath: inputCert,
            privateKeyPath: inputKey
        )
        let tlsContext = try TLSContext(options: tlsOptions, mode: .client)

        let clientId = createClientId()

        let connectOptions = MqttConnectOptions(clientId: clientId)

        let clientOptions = MqttClientOptions(
            hostName: inputHost,
            port: UInt32(8883),
            tlsCtx: tlsContext,
            connectOptions: connectOptions,
            minReconnectDelay: TimeInterval(5))

        let testContext = MqttTestContext(contextName: "client1")
        let client = try createClient(clientOptions: clientOptions, testContext: testContext)
        try client.start()
        if testContext.semaphoreConnectionSuccess.wait(timeout: .now() + 5) == .timedOut {
            print("Connection Success Timed out after 5 seconds")
            XCTFail("Connection Timed Out")
        }

        // Create a second client with the same client id
        let testContext2 = MqttTestContext(contextName: "client2")
        let client2 = try createClient(clientOptions: clientOptions, testContext: testContext2)

        // Connect with second client
        try client2.start()

        // Check for client2 successful connect
        if testContext2.semaphoreConnectionSuccess.wait(timeout: .now() + 5) == .timedOut {
            print("Connection Success Timed out on client2 after 5 seconds")
            XCTFail("Connection Timed Out")
        }

        if testContext.semaphoreDisconnection.wait(timeout: .now() + 5) == .timedOut {
            print("Disconnection due to duplicate client id timed out on client1")
            XCTFail("Disconnection Timed Out")
        }

        if let disconnectionData = testContext.lifecycleDisconnectionData {
            print(disconnectionData.crtError)
            if let disconnectionPacket = disconnectionData.disconnectPacket {
                XCTAssertEqual(disconnectionPacket.reasonCode, DisconnectReasonCode.sessionTakenOver)
            } else {
                XCTFail("DisconnectPacket missing")
            }
        } else {
            XCTFail("lifecycleDisconnectionData Missing")
        }

        try client.stop()

        if testContext.semaphoreStopped.wait(timeout: .now() + 5) == .timedOut {
            print("Stop timed out after 5 seconds")
            XCTFail("Stop timed out")
        }

        try client2.stop()
        if testContext2.semaphoreDisconnection.wait(timeout: .now() + 5) == .timedOut {
            print("Disconnection timed out after 5 seconds")
            XCTFail("Disconnection timed out")
        }

        if testContext2.semaphoreStopped.wait(timeout: .now() + 5) == .timedOut {
            print("Stop timed out after 5 seconds")
            XCTFail("Stop timed out")
        }
    }

    /*===============================================================
                         NEGOTIATED SETTINGS TESTS
    =================================================================*/
    /*
    * [Negotiated-UC1] Happy path, minimal success test
    */
    func testMqtt5NegotiatedSettingsMinimalSettings() throws {
        let inputHost = try getEnvironmentVarOrSkipTest(environmentVarName: "AWS_TEST_MQTT5_DIRECT_MQTT_HOST")
        let inputPort = try getEnvironmentVarOrSkipTest(environmentVarName: "AWS_TEST_MQTT5_DIRECT_MQTT_PORT")

        let sessionExpirtyInterval = TimeInterval(600000)

        let mqttConnectOptions = MqttConnectOptions(sessionExpiryInterval: sessionExpirtyInterval)

        let clientOptions = MqttClientOptions(
            hostName: inputHost,
            port: UInt32(inputPort)!,
            connectOptions: mqttConnectOptions)

        let testContext = MqttTestContext()
        let client = try createClient(clientOptions: clientOptions, testContext: testContext)
        try client.start()
        if testContext.semaphoreConnectionSuccess.wait(timeout: .now() + 5) == .timedOut {
            print("Connection Success Timed out after 5 seconds")
            XCTFail("Connection Timed Out")
        }

        if let negotiatedSettings = testContext.negotiatedSettings {
            XCTAssertEqual(negotiatedSettings.sessionExpiryInterval, sessionExpirtyInterval)
        } else {
            XCTFail("Missing negotiated settings")
        }

        try client.stop()
        if testContext.semaphoreDisconnection.wait(timeout: .now() + 5) == .timedOut {
            print("Disconnection timed out after 5 seconds")
            XCTFail("Disconnection timed out")
        }

        if testContext.semaphoreStopped.wait(timeout: .now() + 5) == .timedOut {
            print("Stop timed out after 5 seconds")
            XCTFail("Stop timed out")
        }
    }

    /*
    * [Negotiated-UC2] maximum success test
    */
    func testMqtt5NegotiatedSettingsMaximumSettings() throws {
        let inputHost = try getEnvironmentVarOrSkipTest(environmentVarName: "AWS_TEST_MQTT5_DIRECT_MQTT_HOST")
        let inputPort = try getEnvironmentVarOrSkipTest(environmentVarName: "AWS_TEST_MQTT5_DIRECT_MQTT_PORT")

        let sessionExpirtyInterval = TimeInterval(600000)
        let clientId = createClientId()
        let keepAliveInterval = TimeInterval(1000)

        let mqttConnectOptions = MqttConnectOptions(
            keepAliveInterval: keepAliveInterval,
            clientId: clientId,
            sessionExpiryInterval: sessionExpirtyInterval)

        let clientOptions = MqttClientOptions(
            hostName: inputHost,
            port: UInt32(inputPort)!,
            connectOptions: mqttConnectOptions)

        let testContext = MqttTestContext()
        let client = try createClient(clientOptions: clientOptions, testContext: testContext)
        try client.start()
        if testContext.semaphoreConnectionSuccess.wait(timeout: .now() + 5) == .timedOut {
            print("Connection Success Timed out after 5 seconds")
            XCTFail("Connection Timed Out")
        }

        if let negotiatedSettings = testContext.negotiatedSettings {
            XCTAssertEqual(negotiatedSettings.sessionExpiryInterval, sessionExpirtyInterval)
            XCTAssertEqual(negotiatedSettings.clientId, clientId)
            XCTAssertEqual(negotiatedSettings.serverKeepAlive, keepAliveInterval)
            XCTAssertEqual(negotiatedSettings.maximumQos, QoS.atLeastOnce)
        } else {
            XCTFail("Missing negotiated settings")
        }

        try client.stop()
        if testContext.semaphoreDisconnection.wait(timeout: .now() + 5) == .timedOut {
            print("Disconnection timed out after 5 seconds")
            XCTFail("Disconnection timed out")
        }

        if testContext.semaphoreStopped.wait(timeout: .now() + 5) == .timedOut {
            print("Stop timed out after 5 seconds")
            XCTFail("Stop timed out")
        }
    }

    /*
    * [Negotiated-UC3] server settings limit test
    */
    func testMqtt5NegotiatedSettingsServerLimit() throws {
        try skipIfPlatformDoesntSupportTLS()
        let inputHost = try getEnvironmentVarOrSkipTest(environmentVarName: "AWS_TEST_MQTT5_IOT_CORE_HOST")
        let inputCert = try getEnvironmentVarOrSkipTest(environmentVarName: "AWS_TEST_MQTT5_IOT_CORE_RSA_CERT")
        let inputKey = try getEnvironmentVarOrSkipTest(environmentVarName: "AWS_TEST_MQTT5_IOT_CORE_RSA_KEY")

        let tlsOptions = try TLSContextOptions.makeMTLS(
            certificatePath: inputCert,
            privateKeyPath: inputKey
        )
        let tlsContext = try TLSContext(options: tlsOptions, mode: .client)

        let sessionExpiryInterval = TimeInterval(UInt32.max)
        let keepAliveInterval = TimeInterval(UInt16.max)
        let receiveMaximum = UInt16.max
        let maximumPacketSize = UInt32.max

        let mqttConnectOptions = MqttConnectOptions(
            keepAliveInterval: keepAliveInterval,
            sessionExpiryInterval: sessionExpiryInterval,
            receiveMaximum: receiveMaximum,
            maximumPacketSize: maximumPacketSize)

        let clientOptions = MqttClientOptions(
            hostName: inputHost,
            port: UInt32(8883),
            tlsCtx: tlsContext,
            connectOptions: mqttConnectOptions)

        let testContext = MqttTestContext()
        let client = try createClient(clientOptions: clientOptions, testContext: testContext)
        try client.start()
        if testContext.semaphoreConnectionSuccess.wait(timeout: .now() + 5) == .timedOut {
            print("Connection Success Timed out after 5 seconds")
            XCTFail("Connection Timed Out")
        }

        if let negotiatedSettings = testContext.negotiatedSettings {
            XCTAssertNotEqual(sessionExpiryInterval, negotiatedSettings.sessionExpiryInterval)
            XCTAssertNotEqual(receiveMaximum, negotiatedSettings.receiveMaximumFromServer)
            XCTAssertNotEqual(maximumPacketSize, negotiatedSettings.maximumPacketSizeToServer)
            XCTAssertNotEqual(keepAliveInterval, negotiatedSettings.serverKeepAlive)
        } else {
            XCTFail("Missing negotiated settings")
        }

        try client.stop()
        if testContext.semaphoreDisconnection.wait(timeout: .now() + 5) == .timedOut {
            print("Disconnection timed out after 5 seconds")
            XCTFail("Disconnection timed out")
        }

        if testContext.semaphoreStopped.wait(timeout: .now() + 5) == .timedOut {
            print("Stop timed out after 5 seconds")
            XCTFail("Stop timed out")
        }
    }

    /*===============================================================
                     OPERATION TESTS
    =================================================================*/
    /*
    * [Op-UC1] Sub-Unsub happy path
    */
    func withTimeout<T>(_ duration: TimeInterval, operation: @escaping() async throws -> T) async throws -> T? {
        // Assign task to the async function being tested
        let task = Task<T, Error> {
            return try await operation()
        }

<<<<<<< HEAD
        // Begin the counter for how long to allow the assigned task to run before cancelling it.
        let timeoutTask = Task {
            try await Task.sleep(nanoseconds: UInt64(duration * 1_000_000_000))
            task.cancel()
        }

        do {
            // Run the async function and as soon as it completes, cancel the timeoutTask.
            let result = try await task.value
            timeoutTask.cancel()
            return result
        } catch {
            timeoutTask.cancel()
            if let cancellationError = error as? CancellationError {
                // Fail the test when timoutTask cancels the async operation.
                XCTFail("The operation was cancelled due to a timeout.")
            } else {
                throw error
            }
        }
        return nil
    }

    func testMqtt5SubUnsub() async throws {
        // MTLS
        // try skipIfPlatformDoesntSupportTLS()
        // let inputHost = try getEnvironmentVarOrSkipTest(environmentVarName: "AWS_TEST_MQTT5_IOT_CORE_HOST")
        // let inputCert = try getEnvironmentVarOrSkipTest(environmentVarName: "AWS_TEST_MQTT5_IOT_CORE_RSA_CERT")
        // let inputKey = try getEnvironmentVarOrSkipTest(environmentVarName: "AWS_TEST_MQTT5_IOT_CORE_RSA_KEY")

        // let tlsOptions = try TLSContextOptions.makeMTLS(
        //     certificatePath: inputCert,
        //     privateKeyPath: inputKey
        // )
        // let tlsContext = try TLSContext(options: tlsOptions, mode: .client)

        // let clientOptions = MqttClientOptions(
        //     hostName: inputHost,
        //     port: UInt32(8883),
        //     tlsCtx: tlsContext)

        // let testContext = MqttTestContext()
        // let client = try createClient(clientOptions: clientOptions, testContext: testContext)
        // MTLS

        // DIRECT
=======
    // Sub Happy Path
    func testSubscription() async throws {
        try skipIfPlatformDoesntSupportTLS()
        let uuid = UUID()
        let testTopic = "testSubscription_" + uuid.uuidString
>>>>>>> c423f284
        let inputHost = try getEnvironmentVarOrSkipTest(environmentVarName: "AWS_TEST_MQTT5_DIRECT_MQTT_HOST")
        let inputPort = try getEnvironmentVarOrSkipTest(environmentVarName: "AWS_TEST_MQTT5_DIRECT_MQTT_PORT")

        let clientOptions = MqttClientOptions(
            hostName: inputHost,
            port: UInt32(inputPort)!)

        let testContext = MqttTestContext()
        let client = try createClient(clientOptions: clientOptions, testContext: testContext)

        // DIRECT

        try client.start()
        if testContext.semaphoreConnectionSuccess.wait(timeout: .now() + 5) == .timedOut {
            print("Connection Success Timed out after 5 seconds")
            XCTFail("Connection Timed Out")
        }

<<<<<<< HEAD
        let topic = "test/MQTT5_Binding_Swift_" + UUID().uuidString
        let topic2 = "test/MQTT5_Binding_Swift_" + UUID().uuidString
        let subscriptions = [Subscription(topicFilter: topic, qos: QoS.atLeastOnce, noLocal: false),
                                          Subscription(topicFilter: topic, qos: QoS.atMostOnce, noLocal: false),
                                          Subscription(topicFilter: topic2, qos: QoS.atLeastOnce, noLocal: false)]
        let subscribePacket = SubscribePacket(subscriptions: subscriptions)

        // do {
        //     let result: SubackPacket? = try await withTimeout(5.0, operation: {
        //         return try await client.subscribe(subscribePacket: subscribePacket)
        //     })
        //     if result != nil {
        //         XCTAssertEqual(result!.reasonCodes[0], SubackReasonCode.grantedQos1)
        //     } else {
        //         XCTFail("No suback received")
        //     }
        // } catch {
        //     XCTFail("Test failed with error: \(error)")
        // }

        let subackPacket = try await client.subscribe(subscribePacket: subscribePacket)
        print("SubackPacket received with results")
        for i in 0..<subackPacket.reasonCodes.count {
            print("Index:\(i) result:\(subackPacket.reasonCodes[i])")
        }

        let unsubscribeTopics = [topic, "fake_topic1", topic2]
        let unsubscribePacket = UnsubscribePacket(topicFilters: unsubscribeTopics)
        let unsubackPacket = try await client.unsubscribe(unsubscribePacket: unsubscribePacket)
=======
        let subscribe = SubscribePacket(topicFilter: testTopic, qos: QoS.atLeastOnce)
        // Wait on subscribe to make sure we subscribed to the topic before publish
        async let _ = try await client.subscribe(subscribePacket: subscribe)
        async let _ = try await client.publish(publishPacket: PublishPacket(qos: QoS.atLeastOnce,
                                                                            topic: testTopic,
                                                                            payload: "testSubscription".data(using: .utf8)))
>>>>>>> c423f284

        print("UnsubackPacket received with results")
        for i in 0..<unsubackPacket.reasonCodes.count {
            print("Index:\(i) result:\(unsubackPacket.reasonCodes[i])")
        }

        try client.stop()
        if testContext.semaphoreDisconnection.wait(timeout: .now() + 5) == .timedOut {
            print("Disconnection timed out after 5 seconds")
            XCTFail("Disconnection timed out")
        }

        if testContext.semaphoreStopped.wait(timeout: .now() + 5) == .timedOut {
            print("Stop timed out after 5 seconds")
            XCTFail("Stop timed out")
        }
    }
}<|MERGE_RESOLUTION|>--- conflicted
+++ resolved
@@ -5,6 +5,10 @@
 import Foundation
 import AwsCMqtt
 @testable import AwsCommonRuntimeKit
+
+enum TimeoutError: Error {
+    case timeout
+}
 
 func onPublishReceivedCallbackMinimal(_ : PublishReceivedData){
     print("Mqtt5ClientTests: onPublishReceivedCallbackMinimal")
@@ -55,6 +59,7 @@
 
         public var negotiatedSettings: NegotiatedSettings?
         public var connackPacket: ConnackPacket?
+        public var publishPacket: PublishPacket?
         public var lifecycleConnectionFailureData: LifecycleConnectionFailureData?
         public var lifecycleDisconnectionData: LifecycleDisconnectData?
 
@@ -83,6 +88,7 @@
 
             self.onPublishReceived = onPublishReceived ?? { publishData in
                 print("Mqtt5ClientTests: onPublishReceived. Publish Recieved on topic \'\(publishData.publishPacket.topic)\', with QoS \(publishData.publishPacket.qos): \'\(publishData.publishPacket.payloadAsString())\'")
+                self.publishPacket = publishData.publishPacket
                 self.semaphorePublishReceived.signal()
             }
             self.onLifecycleEventStopped = onLifecycleEventStopped ?? { _ in
@@ -169,6 +175,43 @@
         return mqtt5Client
     }
 
+    func compareEnums<T: Equatable>(arrayOne: [T], arrayTwo: [T]) throws {
+        XCTAssertEqual(arrayOne.count, arrayTwo.count, "The arrays do not have the same number of elements")
+        for i in 0..<arrayOne.count {
+            XCTAssertEqual(arrayOne[i], arrayTwo[i], "The elements at index \(i) are not equal")
+        }
+    }
+
+    func withTimeout<T>(client: Mqtt5Client, seconds: TimeInterval, operation: @escaping () async throws -> T) async throws -> T {
+
+        let timeoutTask: () async throws -> T = {
+            try await Task.sleep(nanoseconds: UInt64(seconds * 1_000_000_000))
+            throw TimeoutError.timeout
+        }
+
+        var result: T?
+
+        try await withThrowingTaskGroup(of: T.self) { group in
+            // Start the operation
+            group.addTask { try await operation() }
+            // Start the timeout
+            group.addTask { try await timeoutTask() }
+
+            do {
+                result = try await group.next()
+                group.cancelAll()
+            } catch {
+                // Close the client to complete all operations that may be timing out
+                client.close()
+                throw error
+            }
+        }
+
+        return result!
+    }
+
+    let timeoutInterval = TimeInterval(5)
+
     /*===============================================================
                      CREATION TEST CASES
     =================================================================*/
@@ -276,17 +319,20 @@
         if testContext.semaphoreConnectionSuccess.wait(timeout: .now() + 5) == .timedOut {
             print("Connection Success Timed out after 5 seconds")
             XCTFail("Connection Timed Out")
+            return
         }
 
         try client.stop()
         if testContext.semaphoreDisconnection.wait(timeout: .now() + 5) == .timedOut {
             print("Disconnection timed out after 5 seconds")
             XCTFail("Disconnection timed out")
-        }
-
-        if testContext.semaphoreStopped.wait(timeout: .now() + 5) == .timedOut {
-            print("Stop timed out after 5 seconds")
-            XCTFail("Stop timed out")
+            return
+        }
+
+        if testContext.semaphoreStopped.wait(timeout: .now() + 5) == .timedOut {
+            print("Stop timed out after 5 seconds")
+            XCTFail("Stop timed out")
+            return
         }
     }
 
@@ -317,17 +363,20 @@
         if testContext.semaphoreConnectionSuccess.wait(timeout: .now() + 5) == .timedOut {
             print("Connection Success Timed out after 5 seconds")
             XCTFail("Connection Timed Out")
+            return
         }
 
         try client.stop()
         if testContext.semaphoreDisconnection.wait(timeout: .now() + 5) == .timedOut {
             print("Disconnection timed out after 5 seconds")
             XCTFail("Disconnection timed out")
-        }
-
-        if testContext.semaphoreStopped.wait(timeout: .now() + 5) == .timedOut {
-            print("Stop timed out after 5 seconds")
-            XCTFail("Stop timed out")
+            return
+        }
+
+        if testContext.semaphoreStopped.wait(timeout: .now() + 5) == .timedOut {
+            print("Stop timed out after 5 seconds")
+            XCTFail("Stop timed out")
+            return
         }
     }
 
@@ -354,17 +403,20 @@
         if testContext.semaphoreConnectionSuccess.wait(timeout: .now() + 5) == .timedOut {
             print("Connection Success Timed out after 5 seconds")
             XCTFail("Connection Timed Out")
+            return
         }
 
         try client.stop()
         if testContext.semaphoreDisconnection.wait(timeout: .now() + 5) == .timedOut {
             print("Disconnection timed out after 5 seconds")
             XCTFail("Disconnection timed out")
-        }
-
-        if testContext.semaphoreStopped.wait(timeout: .now() + 5) == .timedOut {
-            print("Stop timed out after 5 seconds")
-            XCTFail("Stop timed out")
+            return
+        }
+
+        if testContext.semaphoreStopped.wait(timeout: .now() + 5) == .timedOut {
+            print("Stop timed out after 5 seconds")
+            XCTFail("Stop timed out")
+            return
         }
     }
 
@@ -394,17 +446,20 @@
         if testContext.semaphoreConnectionSuccess.wait(timeout: .now() + 5) == .timedOut {
             print("Connection Success Timed out after 5 seconds")
             XCTFail("Connection Timed Out")
+            return
         }
 
         try client.stop()
         if testContext.semaphoreDisconnection.wait(timeout: .now() + 5) == .timedOut {
             print("Disconnection timed out after 5 seconds")
             XCTFail("Disconnection timed out")
-        }
-
-        if testContext.semaphoreStopped.wait(timeout: .now() + 5) == .timedOut {
-            print("Stop timed out after 5 seconds")
-            XCTFail("Stop timed out")
+            return
+        }
+
+        if testContext.semaphoreStopped.wait(timeout: .now() + 5) == .timedOut {
+            print("Stop timed out after 5 seconds")
+            XCTFail("Stop timed out")
+            return
         }
     }
 
@@ -439,17 +494,20 @@
         if testContext.semaphoreConnectionSuccess.wait(timeout: .now() + 5) == .timedOut {
             print("Connection Success Timed out after 5 seconds")
             XCTFail("Connection Timed Out")
+            return
         }
 
         try client.stop()
         if testContext.semaphoreDisconnection.wait(timeout: .now() + 5) == .timedOut {
             print("Disconnection timed out after 5 seconds")
             XCTFail("Disconnection timed out")
-        }
-
-        if testContext.semaphoreStopped.wait(timeout: .now() + 5) == .timedOut {
-            print("Stop timed out after 5 seconds")
-            XCTFail("Stop timed out")
+            return
+        }
+
+        if testContext.semaphoreStopped.wait(timeout: .now() + 5) == .timedOut {
+            print("Stop timed out after 5 seconds")
+            XCTFail("Stop timed out")
+            return
         }
     }
 
@@ -510,17 +568,20 @@
         if testContext.semaphoreConnectionSuccess.wait(timeout: .now() + 5) == .timedOut {
             print("Connection Success Timed out after 5 seconds")
             XCTFail("Connection Timed Out")
+            return
         }
 
         try client.stop()
         if testContext.semaphoreDisconnection.wait(timeout: .now() + 5) == .timedOut {
             print("Disconnection timed out after 5 seconds")
             XCTFail("Disconnection timed out")
-        }
-
-        if testContext.semaphoreStopped.wait(timeout: .now() + 5) == .timedOut {
-            print("Stop timed out after 5 seconds")
-            XCTFail("Stop timed out")
+            return
+        }
+
+        if testContext.semaphoreStopped.wait(timeout: .now() + 5) == .timedOut {
+            print("Stop timed out after 5 seconds")
+            XCTFail("Stop timed out")
+            return
         }
     }
 
@@ -550,19 +611,22 @@
         if testContext.semaphoreConnectionFailure.wait(timeout: .now() + 5) == .timedOut {
             print("Connection Failure Timed out after 5 seconds")
             XCTFail("Connection Timed Out")
+            return
         }
 
         if let failureData = testContext.lifecycleConnectionFailureData {
             XCTAssertEqual(failureData.crtError.code, Int32(AWS_IO_DNS_INVALID_NAME.rawValue))
         } else {
             XCTFail("lifecycleConnectionFailureData Missing")
-        }
-
-        try client.stop()
-
-        if testContext.semaphoreStopped.wait(timeout: .now() + 5) == .timedOut {
-            print("Stop timed out after 5 seconds")
-            XCTFail("Stop timed out")
+            return
+        }
+
+        try client.stop()
+
+        if testContext.semaphoreStopped.wait(timeout: .now() + 5) == .timedOut {
+            print("Stop timed out after 5 seconds")
+            XCTFail("Stop timed out")
+            return
         }
     }
 
@@ -584,22 +648,26 @@
         if testContext.semaphoreConnectionFailure.wait(timeout: .now() + 5) == .timedOut {
             print("Connection Failure Timed out after 5 seconds")
             XCTFail("Connection Timed Out")
+            return
         }
 
         if let failureData = testContext.lifecycleConnectionFailureData {
             if failureData.crtError.code != Int32(AWS_IO_SOCKET_CONNECTION_REFUSED.rawValue) &&
                failureData.crtError.code != Int32(AWS_IO_SOCKET_TIMEOUT.rawValue) {
                 XCTFail("Did not fail with expected error code")
+                return
             }
         } else {
             XCTFail("lifecycleConnectionFailureData Missing")
-        }
-
-        try client.stop()
-
-        if testContext.semaphoreStopped.wait(timeout: .now() + 5) == .timedOut {
-            print("Stop timed out after 5 seconds")
-            XCTFail("Stop timed out")
+            return
+        }
+
+        try client.stop()
+
+        if testContext.semaphoreStopped.wait(timeout: .now() + 5) == .timedOut {
+            print("Stop timed out after 5 seconds")
+            XCTFail("Stop timed out")
+            return
         }
     }
 
@@ -624,19 +692,22 @@
         if testContext.semaphoreConnectionFailure.wait(timeout: .now() + 5) == .timedOut {
             print("Connection Failure Timed out after 5 seconds")
             XCTFail("Connection Timed Out")
+            return
         }
 
         if let failureData = testContext.lifecycleConnectionFailureData {
             XCTAssertEqual(failureData.crtError.code, Int32(AWS_IO_SOCKET_TIMEOUT.rawValue))
         } else {
             XCTFail("lifecycleConnectionFailureData Missing")
-        }
-
-        try client.stop()
-
-        if testContext.semaphoreStopped.wait(timeout: .now() + 5) == .timedOut {
-            print("Stop timed out after 5 seconds")
-            XCTFail("Stop timed out")
+            return
+        }
+
+        try client.stop()
+
+        if testContext.semaphoreStopped.wait(timeout: .now() + 5) == .timedOut {
+            print("Stop timed out after 5 seconds")
+            XCTFail("Stop timed out")
+            return
         }
     }
 
@@ -659,19 +730,22 @@
         if testContext.semaphoreConnectionFailure.wait(timeout: .now() + 5) == .timedOut {
             print("Connection Failure Timed out after 5 seconds")
             XCTFail("Connection Timed Out")
+            return
         }
 
         if let failureData = testContext.lifecycleConnectionFailureData {
             XCTAssertEqual(failureData.crtError.code, Int32(AWS_ERROR_MQTT5_CONNACK_CONNECTION_REFUSED.rawValue))
         } else {
             XCTFail("lifecycleConnectionFailureData Missing")
-        }
-
-        try client.stop()
-
-        if testContext.semaphoreStopped.wait(timeout: .now() + 5) == .timedOut {
-            print("Stop timed out after 5 seconds")
-            XCTFail("Stop timed out")
+            return
+        }
+
+        try client.stop()
+
+        if testContext.semaphoreStopped.wait(timeout: .now() + 5) == .timedOut {
+            print("Stop timed out after 5 seconds")
+            XCTFail("Stop timed out")
+            return
         }
     }
 
@@ -712,6 +786,7 @@
         if testContext.semaphoreConnectionSuccess.wait(timeout: .now() + 5) == .timedOut {
             print("Connection Success Timed out after 5 seconds")
             XCTFail("Connection Timed Out")
+            return
         }
 
         // Create a second client with the same client id
@@ -725,11 +800,13 @@
         if testContext2.semaphoreConnectionSuccess.wait(timeout: .now() + 5) == .timedOut {
             print("Connection Success Timed out on client2 after 5 seconds")
             XCTFail("Connection Timed Out")
+            return
         }
 
         if testContext.semaphoreDisconnection.wait(timeout: .now() + 5) == .timedOut {
             print("Disconnection due to duplicate client id timed out on client1")
             XCTFail("Disconnection Timed Out")
+            return
         }
 
         if let disconnectionData = testContext.lifecycleDisconnectionData {
@@ -738,27 +815,32 @@
                 XCTAssertEqual(disconnectionPacket.reasonCode, DisconnectReasonCode.sessionTakenOver)
             } else {
                 XCTFail("DisconnectPacket missing")
+                return
             }
         } else {
             XCTFail("lifecycleDisconnectionData Missing")
-        }
-
-        try client.stop()
-
-        if testContext.semaphoreStopped.wait(timeout: .now() + 5) == .timedOut {
-            print("Stop timed out after 5 seconds")
-            XCTFail("Stop timed out")
+            return
+        }
+
+        try client.stop()
+
+        if testContext.semaphoreStopped.wait(timeout: .now() + 5) == .timedOut {
+            print("Stop timed out after 5 seconds")
+            XCTFail("Stop timed out")
+            return
         }
 
         try client2.stop()
         if testContext2.semaphoreDisconnection.wait(timeout: .now() + 5) == .timedOut {
             print("Disconnection timed out after 5 seconds")
             XCTFail("Disconnection timed out")
+            return
         }
 
         if testContext2.semaphoreStopped.wait(timeout: .now() + 5) == .timedOut {
             print("Stop timed out after 5 seconds")
             XCTFail("Stop timed out")
+            return
         }
     }
 
@@ -787,23 +869,27 @@
         if testContext.semaphoreConnectionSuccess.wait(timeout: .now() + 5) == .timedOut {
             print("Connection Success Timed out after 5 seconds")
             XCTFail("Connection Timed Out")
+            return
         }
 
         if let negotiatedSettings = testContext.negotiatedSettings {
             XCTAssertEqual(negotiatedSettings.sessionExpiryInterval, sessionExpirtyInterval)
         } else {
             XCTFail("Missing negotiated settings")
+            return
         }
 
         try client.stop()
         if testContext.semaphoreDisconnection.wait(timeout: .now() + 5) == .timedOut {
             print("Disconnection timed out after 5 seconds")
             XCTFail("Disconnection timed out")
-        }
-
-        if testContext.semaphoreStopped.wait(timeout: .now() + 5) == .timedOut {
-            print("Stop timed out after 5 seconds")
-            XCTFail("Stop timed out")
+            return
+        }
+
+        if testContext.semaphoreStopped.wait(timeout: .now() + 5) == .timedOut {
+            print("Stop timed out after 5 seconds")
+            XCTFail("Stop timed out")
+            return
         }
     }
 
@@ -834,6 +920,7 @@
         if testContext.semaphoreConnectionSuccess.wait(timeout: .now() + 5) == .timedOut {
             print("Connection Success Timed out after 5 seconds")
             XCTFail("Connection Timed Out")
+            return
         }
 
         if let negotiatedSettings = testContext.negotiatedSettings {
@@ -843,17 +930,20 @@
             XCTAssertEqual(negotiatedSettings.maximumQos, QoS.atLeastOnce)
         } else {
             XCTFail("Missing negotiated settings")
+            return
         }
 
         try client.stop()
         if testContext.semaphoreDisconnection.wait(timeout: .now() + 5) == .timedOut {
             print("Disconnection timed out after 5 seconds")
             XCTFail("Disconnection timed out")
-        }
-
-        if testContext.semaphoreStopped.wait(timeout: .now() + 5) == .timedOut {
-            print("Stop timed out after 5 seconds")
-            XCTFail("Stop timed out")
+            return
+        }
+
+        if testContext.semaphoreStopped.wait(timeout: .now() + 5) == .timedOut {
+            print("Stop timed out after 5 seconds")
+            XCTFail("Stop timed out")
+            return
         }
     }
 
@@ -895,6 +985,7 @@
         if testContext.semaphoreConnectionSuccess.wait(timeout: .now() + 5) == .timedOut {
             print("Connection Success Timed out after 5 seconds")
             XCTFail("Connection Timed Out")
+            return
         }
 
         if let negotiatedSettings = testContext.negotiatedSettings {
@@ -904,17 +995,20 @@
             XCTAssertNotEqual(keepAliveInterval, negotiatedSettings.serverKeepAlive)
         } else {
             XCTFail("Missing negotiated settings")
+            return
         }
 
         try client.stop()
         if testContext.semaphoreDisconnection.wait(timeout: .now() + 5) == .timedOut {
             print("Disconnection timed out after 5 seconds")
             XCTFail("Disconnection timed out")
-        }
-
-        if testContext.semaphoreStopped.wait(timeout: .now() + 5) == .timedOut {
-            print("Stop timed out after 5 seconds")
-            XCTFail("Stop timed out")
+            return
+        }
+
+        if testContext.semaphoreStopped.wait(timeout: .now() + 5) == .timedOut {
+            print("Stop timed out after 5 seconds")
+            XCTFail("Stop timed out")
+            return
         }
     }
 
@@ -924,66 +1018,244 @@
     /*
     * [Op-UC1] Sub-Unsub happy path
     */
-    func withTimeout<T>(_ duration: TimeInterval, operation: @escaping() async throws -> T) async throws -> T? {
-        // Assign task to the async function being tested
-        let task = Task<T, Error> {
-            return try await operation()
-        }
-
-<<<<<<< HEAD
-        // Begin the counter for how long to allow the assigned task to run before cancelling it.
-        let timeoutTask = Task {
-            try await Task.sleep(nanoseconds: UInt64(duration * 1_000_000_000))
-            task.cancel()
-        }
-
-        do {
-            // Run the async function and as soon as it completes, cancel the timeoutTask.
-            let result = try await task.value
-            timeoutTask.cancel()
-            return result
-        } catch {
-            timeoutTask.cancel()
-            if let cancellationError = error as? CancellationError {
-                // Fail the test when timoutTask cancels the async operation.
-                XCTFail("The operation was cancelled due to a timeout.")
-            } else {
-                throw error
-            }
-        }
-        return nil
-    }
-
     func testMqtt5SubUnsub() async throws {
-        // MTLS
-        // try skipIfPlatformDoesntSupportTLS()
-        // let inputHost = try getEnvironmentVarOrSkipTest(environmentVarName: "AWS_TEST_MQTT5_IOT_CORE_HOST")
-        // let inputCert = try getEnvironmentVarOrSkipTest(environmentVarName: "AWS_TEST_MQTT5_IOT_CORE_RSA_CERT")
-        // let inputKey = try getEnvironmentVarOrSkipTest(environmentVarName: "AWS_TEST_MQTT5_IOT_CORE_RSA_KEY")
-
-        // let tlsOptions = try TLSContextOptions.makeMTLS(
-        //     certificatePath: inputCert,
-        //     privateKeyPath: inputKey
-        // )
-        // let tlsContext = try TLSContext(options: tlsOptions, mode: .client)
-
-        // let clientOptions = MqttClientOptions(
-        //     hostName: inputHost,
-        //     port: UInt32(8883),
-        //     tlsCtx: tlsContext)
-
-        // let testContext = MqttTestContext()
-        // let client = try createClient(clientOptions: clientOptions, testContext: testContext)
-        // MTLS
-
-        // DIRECT
-=======
-    // Sub Happy Path
-    func testSubscription() async throws {
         try skipIfPlatformDoesntSupportTLS()
-        let uuid = UUID()
-        let testTopic = "testSubscription_" + uuid.uuidString
->>>>>>> c423f284
+        let inputHost = try getEnvironmentVarOrSkipTest(environmentVarName: "AWS_TEST_MQTT5_IOT_CORE_HOST")
+        let inputCert = try getEnvironmentVarOrSkipTest(environmentVarName: "AWS_TEST_MQTT5_IOT_CORE_RSA_CERT")
+        let inputKey = try getEnvironmentVarOrSkipTest(environmentVarName: "AWS_TEST_MQTT5_IOT_CORE_RSA_KEY")
+
+        let tlsOptions = try TLSContextOptions.makeMTLS(
+            certificatePath: inputCert,
+            privateKeyPath: inputKey
+        )
+        let tlsContext = try TLSContext(options: tlsOptions, mode: .client)
+
+        let clientOptions = MqttClientOptions(
+            hostName: inputHost,
+            port: UInt32(8883),
+            tlsCtx: tlsContext)
+
+        let testContext = MqttTestContext()
+        let client = try createClient(clientOptions: clientOptions, testContext: testContext)
+
+        try client.start()
+        if testContext.semaphoreConnectionSuccess.wait(timeout: .now() + 5) == .timedOut {
+            print("Connection Success Timed out after 5 seconds")
+            XCTFail("Connection Timed Out")
+            return
+        }
+
+        let topic = "test/MQTT5_Binding_Swift_" + UUID().uuidString
+        let subscribePacket = SubscribePacket(topicFilter: topic, qos: QoS.atLeastOnce, noLocal: false)
+
+        let subackPacket: SubackPacket =
+            try await withTimeout(client: client, seconds: 2, operation: {
+                try await client.subscribe(subscribePacket: subscribePacket)
+            })
+        print("SubackPacket received with result \(subackPacket.reasonCodes[0])")
+
+        let publishPacket = PublishPacket(qos: QoS.atLeastOnce, topic: topic, payload: "Hello World".data(using: .utf8))
+        let publishResult: PublishResult =
+            try await withTimeout(client: client, seconds: 2, operation: {
+                try await client.publish(publishPacket: publishPacket)
+            })
+
+        if let puback = publishResult.puback {
+            print("PubackPacket received with result \(puback.reasonCode)")
+        } else {
+            XCTFail("PublishResult missing.")
+            return
+        }
+
+        if testContext.semaphorePublishReceived.wait(timeout: .now() + 5) == .timedOut {
+            print("Publish not received after 5 seconds")
+            XCTFail("Publish packet not received on subscribed topic")
+            return
+        }
+
+        let unsubscribePacket = UnsubscribePacket(topicFilter: topic)
+        let unsubackPacket: UnsubackPacket =
+            try await withTimeout(client: client, seconds: 2, operation: {
+                try await client.unsubscribe(unsubscribePacket: unsubscribePacket)
+            })
+        print("UnsubackPacket received with result \(unsubackPacket.reasonCodes[0])")
+
+        try client.stop()
+        if testContext.semaphoreDisconnection.wait(timeout: .now() + 5) == .timedOut {
+            print("Disconnection timed out after 5 seconds")
+            XCTFail("Disconnection timed out")
+            return
+        }
+
+        if testContext.semaphoreStopped.wait(timeout: .now() + 5) == .timedOut {
+            print("Stop timed out after 5 seconds")
+            XCTFail("Stop timed out")
+            return
+        }
+    }
+
+    /*
+    * [Op-UC2] Will test
+    */
+    func testMqtt5WillTest() async throws {
+        try skipIfPlatformDoesntSupportTLS()
+        let inputHost = try getEnvironmentVarOrSkipTest(environmentVarName: "AWS_TEST_MQTT5_IOT_CORE_HOST")
+        let inputCert = try getEnvironmentVarOrSkipTest(environmentVarName: "AWS_TEST_MQTT5_IOT_CORE_RSA_CERT")
+        let inputKey = try getEnvironmentVarOrSkipTest(environmentVarName: "AWS_TEST_MQTT5_IOT_CORE_RSA_KEY")
+
+        let tlsOptions = try TLSContextOptions.makeMTLS(
+            certificatePath: inputCert,
+            privateKeyPath: inputKey
+        )
+        let tlsContext = try TLSContext(options: tlsOptions, mode: .client)
+
+        let clientIDPublisher = createClientId() + "Publisher"
+        let topic = "test/MQTT5_Binding_Swift_" + UUID().uuidString
+        let willPacket = PublishPacket(qos: .atLeastOnce, topic: topic, payload: "TEST WILL".data(using: .utf8))
+
+        let connectOptionsPublisher = MqttConnectOptions(clientId: clientIDPublisher, will: willPacket)
+        let clientOptions = MqttClientOptions(
+            hostName: inputHost,
+            port: UInt32(8883),
+            tlsCtx: tlsContext,
+            connectOptions: connectOptionsPublisher)
+
+        let testContextPublisher = MqttTestContext(contextName: "Publisher")
+        let clientPublisher = try createClient(clientOptions: clientOptions, testContext: testContextPublisher)
+
+        try clientPublisher.start()
+        if testContextPublisher.semaphoreConnectionSuccess.wait(timeout: .now() + 5) == .timedOut {
+            print("Connection Success Timed out after 5 seconds")
+            XCTFail("Connection Timed Out")
+            return
+        }
+
+        let clientIDSubscriber = createClientId() + "Subscriber"
+        let testContextSubscriber = MqttTestContext(contextName: "Subscriber")
+        let connectOptionsSubscriber = MqttConnectOptions(clientId: clientIDSubscriber)
+        let clientOptionsSubscriber = MqttClientOptions(
+            hostName: inputHost,
+            port: UInt32(8883),
+            tlsCtx: tlsContext,
+            connectOptions: connectOptionsSubscriber)
+
+        let clientSubscriber = try createClient(clientOptions: clientOptionsSubscriber, testContext: testContextSubscriber)
+        try clientSubscriber.start()
+        if testContextSubscriber.semaphoreConnectionSuccess.wait(timeout: .now() + 5) == .timedOut {
+            print("Connection Success Timed out after 5 seconds")
+            XCTFail("Connection Timed Out")
+            return
+        }
+
+        let subscribePacket = SubscribePacket(topicFilter: topic, qos: QoS.atLeastOnce, noLocal: false)
+        let subackPacket: SubackPacket =
+            try await withTimeout(client: clientSubscriber, seconds: 2, operation: {
+                try await clientSubscriber.subscribe(subscribePacket: subscribePacket)
+            })
+        print("SubackPacket received with result \(subackPacket.reasonCodes[0])")
+
+        let disconnectPacket = DisconnectPacket(reasonCode: .disconnectWithWillMessage)
+        try clientPublisher.stop(disconnectPacket)
+        if testContextPublisher.semaphoreDisconnection.wait(timeout: .now() + 5) == .timedOut {
+            print("Disconnection timed out after 5 seconds")
+            XCTFail("Disconnection timed out")
+            return
+        }
+
+        if testContextSubscriber.semaphorePublishReceived.wait(timeout: .now() + 5) == .timedOut {
+            print("Publish not received after 5 seconds")
+            XCTFail("Publish packet not received on subscribed topic")
+            return
+        }
+
+        try clientSubscriber.stop()
+        if testContextSubscriber.semaphoreStopped.wait(timeout: .now() + 5) == .timedOut {
+            print("Stop timed out after 5 seconds")
+            XCTFail("Stop timed out")
+            return
+        }
+    }
+
+    /*
+    * [Op-UC3] Binary Publish Test
+    */
+    func testMqtt5BinaryPublish() async throws {
+        try skipIfPlatformDoesntSupportTLS()
+        let inputHost = try getEnvironmentVarOrSkipTest(environmentVarName: "AWS_TEST_MQTT5_IOT_CORE_HOST")
+        let inputCert = try getEnvironmentVarOrSkipTest(environmentVarName: "AWS_TEST_MQTT5_IOT_CORE_RSA_CERT")
+        let inputKey = try getEnvironmentVarOrSkipTest(environmentVarName: "AWS_TEST_MQTT5_IOT_CORE_RSA_KEY")
+
+        let tlsOptions = try TLSContextOptions.makeMTLS(
+            certificatePath: inputCert,
+            privateKeyPath: inputKey
+        )
+        let tlsContext = try TLSContext(options: tlsOptions, mode: .client)
+
+        let clientOptions = MqttClientOptions(
+            hostName: inputHost,
+            port: UInt32(8883),
+            tlsCtx: tlsContext)
+
+        let testContext = MqttTestContext()
+        let client = try createClient(clientOptions: clientOptions, testContext: testContext)
+
+        try client.start()
+        if testContext.semaphoreConnectionSuccess.wait(timeout: .now() + 5) == .timedOut {
+            print("Connection Success Timed out after 5 seconds")
+            XCTFail("Connection Timed Out")
+            return
+        }
+
+        let topic = "test/MQTT5_Binding_Swift_" + UUID().uuidString
+        let subscribePacket = SubscribePacket(topicFilter: topic, qos: QoS.atLeastOnce, noLocal: false)
+
+        let subackPacket: SubackPacket =
+            try await withTimeout(client: client, seconds: 2, operation: {
+                try await client.subscribe(subscribePacket: subscribePacket)
+            })
+        print("SubackPacket received with result \(subackPacket.reasonCodes[0])")
+
+        let payloadData = Data((0..<256).map { _ in UInt8.random(in: 0...255) })
+        let publishPacket = PublishPacket(qos: QoS.atLeastOnce, topic: topic, payload: payloadData)
+        print(payloadData)
+        let publishResult: PublishResult =
+            try await withTimeout(client: client, seconds: 2, operation: {
+                try await client.publish(publishPacket: publishPacket)
+            })
+        if let puback = publishResult.puback {
+            print("PubackPacket received with result \(puback.reasonCode)")
+        } else {
+            XCTFail("PublishResult missing.")
+            return
+        }
+
+        if testContext.semaphorePublishReceived.wait(timeout: .now() + 5) == .timedOut {
+            print("Publish not received after 5 seconds")
+            XCTFail("Publish packet not received on subscribed topic")
+            return
+        }
+
+        let publishReceived = testContext.publishPacket!
+        XCTAssertEqual(publishReceived.payload, payloadData, "Binary data received as publish not equal to binary data used to generate publish")
+
+        try client.stop()
+        if testContext.semaphoreDisconnection.wait(timeout: .now() + 5) == .timedOut {
+            print("Disconnection timed out after 5 seconds")
+            XCTFail("Disconnection timed out")
+            return
+        }
+
+        if testContext.semaphoreStopped.wait(timeout: .now() + 5) == .timedOut {
+            print("Stop timed out after 5 seconds")
+            XCTFail("Stop timed out")
+            return
+        }
+    }
+
+    /*
+    * [Op-UC4] Multi-sub unsub
+    */
+    func testMqtt5MultiSubUnsub() async throws {
         let inputHost = try getEnvironmentVarOrSkipTest(environmentVarName: "AWS_TEST_MQTT5_DIRECT_MQTT_HOST")
         let inputPort = try getEnvironmentVarOrSkipTest(environmentVarName: "AWS_TEST_MQTT5_DIRECT_MQTT_PORT")
 
@@ -994,52 +1266,37 @@
         let testContext = MqttTestContext()
         let client = try createClient(clientOptions: clientOptions, testContext: testContext)
 
-        // DIRECT
-
         try client.start()
         if testContext.semaphoreConnectionSuccess.wait(timeout: .now() + 5) == .timedOut {
             print("Connection Success Timed out after 5 seconds")
             XCTFail("Connection Timed Out")
-        }
-
-<<<<<<< HEAD
-        let topic = "test/MQTT5_Binding_Swift_" + UUID().uuidString
+            return
+        }
+
+        let topic1 = "test/MQTT5_Binding_Swift_" + UUID().uuidString
         let topic2 = "test/MQTT5_Binding_Swift_" + UUID().uuidString
-        let subscriptions = [Subscription(topicFilter: topic, qos: QoS.atLeastOnce, noLocal: false),
-                                          Subscription(topicFilter: topic, qos: QoS.atMostOnce, noLocal: false),
-                                          Subscription(topicFilter: topic2, qos: QoS.atLeastOnce, noLocal: false)]
+        let subscriptions = [Subscription(topicFilter: topic1, qos: QoS.atLeastOnce, noLocal: false),
+                                          Subscription(topicFilter: topic2, qos: QoS.atMostOnce, noLocal: false)]
         let subscribePacket = SubscribePacket(subscriptions: subscriptions)
 
-        // do {
-        //     let result: SubackPacket? = try await withTimeout(5.0, operation: {
-        //         return try await client.subscribe(subscribePacket: subscribePacket)
-        //     })
-        //     if result != nil {
-        //         XCTAssertEqual(result!.reasonCodes[0], SubackReasonCode.grantedQos1)
-        //     } else {
-        //         XCTFail("No suback received")
-        //     }
-        // } catch {
-        //     XCTFail("Test failed with error: \(error)")
-        // }
-
-        let subackPacket = try await client.subscribe(subscribePacket: subscribePacket)
+        let subackPacket: SubackPacket =
+            try await withTimeout(client: client, seconds: 2, operation: {
+                try await client.subscribe(subscribePacket: subscribePacket)
+            })
+
+        let expectedSubacKEnums = [SubackReasonCode.grantedQos1, SubackReasonCode.grantedQos0]
+        try compareEnums(arrayOne: subackPacket.reasonCodes, arrayTwo: expectedSubacKEnums)
         print("SubackPacket received with results")
         for i in 0..<subackPacket.reasonCodes.count {
             print("Index:\(i) result:\(subackPacket.reasonCodes[i])")
         }
 
-        let unsubscribeTopics = [topic, "fake_topic1", topic2]
+        let unsubscribeTopics = [topic1, topic2, "fake_topic1"]
         let unsubscribePacket = UnsubscribePacket(topicFilters: unsubscribeTopics)
-        let unsubackPacket = try await client.unsubscribe(unsubscribePacket: unsubscribePacket)
-=======
-        let subscribe = SubscribePacket(topicFilter: testTopic, qos: QoS.atLeastOnce)
-        // Wait on subscribe to make sure we subscribed to the topic before publish
-        async let _ = try await client.subscribe(subscribePacket: subscribe)
-        async let _ = try await client.publish(publishPacket: PublishPacket(qos: QoS.atLeastOnce,
-                                                                            topic: testTopic,
-                                                                            payload: "testSubscription".data(using: .utf8)))
->>>>>>> c423f284
+        let unsubackPacket: UnsubackPacket =
+            try await withTimeout(client: client, seconds: 2, operation: {
+                try await client.unsubscribe(unsubscribePacket: unsubscribePacket)
+            })
 
         print("UnsubackPacket received with results")
         for i in 0..<unsubackPacket.reasonCodes.count {
@@ -1050,11 +1307,13 @@
         if testContext.semaphoreDisconnection.wait(timeout: .now() + 5) == .timedOut {
             print("Disconnection timed out after 5 seconds")
             XCTFail("Disconnection timed out")
-        }
-
-        if testContext.semaphoreStopped.wait(timeout: .now() + 5) == .timedOut {
-            print("Stop timed out after 5 seconds")
-            XCTFail("Stop timed out")
+            return
+        }
+
+        if testContext.semaphoreStopped.wait(timeout: .now() + 5) == .timedOut {
+            print("Stop timed out after 5 seconds")
+            XCTFail("Stop timed out")
+            return
         }
     }
 }
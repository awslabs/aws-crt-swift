//  Copyright Amazon.com, Inc. or its affiliates. All Rights Reserved.
//  SPDX-License-Identifier: Apache-2.0.

import XCTest
import Foundation
import AwsCMqtt
@testable import AwsCommonRuntimeKit

enum MqttTestError: Error {
    case timeout
    case connectionFail
    case disconnectFail
    case stopFail
}

class Mqtt5ClientTests: XCBaseTestCase {
<<<<<<< HEAD

    /// start client and check for connection success
    func connectClient(client: Mqtt5Client, testContext: MqttTestContext) throws -> Void {
        try client.start()
        if testContext.semaphoreConnectionSuccess.wait(timeout: .now() + 5) == .timedOut {
            print("Connection Success Timed out after 5 seconds")
            XCTFail("Connection Timed Out")
            throw MqttTestError.connectionFail
        }
    }

    /// stop client and check for discconnection and stopped lifecycle events
    func disconnectClientCleanup(client: Mqtt5Client, testContext: MqttTestContext, disconnectPacket: DisconnectPacket? = nil) throws -> Void {
        if let _disconnectPacket = disconnectPacket {
            try client.stop(disconnectPacket: _disconnectPacket)
        } else {
            try client.stop()
        }

        if testContext.semaphoreDisconnection.wait(timeout: .now() + 5) == .timedOut {
            print("Disconnection timed out after 5 seconds")
            XCTFail("Disconnection timed out")
            throw MqttTestError.disconnectFail
        }

        if testContext.semaphoreStopped.wait(timeout: .now() + 5) == .timedOut {
            print("Stop timed out after 5 seconds")
            XCTFail("Stop timed out")
            throw MqttTestError.stopFail
        }
    }

    /// stop client and check for stopped lifecycle event
    func stopClient(client: Mqtt5Client, testContext: MqttTestContext) throws -> Void {
        try client.stop()

=======

    /// start client and check for connection success
    func connectClient(client: Mqtt5Client, testContext: MqttTestContext) throws -> Void {
        try client.start()
        if testContext.semaphoreConnectionSuccess.wait(timeout: .now() + 5) == .timedOut {
            print("Connection Success Timed out after 5 seconds")
            XCTFail("Connection Timed Out")
            throw MqttTestError.connectionFail
        }
    }

    /// stop client and check for discconnection and stopped lifecycle events
    func disconnectClientCleanup(client: Mqtt5Client, testContext: MqttTestContext) throws -> Void {
        try client.stop()
        if testContext.semaphoreDisconnection.wait(timeout: .now() + 5) == .timedOut {
            print("Disconnection timed out after 5 seconds")
            XCTFail("Disconnection timed out")
            throw MqttTestError.disconnectFail
        }

        if testContext.semaphoreStopped.wait(timeout: .now() + 5) == .timedOut {
            print("Stop timed out after 5 seconds")
            XCTFail("Stop timed out")
            throw MqttTestError.stopFail
        }
    }

    /// stop client and check for stopped lifecycle event
    func stopClient(client: Mqtt5Client, testContext: MqttTestContext) throws -> Void {
        try client.stop()
>>>>>>> 8906b5d8
        if testContext.semaphoreStopped.wait(timeout: .now() + 5) == .timedOut {
            print("Stop timed out after 5 seconds")
            XCTFail("Stop timed out")
            throw MqttTestError.stopFail
        }
    }

    func createClientId() -> String {
        return "aws-crt-swift-unit-test-" + UUID().uuidString
    }

    class MqttTestContext {
        public var contextName: String

        public var onPublishReceived: OnPublishReceived?
        public var onLifecycleEventStopped: OnLifecycleEventStopped?
        public var onLifecycleEventAttemptingConnect: OnLifecycleEventAttemptingConnect?
        public var onLifecycleEventConnectionSuccess: OnLifecycleEventConnectionSuccess?
        public var onLifecycleEventConnectionFailure: OnLifecycleEventConnectionFailure?
        public var onLifecycleEventDisconnection: OnLifecycleEventDisconnection?

        public let semaphorePublishReceived: DispatchSemaphore
        public let semaphorePublishTargetReached: DispatchSemaphore
        public let semaphoreConnectionSuccess: DispatchSemaphore
        public let semaphoreConnectionFailure: DispatchSemaphore
        public let semaphoreDisconnection: DispatchSemaphore
        public let semaphoreStopped: DispatchSemaphore

        public var negotiatedSettings: NegotiatedSettings?
        public var connackPacket: ConnackPacket?
        public var publishPacket: PublishPacket?
        public var lifecycleConnectionFailureData: LifecycleConnectionFailureData?
        public var lifecycleDisconnectionData: LifecycleDisconnectData?
        public var publishCount = 0
        public var publishTarget = 1

        init(contextName: String = "",
             publishTarget: Int = 1,
             onPublishReceived: OnPublishReceived? = nil,
             onLifecycleEventStopped: OnLifecycleEventStopped? = nil,
             onLifecycleEventAttemptingConnect: OnLifecycleEventAttemptingConnect? = nil,
             onLifecycleEventConnectionSuccess: OnLifecycleEventConnectionSuccess? = nil,
             onLifecycleEventConnectionFailure: OnLifecycleEventConnectionFailure? = nil,
             onLifecycleEventDisconnection: OnLifecycleEventDisconnection? = nil) {

            self.contextName = contextName

            self.publishTarget = publishTarget
            self.publishCount = 0

            self.semaphorePublishReceived = DispatchSemaphore(value: 0)
            self.semaphorePublishTargetReached = DispatchSemaphore(value: 0)
            self.semaphoreConnectionSuccess = DispatchSemaphore(value: 0)
            self.semaphoreConnectionFailure = DispatchSemaphore(value: 0)
            self.semaphoreDisconnection = DispatchSemaphore(value: 0)
            self.semaphoreStopped = DispatchSemaphore(value: 0)

            self.onPublishReceived = onPublishReceived
            self.onLifecycleEventStopped = onLifecycleEventStopped
            self.onLifecycleEventAttemptingConnect = onLifecycleEventAttemptingConnect
            self.onLifecycleEventConnectionSuccess = onLifecycleEventConnectionSuccess
            self.onLifecycleEventConnectionFailure = onLifecycleEventConnectionFailure
            self.onLifecycleEventDisconnection = onLifecycleEventDisconnection

            self.onPublishReceived = onPublishReceived ?? { publishData in
                if let payloadString = publishData.publishPacket.payloadAsString() {
                    print(contextName + " Mqtt5ClientTests: onPublishReceived. Topic:\'\(publishData.publishPacket.topic)\' QoS:\(publishData.publishPacket.qos) payload:\'\(payloadString)\'")
                } else {
                    print(contextName + " Mqtt5ClientTests: onPublishReceived. Topic:\'\(publishData.publishPacket.topic)\' QoS:\(publishData.publishPacket.qos)")
                }

                self.publishPacket = publishData.publishPacket
                self.semaphorePublishReceived.signal()

                self.publishCount += 1
                if self.publishCount == self.publishTarget {
                    self.semaphorePublishTargetReached.signal()
                }
            }
            self.onLifecycleEventStopped = onLifecycleEventStopped ?? { _ in
                print(contextName + " Mqtt5ClientTests: onLifecycleEventStopped")
                self.semaphoreStopped.signal()
            }
            self.onLifecycleEventAttemptingConnect = onLifecycleEventAttemptingConnect ?? { _ in
                print(contextName + " Mqtt5ClientTests: onLifecycleEventAttemptingConnect")
            }
            self.onLifecycleEventConnectionSuccess = onLifecycleEventConnectionSuccess ?? { successData in
                print(contextName + " Mqtt5ClientTests: onLifecycleEventConnectionSuccess")
                self.negotiatedSettings = successData.negotiatedSettings
                self.connackPacket = successData.connackPacket
                self.semaphoreConnectionSuccess.signal()
            }
            self.onLifecycleEventConnectionFailure = onLifecycleEventConnectionFailure ?? { failureData in
                print(contextName + " Mqtt5ClientTests: onLifecycleEventConnectionFailure")
                self.lifecycleConnectionFailureData = failureData
                self.semaphoreConnectionFailure.signal()
            }
            self.onLifecycleEventDisconnection = onLifecycleEventDisconnection ?? { disconnectionData in
                print(contextName + " Mqtt5ClientTests: onLifecycleEventDisconnection")
                self.lifecycleDisconnectionData = disconnectionData
                self.semaphoreDisconnection.signal()
            }
         }
    }

    func createClient(clientOptions: MqttClientOptions?, testContext: MqttTestContext) throws -> Mqtt5Client {

        let clientOptionsWithCallbacks: MqttClientOptions

        if let clientOptions {
            clientOptionsWithCallbacks = MqttClientOptions(
                hostName: clientOptions.hostName,
                port: clientOptions.port,
                bootstrap: clientOptions.bootstrap,
                socketOptions: clientOptions.socketOptions,
                tlsCtx: clientOptions.tlsCtx,
                httpProxyOptions: clientOptions.httpProxyOptions,
                connectOptions: clientOptions.connectOptions,
                sessionBehavior: clientOptions.sessionBehavior,
                extendedValidationAndFlowControlOptions: clientOptions.extendedValidationAndFlowControlOptions,
                offlineQueueBehavior: clientOptions.offlineQueueBehavior,
                retryJitterMode: clientOptions.retryJitterMode,
                minReconnectDelay: clientOptions.minReconnectDelay,
                maxReconnectDelay: clientOptions.maxReconnectDelay,
                minConnectedTimeToResetReconnectDelay: clientOptions.minConnectedTimeToResetReconnectDelay,
                pingTimeout: clientOptions.pingTimeout,
                connackTimeout: clientOptions.connackTimeout,
                ackTimeout: clientOptions.ackTimeout,
                topicAliasingOptions: clientOptions.topicAliasingOptions,
                onPublishReceivedFn: testContext.onPublishReceived,
                onLifecycleEventStoppedFn: testContext.onLifecycleEventStopped,
                onLifecycleEventAttemptingConnectFn: testContext.onLifecycleEventAttemptingConnect,
                onLifecycleEventConnectionSuccessFn: testContext.onLifecycleEventConnectionSuccess,
                onLifecycleEventConnectionFailureFn: testContext.onLifecycleEventConnectionFailure,
                onLifecycleEventDisconnectionFn: testContext.onLifecycleEventDisconnection)
        } else {
            let elg = try EventLoopGroup()
            let resolver = try HostResolver(eventLoopGroup: elg,
                maxHosts: 8,
                maxTTL: 30)
            let clientBootstrap = try ClientBootstrap(
                eventLoopGroup: elg,
                hostResolver: resolver)
            let socketOptions = SocketOptions()

            clientOptionsWithCallbacks = MqttClientOptions(
                hostName: "localhost",
                port: 443,
                bootstrap: clientBootstrap,
                socketOptions: socketOptions,
                onPublishReceivedFn: testContext.onPublishReceived,
                onLifecycleEventStoppedFn: testContext.onLifecycleEventStopped,
                onLifecycleEventAttemptingConnectFn: testContext.onLifecycleEventAttemptingConnect,
                onLifecycleEventConnectionSuccessFn: testContext.onLifecycleEventConnectionSuccess,
                onLifecycleEventConnectionFailureFn: testContext.onLifecycleEventConnectionFailure,
                onLifecycleEventDisconnectionFn: testContext.onLifecycleEventDisconnection)
        }

        let mqtt5Client = try Mqtt5Client(clientOptions: clientOptionsWithCallbacks)
        XCTAssertNotNil(mqtt5Client)
        return mqtt5Client
    }

    func compareEnums<T: Equatable>(arrayOne: [T], arrayTwo: [T]) throws {
        XCTAssertEqual(arrayOne.count, arrayTwo.count, "The arrays do not have the same number of elements")
        for i in 0..<arrayOne.count {
            XCTAssertEqual(arrayOne[i], arrayTwo[i], "The elements at index \(i) are not equal")
        }
    }

    func withTimeout<T>(client: Mqtt5Client, seconds: TimeInterval, operation: @escaping () async throws -> T) async throws -> T {

        let timeoutTask: () async throws -> T = {
            try await Task.sleep(nanoseconds: UInt64(seconds * 1_000_000_000))
            throw MqttTestError.timeout
        }

        var result: T?

        try await withThrowingTaskGroup(of: T.self) { group in
            // Start the operation
            group.addTask { try await operation() }
            // Start the timeout
            group.addTask { try await timeoutTask() }

            do {
                result = try await group.next()
                group.cancelAll()
            } catch {
                // Close the client to complete all operations that may be timing out
                client.close()
                throw MqttTestError.timeout
            }
        }

        return result!
    }

    let timeoutInterval = TimeInterval(5)

    /*===============================================================
                     CREATION TEST CASES
    =================================================================*/
    /*
     * [New-UC1] Happy path. Minimal creation and cleanup
     */
    func testMqtt5ClientNewMinimal() throws {
        let elg = try EventLoopGroup()
        let resolver = try HostResolver(eventLoopGroup: elg,
                maxHosts: 8,
                maxTTL: 30)

        let clientBootstrap = try ClientBootstrap(eventLoopGroup: elg,
                hostResolver: resolver)
        XCTAssertNotNil(clientBootstrap)
        let socketOptions = SocketOptions()
        XCTAssertNotNil(socketOptions)
        let clientOptions = MqttClientOptions(hostName: "localhost", port: 1883, bootstrap: clientBootstrap,
                                   socketOptions: socketOptions);
        XCTAssertNotNil(clientOptions)
        let mqtt5client = try Mqtt5Client(clientOptions: clientOptions);
        XCTAssertNotNil(mqtt5client)

    }

    /*
     * [New-UC2] Maximum creation and cleanup
     */
    func testMqtt5ClientNewFull() throws {
        let elg = try EventLoopGroup()
        let resolver = try HostResolver(eventLoopGroup: elg,
                maxHosts: 8,
                maxTTL: 30)

        let clientBootstrap = try ClientBootstrap(eventLoopGroup: elg,
                hostResolver: resolver)
        XCTAssertNotNil(clientBootstrap)
        let socketOptions = SocketOptions()
        XCTAssertNotNil(socketOptions)
        let tlsOptions = TLSContextOptions()
        let tlsContext = try TLSContext(options: tlsOptions, mode: .client)
        let will = PublishPacket(qos: QoS.atLeastOnce, topic: "test/Mqtt5_Binding_SWIFT/testMqtt5ClientNewFull",
                                 payload: "will test".data(using: .utf8))

        let uuid = UUID().uuidString
        let connectOptions = MqttConnectOptions(
                            keepAliveInterval: 30,
                            clientId: "testMqtt5ClientNewFull_" + uuid,
                            sessionExpiryInterval: 1000,
                            requestResponseInformation: true,
                            requestProblemInformation: true,
                            receiveMaximum: 1000,
                            maximumPacketSize: 1000,
                            willDelayInterval: 1000,
                            will: will,
                            userProperties:   [UserProperty(name: "name1",value: "value1"),
                                               UserProperty(name: "name2",value: "value2"),
                                               UserProperty(name: "name3",value: "value3")])


        let clientOptions = MqttClientOptions( hostName: "localhost",
                                            port: 1883,
                                            bootstrap: clientBootstrap,
                                            socketOptions: socketOptions,
                                            tlsCtx: tlsContext,
                                            connectOptions: connectOptions,
                                            sessionBehavior: ClientSessionBehaviorType.clean,
                                            extendedValidationAndFlowControlOptions: ExtendedValidationAndFlowControlOptions.awsIotCoreDefaults,
                                            offlineQueueBehavior: ClientOperationQueueBehaviorType.failAllOnDisconnect,
                                            retryJitterMode: ExponentialBackoffJitterMode.full,
                                            minReconnectDelay: 1000,
                                            maxReconnectDelay: 1000,
                                            minConnectedTimeToResetReconnectDelay: 1000,
                                            pingTimeout: 10,
                                            connackTimeout: 10,
                                            ackTimeout: 60,
                                            topicAliasingOptions: TopicAliasingOptions())
        XCTAssertNotNil(clientOptions)
        let context = MqttTestContext()
        let mqtt5client = try createClient(clientOptions: clientOptions, testContext: context)
        XCTAssertNotNil(mqtt5client)
    }

    /*===============================================================
                     DIRECT CONNECT TEST CASES
    =================================================================*/
    /*
     * [ConnDC-UC1] Happy path
     */
    func testMqtt5DirectConnectMinimum() throws {
        let inputHost = try getEnvironmentVarOrSkipTest(environmentVarName: "AWS_TEST_MQTT5_DIRECT_MQTT_HOST")
        let inputPort = try getEnvironmentVarOrSkipTest(environmentVarName: "AWS_TEST_MQTT5_DIRECT_MQTT_PORT")

        let clientOptions = MqttClientOptions(
            hostName: inputHost,
            port: UInt32(inputPort)!)

        let testContext = MqttTestContext()
        let client = try createClient(clientOptions: clientOptions, testContext: testContext)
        try connectClient(client: client, testContext: testContext)
        try disconnectClientCleanup(client:client, testContext: testContext)
    }

    /*
     * [ConnDC-UC2] Direct Connection with Basic Authentication
     */
    func testMqtt5DirectConnectWithBasicAuth() throws {

        let inputUsername = try getEnvironmentVarOrSkipTest(environmentVarName: "AWS_TEST_MQTT5_BASIC_AUTH_USERNAME")
        let inputPassword = try getEnvironmentVarOrSkipTest(environmentVarName: "AWS_TEST_MQTT5_BASIC_AUTH_PASSWORD")
        let inputHost = try getEnvironmentVarOrSkipTest(environmentVarName: "AWS_TEST_MQTT5_DIRECT_MQTT_BASIC_AUTH_HOST")
        let inputPort = try getEnvironmentVarOrSkipTest(environmentVarName: "AWS_TEST_MQTT5_DIRECT_MQTT_BASIC_AUTH_PORT")

        let connectOptions = MqttConnectOptions(
            clientId: createClientId(),
            username: inputUsername,
            password: inputPassword
        )

        let clientOptions = MqttClientOptions(
            hostName: inputHost,
            port: UInt32(inputPort)!,
            connectOptions: connectOptions)

        let testContext = MqttTestContext()
        let client = try createClient(clientOptions: clientOptions, testContext: testContext)
        try connectClient(client: client, testContext: testContext)
        try disconnectClientCleanup(client:client, testContext: testContext)
    }

    /*
     * [ConnDC-UC3] Direct Connection with TLS
     */
    func testMqtt5DirectConnectWithTLS() throws {

        let inputHost = try getEnvironmentVarOrSkipTest(environmentVarName: "AWS_TEST_MQTT5_DIRECT_MQTT_TLS_HOST")
        let inputPort = try getEnvironmentVarOrSkipTest(environmentVarName: "AWS_TEST_MQTT5_DIRECT_MQTT_TLS_PORT")

        let tlsOptions = TLSContextOptions()
        tlsOptions.setVerifyPeer(false)
        let tlsContext = try TLSContext(options: tlsOptions, mode: .client)

        let clientOptions = MqttClientOptions(
            hostName: inputHost,
            port: UInt32(inputPort)!,
            tlsCtx: tlsContext)

        let testContext = MqttTestContext()
        let client = try createClient(clientOptions: clientOptions, testContext: testContext)
        try connectClient(client: client, testContext: testContext)
        try disconnectClientCleanup(client:client, testContext: testContext)
    }

    /*
     * [ConnDC-UC4] Direct Connection with mutual TLS
     */
    func testMqtt5DirectConnectWithMutualTLS() throws {
        try skipIfPlatformDoesntSupportTLS()
        let inputHost = try getEnvironmentVarOrSkipTest(environmentVarName: "AWS_TEST_MQTT5_IOT_CORE_HOST")
        let inputCert = try getEnvironmentVarOrSkipTest(environmentVarName: "AWS_TEST_MQTT5_IOT_CORE_RSA_CERT")
        let inputKey = try getEnvironmentVarOrSkipTest(environmentVarName: "AWS_TEST_MQTT5_IOT_CORE_RSA_KEY")

        let tlsOptions = try TLSContextOptions.makeMTLS(
            certificatePath: inputCert,
            privateKeyPath: inputKey
        )
        let tlsContext = try TLSContext(options: tlsOptions, mode: .client)

        let clientOptions = MqttClientOptions(
            hostName: inputHost,
            port: UInt32(8883),
            tlsCtx: tlsContext)

        let testContext = MqttTestContext()
        let client = try createClient(clientOptions: clientOptions, testContext: testContext)
        try connectClient(client: client, testContext: testContext)
        try disconnectClientCleanup(client:client, testContext: testContext)
    }

    /*
     * [ConnDC-UC5] Direct Connection with HttpProxy options and TLS
     */
    func testMqtt5DirectConnectWithHttpProxy() throws {

        let inputHost = try getEnvironmentVarOrSkipTest(environmentVarName: "AWS_TEST_MQTT5_DIRECT_MQTT_TLS_HOST")
        let inputPort = try getEnvironmentVarOrSkipTest(environmentVarName: "AWS_TEST_MQTT5_DIRECT_MQTT_TLS_PORT")
        let inputProxyHost = try getEnvironmentVarOrSkipTest(environmentVarName: "AWS_TEST_MQTT5_PROXY_HOST")
        let inputProxyPort = try getEnvironmentVarOrSkipTest(environmentVarName: "AWS_TEST_MQTT5_PROXY_PORT")

        let tlsOptions = TLSContextOptions()
        tlsOptions.setVerifyPeer(false)
        let tlsContext = try TLSContext(options: tlsOptions, mode: .client)

        let httpProxyOptions = HTTPProxyOptions(
            hostName: inputProxyHost,
            port: UInt32(inputProxyPort)!,
            connectionType: HTTPProxyConnectionType.tunnel)

        let clientOptions = MqttClientOptions(
            hostName: inputHost,
            port: UInt32(inputPort)!,
            tlsCtx: tlsContext,
            httpProxyOptions: httpProxyOptions)

        let testContext = MqttTestContext()
        let client = try createClient(clientOptions: clientOptions, testContext: testContext)
        try connectClient(client: client, testContext: testContext)
        try disconnectClientCleanup(client:client, testContext: testContext)
    }

    /*
     * [ConnDC-UC6] Direct Connection with all options set
     */
    func testMqtt5DirectConnectMaximum() throws {

        let inputHost = try getEnvironmentVarOrSkipTest(environmentVarName: "AWS_TEST_MQTT5_DIRECT_MQTT_HOST")
        let inputPort = try getEnvironmentVarOrSkipTest(environmentVarName: "AWS_TEST_MQTT5_DIRECT_MQTT_PORT")

        let userProperties = [UserProperty(name: "name1", value: "value1"),
                              UserProperty(name: "name2", value: "value2")]

        let willPacket = PublishPacket(
            qos: QoS.atLeastOnce,
            topic: "TEST_TOPIC",
            payload: "TEST_PAYLOAD".data(using: .utf8),
            retain: false,
            payloadFormatIndicator: PayloadFormatIndicator.utf8,
            messageExpiryInterval: TimeInterval(10),
            topicAlias: UInt16(1),
            responseTopic: "TEST_RESPONSE_TOPIC",
            correlationData: "TEST_CORRELATION_DATA".data(using: .utf8),
            contentType: "TEST_CONTENT_TYPE",
            userProperties: userProperties)

        let connectOptions = MqttConnectOptions(
            keepAliveInterval: TimeInterval(10),
            clientId: createClientId(),
            sessionExpiryInterval: TimeInterval(100),
            requestResponseInformation: true,
            requestProblemInformation: true,
            receiveMaximum: 1000,
            maximumPacketSize: 10000,
            willDelayInterval: TimeInterval(1000),
            will: willPacket,
            userProperties: userProperties)

        let clientOptions = MqttClientOptions(
            hostName: inputHost,
            port: UInt32(inputPort)!,
            connectOptions: connectOptions,
            sessionBehavior: ClientSessionBehaviorType.clean,
            extendedValidationAndFlowControlOptions: ExtendedValidationAndFlowControlOptions.awsIotCoreDefaults,
            offlineQueueBehavior: ClientOperationQueueBehaviorType.failAllOnDisconnect,
            retryJitterMode: ExponentialBackoffJitterMode.decorrelated,
            minReconnectDelay: TimeInterval(0.1),
            maxReconnectDelay: TimeInterval(50),
            minConnectedTimeToResetReconnectDelay: TimeInterval(1),
            pingTimeout: TimeInterval(1),
            connackTimeout: TimeInterval(1),
            ackTimeout: TimeInterval(100))

        let testContext = MqttTestContext()
        let client = try createClient(clientOptions: clientOptions, testContext: testContext)
        try connectClient(client: client, testContext: testContext)
        try disconnectClientCleanup(client:client, testContext: testContext)
    }

    /*===============================================================
                     WEBSOCKET CONNECT TEST CASES
    =================================================================*/
    // TODO implement websocket tests after websockets are implemented

    /*===============================================================
                     NEGATIVE CONNECT TEST CASES
    =================================================================*/

    /*
     * [ConnNegativeID-UC1] Client connect with invalid host name
     */
    func testMqtt5DirectConnectWithInvalidHost() throws {

        let clientOptions = MqttClientOptions(
            hostName: "badhost",
            port: UInt32(1883))

        let testContext = MqttTestContext()

        let client = try createClient(clientOptions: clientOptions, testContext: testContext)
        try client.start()

        if testContext.semaphoreConnectionFailure.wait(timeout: .now() + 5) == .timedOut {
            print("Connection Failure Timed out after 5 seconds")
            XCTFail("Connection Timed Out")
            return
        }

        if let failureData = testContext.lifecycleConnectionFailureData {
            XCTAssertEqual(failureData.crtError.code, Int32(AWS_IO_DNS_INVALID_NAME.rawValue))
        } else {
            XCTFail("lifecycleConnectionFailureData Missing")
            return
        }

        try stopClient(client: client, testContext: testContext)
    }

    /*
     * [ConnNegativeID-UC2] Client connect with invalid port for direct connection
     */
    func testMqtt5DirectConnectWithInvalidPort() throws {
        let inputHost = try getEnvironmentVarOrSkipTest(environmentVarName: "AWS_TEST_MQTT5_DIRECT_MQTT_HOST")

        let clientOptions = MqttClientOptions(
            hostName: inputHost,
            port: UInt32(444))

        let testContext = MqttTestContext()

        let client = try createClient(clientOptions: clientOptions, testContext: testContext)
        try client.start()

        if testContext.semaphoreConnectionFailure.wait(timeout: .now() + 5) == .timedOut {
            print("Connection Failure Timed out after 5 seconds")
            XCTFail("Connection Timed Out")
            return
        }

        if let failureData = testContext.lifecycleConnectionFailureData {
            if failureData.crtError.code != Int32(AWS_IO_SOCKET_CONNECTION_REFUSED.rawValue) &&
               failureData.crtError.code != Int32(AWS_IO_SOCKET_TIMEOUT.rawValue) {
                XCTFail("Did not fail with expected error code")
                return
            }
        } else {
            XCTFail("lifecycleConnectionFailureData Missing")
            return
        }

        try stopClient(client: client, testContext: testContext)
    }

    /*
     * [ConnNegativeID-UC3] Client connect with invalid port for websocket connection
     */
     // TODO implement this test after websocket is implemented

    /*
     * [ConnNegativeID-UC4] Client connect with socket timeout
     */
    func testMqtt5DirectConnectWithSocketTimeout() throws {
        let clientOptions = MqttClientOptions(
            hostName: "www.example.com",
            port: UInt32(81))

        let testContext = MqttTestContext()

        let client = try createClient(clientOptions: clientOptions, testContext: testContext)
        try client.start()

        if testContext.semaphoreConnectionFailure.wait(timeout: .now() + 5) == .timedOut {
            print("Connection Failure Timed out after 5 seconds")
            XCTFail("Connection Timed Out")
            return
        }

        if let failureData = testContext.lifecycleConnectionFailureData {
            XCTAssertEqual(failureData.crtError.code, Int32(AWS_IO_SOCKET_TIMEOUT.rawValue))
        } else {
            XCTFail("lifecycleConnectionFailureData Missing")
            return
        }

        try stopClient(client: client, testContext: testContext)
    }

    /*
     * [ConnNegativeID-UC5] Client connect with incorrect basic authentication credentials
     */
    func testMqtt5DirectConnectWithIncorrectBasicAuthenticationCredentials() throws {
        let inputHost = try getEnvironmentVarOrSkipTest(environmentVarName: "AWS_TEST_MQTT5_DIRECT_MQTT_BASIC_AUTH_HOST")
        let inputPort = try getEnvironmentVarOrSkipTest(environmentVarName: "AWS_TEST_MQTT5_DIRECT_MQTT_BASIC_AUTH_PORT")

        let clientOptions = MqttClientOptions(
            hostName: inputHost,
            port: UInt32(inputPort)!)

        let testContext = MqttTestContext()

        let client = try createClient(clientOptions: clientOptions, testContext: testContext)
        try client.start()

        if testContext.semaphoreConnectionFailure.wait(timeout: .now() + 5) == .timedOut {
            print("Connection Failure Timed out after 5 seconds")
            XCTFail("Connection Timed Out")
            return
        }

        if let failureData = testContext.lifecycleConnectionFailureData {
            XCTAssertEqual(failureData.crtError.code, Int32(AWS_ERROR_MQTT5_CONNACK_CONNECTION_REFUSED.rawValue))
        } else {
            XCTFail("lifecycleConnectionFailureData Missing")
            return
        }

        try stopClient(client: client, testContext: testContext)
    }

    /*
     * [ConnNegativeID-UC6] Client Websocket Handshake Failure test
     */
     // TODO Implement this test after implementation of Websockets

    /*
    * [ConnNegativeID-UC7] Double Client ID Failure test
    */
    func testMqtt5MTLSConnectDoubleClientIdFailure() throws {
        try skipIfPlatformDoesntSupportTLS()
        let inputHost = try getEnvironmentVarOrSkipTest(environmentVarName: "AWS_TEST_MQTT5_IOT_CORE_HOST")
        let inputCert = try getEnvironmentVarOrSkipTest(environmentVarName: "AWS_TEST_MQTT5_IOT_CORE_RSA_CERT")
        let inputKey = try getEnvironmentVarOrSkipTest(environmentVarName: "AWS_TEST_MQTT5_IOT_CORE_RSA_KEY")

        let tlsOptions = try TLSContextOptions.makeMTLS(
            certificatePath: inputCert,
            privateKeyPath: inputKey
        )
        let tlsContext = try TLSContext(options: tlsOptions, mode: .client)

        let clientId = createClientId()

        let connectOptions = MqttConnectOptions(clientId: clientId)

        let clientOptions = MqttClientOptions(
            hostName: inputHost,
            port: UInt32(8883),
            tlsCtx: tlsContext,
            connectOptions: connectOptions,
            minReconnectDelay: TimeInterval(5))

        let testContext = MqttTestContext(contextName: "client1")
        let client = try createClient(clientOptions: clientOptions, testContext: testContext)
        try connectClient(client: client, testContext: testContext)

        // Create a second client with the same client id
        let testContext2 = MqttTestContext(contextName: "client2")
        let client2 = try createClient(clientOptions: clientOptions, testContext: testContext2)

        // Connect with second client
        try connectClient(client: client2, testContext: testContext2)

        if testContext.semaphoreDisconnection.wait(timeout: .now() + 5) == .timedOut {
            print("Disconnection due to duplicate client id timed out on client1")
            XCTFail("Disconnection Timed Out")
            return
        }

        if let disconnectionData = testContext.lifecycleDisconnectionData {
            print(disconnectionData.crtError)
            if let disconnectionPacket = disconnectionData.disconnectPacket {
                XCTAssertEqual(disconnectionPacket.reasonCode, DisconnectReasonCode.sessionTakenOver)
            } else {
                XCTFail("DisconnectPacket missing")
                return
            }
        } else {
            XCTFail("lifecycleDisconnectionData Missing")
            return
        }

        try stopClient(client: client, testContext: testContext)
        try disconnectClientCleanup(client: client2, testContext: testContext2)
<<<<<<< HEAD
    }

    /*===============================================================
                     NEGATIVE DATA INPUT TESTS
    =================================================================*/
    /*
    * [NewNegative-UC1] Negative Connect Packet Properties
    */
    func testMqtt5NegativeConnectPacket() throws {
        do {
            let connectOptions = MqttConnectOptions(keepAliveInterval: TimeInterval(-1))
            let clientOptions = MqttClientOptions(hostName: "localhost",
                                              port: UInt32(8883),
                                              connectOptions: connectOptions)

            let _ = try Mqtt5Client(clientOptions: clientOptions)
            XCTFail("Negative keepAliveInterval didn't throw an error.")
            return
        }
        catch {
            print("expected keepAliveInterval error: \(error)")
        }

        do {
            let connectOptions = MqttConnectOptions(sessionExpiryInterval: TimeInterval(-1))
            let clientOptions = MqttClientOptions(hostName: "localhost",
                                              port: UInt32(8883),
                                              connectOptions: connectOptions)
            let _ = try Mqtt5Client(clientOptions: clientOptions)
            XCTFail("Negative sessionExpiryInterval didn't throw an error.")
            return
        } catch {
            print("expected sessionExpirtyInterval error: \(error)")
        }

        do {
            let connectOptions = MqttConnectOptions(willDelayInterval: -1)
            let clientOptions = MqttClientOptions(hostName: "localhost",
                                              port: UInt32(8883),
                                              connectOptions: connectOptions)
            let _ = try Mqtt5Client(clientOptions: clientOptions)
            XCTFail("Negative willDelayInterval didn't throw an error.")
            return
        } catch {
            print("expected willDelayInterval error: \(error)")
        }

        do {
            let clientOptions = MqttClientOptions(hostName: "localhost",
                                              port: UInt32(8883),
                                              minReconnectDelay: -1)
            let _ = try Mqtt5Client(clientOptions: clientOptions)
            XCTFail("Negative minReconnectDelay didn't throw an error.")
            return
        } catch {
            print("expected minReconnectDelay error: \(error)")
        }

        do {
            let clientOptions = MqttClientOptions(hostName: "localhost",
                                              port: UInt32(8883),
                                              maxReconnectDelay: -1)
            let _ = try Mqtt5Client(clientOptions: clientOptions)
            XCTFail("Negative maxReconnectDelay didn't throw an error.")
            return
        } catch {
            print("expected minReconnectDelay error: \(error)")
        }

        do {
            let clientOptions = MqttClientOptions(hostName: "localhost",
                                              port: UInt32(8883),
                                              minConnectedTimeToResetReconnectDelay: -1)
            let _ = try Mqtt5Client(clientOptions: clientOptions)
            XCTFail("Negative minConnectedTimeToResetReconnectDelay didn't throw an error.")
            return
        } catch {
            print("expected minConnectedTimeToResetReconnectDelay error: \(error)")
        }

        do {
            let clientOptions = MqttClientOptions(hostName: "localhost",
                                              port: UInt32(8883),
                                              pingTimeout: -1)
            let _ = try Mqtt5Client(clientOptions: clientOptions)
            XCTFail("Negative pingTimeout didn't throw an error.")
            return
        } catch {
            print("expected pingTimeout error: \(error)")
        }

        do {
            let clientOptions = MqttClientOptions(hostName: "localhost",
                                              port: UInt32(8883),
                                              connackTimeout: -1)
            let _ = try Mqtt5Client(clientOptions: clientOptions)
            XCTFail("Negative connackTimeout didn't throw an error.")
            return
        } catch {
            print("expected connackTimeout error: \(error)")
        }

        do {
            let clientOptions = MqttClientOptions(hostName: "localhost",
                                              port: UInt32(8883),
                                              ackTimeout: -1)
            let _ = try Mqtt5Client(clientOptions: clientOptions)
            XCTFail("Negative ackTimeout didn't throw an error.")
            return
        } catch {
            print("expected ackTimeout error: \(error)")
        }
    }

    /*
    * [NewNegative-UC2] Negative Disconnect Packet Properties
    */
    func testMqtt5NegativeDisconnectPacket() async throws {
        try skipIfPlatformDoesntSupportTLS()
        let inputHost = try getEnvironmentVarOrSkipTest(environmentVarName: "AWS_TEST_MQTT5_IOT_CORE_HOST")
        let inputCert = try getEnvironmentVarOrSkipTest(environmentVarName: "AWS_TEST_MQTT5_IOT_CORE_RSA_CERT")
        let inputKey = try getEnvironmentVarOrSkipTest(environmentVarName: "AWS_TEST_MQTT5_IOT_CORE_RSA_KEY")

        let tlsOptions = try TLSContextOptions.makeMTLS(
            certificatePath: inputCert,
            privateKeyPath: inputKey
        )
        let tlsContext = try TLSContext(options: tlsOptions, mode: .client)

        let clientOptions = MqttClientOptions(
            hostName: inputHost,
            port: UInt32(8883),
            tlsCtx: tlsContext)

        let testContext = MqttTestContext()
        let client = try createClient(clientOptions: clientOptions, testContext: testContext)
        try connectClient(client: client, testContext: testContext)

        let disconnectPacket = DisconnectPacket(sessionExpiryInterval: -1)
        do {
            try client.stop(disconnectPacket: disconnectPacket)
            XCTFail("Negative sessionExpiryInterval didn't throw an error.")
            return
        } catch {
            print("expected sessionExpiryInterval error: \(error)")
        }
    }

    /*
    * [NewNegative-UC3] Negative Publish Packet Properties
    */
    func testMqtt5NegativePublishPacket() async throws {
        try skipIfPlatformDoesntSupportTLS()
        let inputHost = try getEnvironmentVarOrSkipTest(environmentVarName: "AWS_TEST_MQTT5_IOT_CORE_HOST")
        let inputCert = try getEnvironmentVarOrSkipTest(environmentVarName: "AWS_TEST_MQTT5_IOT_CORE_RSA_CERT")
        let inputKey = try getEnvironmentVarOrSkipTest(environmentVarName: "AWS_TEST_MQTT5_IOT_CORE_RSA_KEY")

        let tlsOptions = try TLSContextOptions.makeMTLS(
            certificatePath: inputCert,
            privateKeyPath: inputKey
        )
        let tlsContext = try TLSContext(options: tlsOptions, mode: .client)

        let clientOptions = MqttClientOptions(
            hostName: inputHost,
            port: UInt32(8883),
            tlsCtx: tlsContext)

        let testContext = MqttTestContext()
        let client = try createClient(clientOptions: clientOptions, testContext: testContext)
        try connectClient(client: client, testContext: testContext)

        let publishPacket = PublishPacket(qos: .atMostOnce,
                                          topic: "Test/Topic",
                                          messageExpiryInterval: -1)

        do {
            let _ = try await client.publish(publishPacket: publishPacket)
            XCTFail("Negative messageExpiryInterval didn't throw an error.")
            return
        } catch {
            print("expected messageExpiryInterval error: \(error)")
        }
=======
>>>>>>> 8906b5d8
    }

    /*
    * [NewNegative-UC4] Negative Subscribe Packet Properties (Swift does not allow a negative subscriptionIdentifier)
    */

    /*===============================================================
                         NEGOTIATED SETTINGS TESTS
    =================================================================*/
    /*
    * [Negotiated-UC1] Happy path, minimal success test
    */
    func testMqtt5NegotiatedSettingsMinimalSettings() throws {
        let inputHost = try getEnvironmentVarOrSkipTest(environmentVarName: "AWS_TEST_MQTT5_DIRECT_MQTT_HOST")
        let inputPort = try getEnvironmentVarOrSkipTest(environmentVarName: "AWS_TEST_MQTT5_DIRECT_MQTT_PORT")

        let sessionExpirtyInterval = TimeInterval(600000)

        let mqttConnectOptions = MqttConnectOptions(sessionExpiryInterval: sessionExpirtyInterval)

        let clientOptions = MqttClientOptions(
            hostName: inputHost,
            port: UInt32(inputPort)!,
            connectOptions: mqttConnectOptions)

        let testContext = MqttTestContext()
        let client = try createClient(clientOptions: clientOptions, testContext: testContext)
        try connectClient(client: client, testContext: testContext)

        if let negotiatedSettings = testContext.negotiatedSettings {
            XCTAssertEqual(negotiatedSettings.sessionExpiryInterval, sessionExpirtyInterval)
        } else {
            XCTFail("Missing negotiated settings")
            return
        }

        try disconnectClientCleanup(client: client, testContext: testContext)
    }

    /*
    * [Negotiated-UC2] maximum success test
    */
    func testMqtt5NegotiatedSettingsMaximumSettings() throws {
        let inputHost = try getEnvironmentVarOrSkipTest(environmentVarName: "AWS_TEST_MQTT5_DIRECT_MQTT_HOST")
        let inputPort = try getEnvironmentVarOrSkipTest(environmentVarName: "AWS_TEST_MQTT5_DIRECT_MQTT_PORT")

        let sessionExpirtyInterval = TimeInterval(600000)
        let clientId = createClientId()
        let keepAliveInterval = TimeInterval(1000)

        let mqttConnectOptions = MqttConnectOptions(
            keepAliveInterval: keepAliveInterval,
            clientId: clientId,
            sessionExpiryInterval: sessionExpirtyInterval)

        let clientOptions = MqttClientOptions(
            hostName: inputHost,
            port: UInt32(inputPort)!,
            connectOptions: mqttConnectOptions)

        let testContext = MqttTestContext()
        let client = try createClient(clientOptions: clientOptions, testContext: testContext)
        try connectClient(client: client, testContext: testContext)

        if let negotiatedSettings = testContext.negotiatedSettings {
            XCTAssertEqual(negotiatedSettings.sessionExpiryInterval, sessionExpirtyInterval)
            XCTAssertEqual(negotiatedSettings.clientId, clientId)
            XCTAssertEqual(negotiatedSettings.serverKeepAlive, keepAliveInterval)
            XCTAssertEqual(negotiatedSettings.maximumQos, QoS.atLeastOnce)
        } else {
            XCTFail("Missing negotiated settings")
            return
        }

        try disconnectClientCleanup(client: client, testContext: testContext)
    }

    /*
    * [Negotiated-UC3] server settings limit test
    */
    func testMqtt5NegotiatedSettingsServerLimit() throws {
        try skipIfPlatformDoesntSupportTLS()
        let inputHost = try getEnvironmentVarOrSkipTest(environmentVarName: "AWS_TEST_MQTT5_IOT_CORE_HOST")
        let inputCert = try getEnvironmentVarOrSkipTest(environmentVarName: "AWS_TEST_MQTT5_IOT_CORE_RSA_CERT")
        let inputKey = try getEnvironmentVarOrSkipTest(environmentVarName: "AWS_TEST_MQTT5_IOT_CORE_RSA_KEY")

        let tlsOptions = try TLSContextOptions.makeMTLS(
            certificatePath: inputCert,
            privateKeyPath: inputKey
        )
        let tlsContext = try TLSContext(options: tlsOptions, mode: .client)

        let sessionExpiryInterval = TimeInterval(UInt32.max)
        let keepAliveInterval = TimeInterval(UInt16.max)
        let receiveMaximum = UInt16.max
        let maximumPacketSize = UInt32.max

        let mqttConnectOptions = MqttConnectOptions(
            keepAliveInterval: keepAliveInterval,
            sessionExpiryInterval: sessionExpiryInterval,
            receiveMaximum: receiveMaximum,
            maximumPacketSize: maximumPacketSize)

        let clientOptions = MqttClientOptions(
            hostName: inputHost,
            port: UInt32(8883),
            tlsCtx: tlsContext,
            connectOptions: mqttConnectOptions)

        let testContext = MqttTestContext()
        let client = try createClient(clientOptions: clientOptions, testContext: testContext)
        try connectClient(client: client, testContext: testContext)

        if let negotiatedSettings = testContext.negotiatedSettings {
            XCTAssertNotEqual(sessionExpiryInterval, negotiatedSettings.sessionExpiryInterval)
            XCTAssertNotEqual(receiveMaximum, negotiatedSettings.receiveMaximumFromServer)
            XCTAssertNotEqual(maximumPacketSize, negotiatedSettings.maximumPacketSizeToServer)
            XCTAssertNotEqual(keepAliveInterval, negotiatedSettings.serverKeepAlive)
        } else {
            XCTFail("Missing negotiated settings")
            return
        }

        try disconnectClientCleanup(client: client, testContext: testContext)
    }

    /*===============================================================
                     OPERATION TESTS
    =================================================================*/
    /*
    * [Op-UC1] Sub-Unsub happy path
    */
    func testMqtt5SubUnsub() async throws {
        try skipIfPlatformDoesntSupportTLS()
        let inputHost = try getEnvironmentVarOrSkipTest(environmentVarName: "AWS_TEST_MQTT5_IOT_CORE_HOST")
        let inputCert = try getEnvironmentVarOrSkipTest(environmentVarName: "AWS_TEST_MQTT5_IOT_CORE_RSA_CERT")
        let inputKey = try getEnvironmentVarOrSkipTest(environmentVarName: "AWS_TEST_MQTT5_IOT_CORE_RSA_KEY")

        let tlsOptions = try TLSContextOptions.makeMTLS(
            certificatePath: inputCert,
            privateKeyPath: inputKey
        )
        let tlsContext = try TLSContext(options: tlsOptions, mode: .client)

        let clientOptions = MqttClientOptions(
            hostName: inputHost,
            port: UInt32(8883),
            tlsCtx: tlsContext)

        let testContext = MqttTestContext()
        let client = try createClient(clientOptions: clientOptions, testContext: testContext)
        try connectClient(client: client, testContext: testContext)

        let topic = "test/MQTT5_Binding_Swift_" + UUID().uuidString
        let subscribePacket = SubscribePacket(topicFilter: topic, qos: QoS.atLeastOnce, noLocal: false)

        let subackPacket: SubackPacket =
            try await withTimeout(client: client, seconds: 2, operation: {
                try await client.subscribe(subscribePacket: subscribePacket)
            })
        print("SubackPacket received with result \(subackPacket.reasonCodes[0])")

        let publishPacket = PublishPacket(qos: QoS.atLeastOnce, topic: topic, payload: "Hello World".data(using: .utf8))
        let publishResult: PublishResult =
            try await withTimeout(client: client, seconds: 2, operation: {
                try await client.publish(publishPacket: publishPacket)
            })

        if let puback = publishResult.puback {
            print("PubackPacket received with result \(puback.reasonCode)")
        } else {
            XCTFail("PublishResult missing.")
            return
        }

        if testContext.semaphorePublishReceived.wait(timeout: .now() + 5) == .timedOut {
            print("Publish not received after 5 seconds")
            XCTFail("Publish packet not received on subscribed topic")
            return
        }

        let unsubscribePacket = UnsubscribePacket(topicFilter: topic)
        let unsubackPacket: UnsubackPacket =
            try await withTimeout(client: client, seconds: 2, operation: {
                try await client.unsubscribe(unsubscribePacket: unsubscribePacket)
            })
        print("UnsubackPacket received with result \(unsubackPacket.reasonCodes[0])")

        try disconnectClientCleanup(client: client, testContext: testContext)
    }

    /*
    * [Op-UC2] Will test
    */
    func testMqtt5WillTest() async throws {
        try skipIfPlatformDoesntSupportTLS()
        let inputHost = try getEnvironmentVarOrSkipTest(environmentVarName: "AWS_TEST_MQTT5_IOT_CORE_HOST")
        let inputCert = try getEnvironmentVarOrSkipTest(environmentVarName: "AWS_TEST_MQTT5_IOT_CORE_RSA_CERT")
        let inputKey = try getEnvironmentVarOrSkipTest(environmentVarName: "AWS_TEST_MQTT5_IOT_CORE_RSA_KEY")

        let tlsOptions = try TLSContextOptions.makeMTLS(
            certificatePath: inputCert,
            privateKeyPath: inputKey
        )
        let tlsContext = try TLSContext(options: tlsOptions, mode: .client)

        let clientIDPublisher = createClientId() + "Publisher"
        let topic = "test/MQTT5_Binding_Swift_" + UUID().uuidString
        let willPacket = PublishPacket(qos: .atLeastOnce, topic: topic, payload: "TEST WILL".data(using: .utf8))
<<<<<<< HEAD

        let connectOptionsPublisher = MqttConnectOptions(clientId: clientIDPublisher, will: willPacket)
        let clientOptions = MqttClientOptions(
            hostName: inputHost,
            port: UInt32(8883),
            tlsCtx: tlsContext,
            connectOptions: connectOptionsPublisher)

        let testContextPublisher = MqttTestContext(contextName: "Publisher")
        let clientPublisher = try createClient(clientOptions: clientOptions, testContext: testContextPublisher)
        try connectClient(client: clientPublisher, testContext: testContextPublisher)

        let clientIDSubscriber = createClientId() + "Subscriber"
        let testContextSubscriber = MqttTestContext(contextName: "Subscriber")
        let connectOptionsSubscriber = MqttConnectOptions(clientId: clientIDSubscriber)
        let clientOptionsSubscriber = MqttClientOptions(
            hostName: inputHost,
            port: UInt32(8883),
            tlsCtx: tlsContext,
            connectOptions: connectOptionsSubscriber)

        let clientSubscriber = try createClient(clientOptions: clientOptionsSubscriber, testContext: testContextSubscriber)
        try connectClient(client: clientSubscriber, testContext: testContextSubscriber)

=======

        let connectOptionsPublisher = MqttConnectOptions(clientId: clientIDPublisher, will: willPacket)
        let clientOptions = MqttClientOptions(
            hostName: inputHost,
            port: UInt32(8883),
            tlsCtx: tlsContext,
            connectOptions: connectOptionsPublisher)

        let testContextPublisher = MqttTestContext(contextName: "Publisher")
        let clientPublisher = try createClient(clientOptions: clientOptions, testContext: testContextPublisher)
        try connectClient(client: clientPublisher, testContext: testContextPublisher)

        let clientIDSubscriber = createClientId() + "Subscriber"
        let testContextSubscriber = MqttTestContext(contextName: "Subscriber")
        let connectOptionsSubscriber = MqttConnectOptions(clientId: clientIDSubscriber)
        let clientOptionsSubscriber = MqttClientOptions(
            hostName: inputHost,
            port: UInt32(8883),
            tlsCtx: tlsContext,
            connectOptions: connectOptionsSubscriber)

        let clientSubscriber = try createClient(clientOptions: clientOptionsSubscriber, testContext: testContextSubscriber)
        try connectClient(client: clientSubscriber, testContext: testContextSubscriber)

>>>>>>> 8906b5d8
        let subscribePacket = SubscribePacket(topicFilter: topic, qos: QoS.atLeastOnce, noLocal: false)
        let subackPacket: SubackPacket =
            try await withTimeout(client: clientSubscriber, seconds: 2, operation: {
                try await clientSubscriber.subscribe(subscribePacket: subscribePacket)
            })
        print("SubackPacket received with result \(subackPacket.reasonCodes[0])")

<<<<<<< HEAD
        let disconnectPacket = DisconnectPacket(reasonCode: .disconnectWithWillMessage)
        try disconnectClientCleanup(client: clientPublisher, testContext: testContextPublisher, disconnectPacket: disconnectPacket)
=======
        let _ = DisconnectPacket(reasonCode: .disconnectWithWillMessage)
        try disconnectClientCleanup(client: clientPublisher, testContext: testContextPublisher)
>>>>>>> 8906b5d8

        if testContextSubscriber.semaphorePublishReceived.wait(timeout: .now() + 5) == .timedOut {
            print("Publish not received after 5 seconds")
            XCTFail("Publish packet not received on subscribed topic")
            return
        }
<<<<<<< HEAD

        try disconnectClientCleanup(client:clientSubscriber, testContext: testContextSubscriber)
=======
        try stopClient(client: clientSubscriber, testContext: testContextSubscriber)
>>>>>>> 8906b5d8
    }

    /*
    * [Op-UC3] Binary Publish Test
    */
    func testMqtt5BinaryPublish() async throws {
        try skipIfPlatformDoesntSupportTLS()
        let inputHost = try getEnvironmentVarOrSkipTest(environmentVarName: "AWS_TEST_MQTT5_IOT_CORE_HOST")
        let inputCert = try getEnvironmentVarOrSkipTest(environmentVarName: "AWS_TEST_MQTT5_IOT_CORE_RSA_CERT")
        let inputKey = try getEnvironmentVarOrSkipTest(environmentVarName: "AWS_TEST_MQTT5_IOT_CORE_RSA_KEY")

        let tlsOptions = try TLSContextOptions.makeMTLS(
            certificatePath: inputCert,
            privateKeyPath: inputKey
        )
        let tlsContext = try TLSContext(options: tlsOptions, mode: .client)

        let clientOptions = MqttClientOptions(
            hostName: inputHost,
            port: UInt32(8883),
            tlsCtx: tlsContext)

        let testContext = MqttTestContext()
        let client = try createClient(clientOptions: clientOptions, testContext: testContext)
        try connectClient(client: client, testContext: testContext)

        let topic = "test/MQTT5_Binding_Swift_" + UUID().uuidString
        let subscribePacket = SubscribePacket(topicFilter: topic, qos: QoS.atLeastOnce, noLocal: false)

        _ = try await withTimeout(client: client, seconds: 2, operation: {
                try await client.subscribe(subscribePacket: subscribePacket)
            })

        let payloadData = Data((0..<256).map { _ in UInt8.random(in: 0...255) })
        let publishPacket = PublishPacket(qos: QoS.atLeastOnce, topic: topic, payload: payloadData)

        let publishResult: PublishResult =
            try await withTimeout(client: client, seconds: 2, operation: {
                try await client.publish(publishPacket: publishPacket)
            })

        if publishResult.puback == nil {
            XCTFail("Puback missing.")
            return
        }

        if testContext.semaphorePublishReceived.wait(timeout: .now() + 5) == .timedOut {
            print("Publish not received after 5 seconds")
            XCTFail("Publish packet not received on subscribed topic")
            return
        }

        let publishReceived = testContext.publishPacket!
        XCTAssertEqual(publishReceived.payload, payloadData, "Binary data received as publish not equal to binary data used to generate publish")

        try disconnectClientCleanup(client: client, testContext: testContext)
    }

    /*
    * [Op-UC4] Multi-sub unsub
    */
    func testMqtt5MultiSubUnsub() async throws {
        let inputHost = try getEnvironmentVarOrSkipTest(environmentVarName: "AWS_TEST_MQTT5_DIRECT_MQTT_HOST")
        let inputPort = try getEnvironmentVarOrSkipTest(environmentVarName: "AWS_TEST_MQTT5_DIRECT_MQTT_PORT")

        let clientOptions = MqttClientOptions(
            hostName: inputHost,
            port: UInt32(inputPort)!)

        let testContext = MqttTestContext()
        let client = try createClient(clientOptions: clientOptions, testContext: testContext)
        try connectClient(client: client, testContext: testContext)

        let topic1 = "test/MQTT5_Binding_Swift_" + UUID().uuidString
        let topic2 = "test/MQTT5_Binding_Swift_" + UUID().uuidString
        let subscriptions = [Subscription(topicFilter: topic1, qos: QoS.atLeastOnce, noLocal: false),
                                          Subscription(topicFilter: topic2, qos: QoS.atMostOnce, noLocal: false)]
        let subscribePacket = SubscribePacket(subscriptions: subscriptions)

        let subackPacket: SubackPacket =
            try await withTimeout(client: client, seconds: 2, operation: {
                try await client.subscribe(subscribePacket: subscribePacket)
            })

        let expectedSubacKEnums = [SubackReasonCode.grantedQos1, SubackReasonCode.grantedQos0]
        try compareEnums(arrayOne: subackPacket.reasonCodes, arrayTwo: expectedSubacKEnums)
        print("SubackPacket received with results")
        for i in 0..<subackPacket.reasonCodes.count {
            print("Index:\(i) result:\(subackPacket.reasonCodes[i])")
        }

        let unsubscribeTopics = [topic1, topic2, "fake_topic1"]
        let unsubscribePacket = UnsubscribePacket(topicFilters: unsubscribeTopics)
        let unsubackPacket: UnsubackPacket =
            try await withTimeout(client: client, seconds: 2, operation: {
                try await client.unsubscribe(unsubscribePacket: unsubscribePacket)
            })

        print("UnsubackPacket received with results")
        for i in 0..<unsubackPacket.reasonCodes.count {
            print("Index:\(i) result:\(unsubackPacket.reasonCodes[i])")
        }

        try disconnectClientCleanup(client: client, testContext: testContext)
    }

    /*===============================================================
                     ERROR OPERATION TESTS
    =================================================================*/
    /*
    * [ErrorOp-UC1] Null Publish Test (Swift does not allow a nil PublishPacket)
    * [ErrorOp-UC2] Null Subscribe Test (Swift does not allow a nil SubscribePacket)
    * [ErrorOp-UC3] Null Unsubscribe Test (Swift does not allow a nil UnsubscribePacket)
    */

    /*
    * [ErrorOp-UC4] Invalid Topic Publish
    */
    func testMqtt5InvalidPublishTopic() async throws {

        let inputHost = try getEnvironmentVarOrSkipTest(environmentVarName: "AWS_TEST_MQTT5_DIRECT_MQTT_TLS_HOST")
        let inputPort = try getEnvironmentVarOrSkipTest(environmentVarName: "AWS_TEST_MQTT5_DIRECT_MQTT_TLS_PORT")

        let tlsOptions = TLSContextOptions()
        tlsOptions.setVerifyPeer(false)
        let tlsContext = try TLSContext(options: tlsOptions, mode: .client)

        let clientOptions = MqttClientOptions(
            hostName: inputHost,
            port: UInt32(inputPort)!,
            tlsCtx: tlsContext)

        let testContext = MqttTestContext()
        let client = try createClient(clientOptions: clientOptions, testContext: testContext)
        try connectClient(client: client, testContext: testContext)

        let publishPacket = PublishPacket(qos: .atLeastOnce, topic: "")
        do {
            _ = try await client.publish(publishPacket: publishPacket)
        } catch CommonRunTimeError.crtError(let crtError) {
            XCTAssertEqual(crtError.code, Int32(AWS_ERROR_MQTT5_PUBLISH_OPTIONS_VALIDATION.rawValue))
        }

        try disconnectClientCleanup(client:client, testContext: testContext)
    }

    /*
    * [ErrorOp-UC5] Invalid Topic Subscribe
    */
    func testMqtt5InvalidSubscribeTopic() async throws {

        let inputHost = try getEnvironmentVarOrSkipTest(environmentVarName: "AWS_TEST_MQTT5_DIRECT_MQTT_TLS_HOST")
        let inputPort = try getEnvironmentVarOrSkipTest(environmentVarName: "AWS_TEST_MQTT5_DIRECT_MQTT_TLS_PORT")

        let tlsOptions = TLSContextOptions()
        tlsOptions.setVerifyPeer(false)
        let tlsContext = try TLSContext(options: tlsOptions, mode: .client)

        let clientOptions = MqttClientOptions(
            hostName: inputHost,
            port: UInt32(inputPort)!,
            tlsCtx: tlsContext)

        let testContext = MqttTestContext()
        let client = try createClient(clientOptions: clientOptions, testContext: testContext)
        try connectClient(client: client, testContext: testContext)

        let subscribePacket = SubscribePacket(topicFilter: "", qos: .atLeastOnce)
        do {
            _ = try await client.subscribe(subscribePacket: subscribePacket)
        } catch CommonRunTimeError.crtError(let crtError) {
            XCTAssertEqual(crtError.code, Int32(AWS_ERROR_MQTT5_SUBSCRIBE_OPTIONS_VALIDATION.rawValue))
        }

        try disconnectClientCleanup(client:client, testContext: testContext)
    }

    /*
    * [ErrorOp-UC6] Invalid Topic Unsubscribe
    */
    func testMqtt5InvalidUnsubscribeTopic() async throws {

        let inputHost = try getEnvironmentVarOrSkipTest(environmentVarName: "AWS_TEST_MQTT5_DIRECT_MQTT_TLS_HOST")
        let inputPort = try getEnvironmentVarOrSkipTest(environmentVarName: "AWS_TEST_MQTT5_DIRECT_MQTT_TLS_PORT")

        let tlsOptions = TLSContextOptions()
        tlsOptions.setVerifyPeer(false)
        let tlsContext = try TLSContext(options: tlsOptions, mode: .client)

        let clientOptions = MqttClientOptions(
            hostName: inputHost,
            port: UInt32(inputPort)!,
            tlsCtx: tlsContext)

        let testContext = MqttTestContext()
        let client = try createClient(clientOptions: clientOptions, testContext: testContext)
        try connectClient(client: client, testContext: testContext)

        let unsubscribePacket = UnsubscribePacket(topicFilter: "")
        do {
            _ = try await client.unsubscribe(unsubscribePacket: unsubscribePacket)
        } catch CommonRunTimeError.crtError(let crtError) {
            XCTAssertEqual(crtError.code, Int32(AWS_ERROR_MQTT5_UNSUBSCRIBE_OPTIONS_VALIDATION.rawValue))
<<<<<<< HEAD
        }

        try disconnectClientCleanup(client:client, testContext: testContext)
    }

    /*===============================================================
                     QOS1 TESTS
    =================================================================*/
    /*
    * [QoS1-UC1] Happy Path
    */
    func testMqtt5QoS1HappyPath() async throws {
        try skipIfPlatformDoesntSupportTLS()
        let inputHost = try getEnvironmentVarOrSkipTest(environmentVarName: "AWS_TEST_MQTT5_IOT_CORE_HOST")
        let inputCert = try getEnvironmentVarOrSkipTest(environmentVarName: "AWS_TEST_MQTT5_IOT_CORE_RSA_CERT")
        let inputKey = try getEnvironmentVarOrSkipTest(environmentVarName: "AWS_TEST_MQTT5_IOT_CORE_RSA_KEY")

        // Create and connect client1
        let tlsOptions = try TLSContextOptions.makeMTLS(
            certificatePath: inputCert,
            privateKeyPath: inputKey
        )
        let tlsContext = try TLSContext(options: tlsOptions, mode: .client)
        tlsOptions.setVerifyPeer(false)
        let connectOptions1 = MqttConnectOptions(clientId: createClientId())
        let clientOptions1 = MqttClientOptions(
            hostName: inputHost,
            port: UInt32(8883),
            tlsCtx: tlsContext,
            connectOptions: connectOptions1)
        let testContext1 = MqttTestContext()
        let client1 = try createClient(clientOptions: clientOptions1, testContext: testContext1)
        try connectClient(client: client1, testContext: testContext1)

        // Create and connect client2
        let connectOptions2 = MqttConnectOptions(clientId: createClientId())
        let clientOptions2 = MqttClientOptions(
            hostName: inputHost,
            port: UInt32(8883),
            tlsCtx: tlsContext,
            connectOptions: connectOptions2)
        let testContext2 = MqttTestContext(publishTarget: 10)
        let client2 = try createClient(clientOptions: clientOptions2, testContext: testContext2)
        try connectClient(client: client2, testContext: testContext2)

        let topic = "test/MQTT5_Binding_Swift_" + UUID().uuidString
        let subscribePacket = SubscribePacket(topicFilter: topic, qos: QoS.atLeastOnce, noLocal: false)

        _ = try await withTimeout(client: client2, seconds: 2, operation: {
                try await client2.subscribe(subscribePacket: subscribePacket)
            })

        // Send 10 publishes from client1
        var i = 1
        for _ in 1...10 {
            let publishPacket = PublishPacket(qos: .atLeastOnce,
                                              topic: topic,
                                              payload: "Test Publish: \(i)".data(using: .utf8))
            print("sending publish \(i)")
            _ = try await client1.publish(publishPacket: publishPacket)
            i += 1
        }

        // Wait for client2 to receive 10 publishes
        if testContext2.semaphorePublishTargetReached.wait(timeout: .now() + 10) == .timedOut {
            print("Expected Publish receive target not hit after 10 seconds")
            XCTFail("Missing Publishes")
            return
        }

        try disconnectClientCleanup(client:client1, testContext: testContext1)
        try disconnectClientCleanup(client:client2, testContext: testContext2)

    }

    /*===============================================================
                     RETAIN TESTS
    =================================================================*/
    /*
    * [Retain-UC1] Set and Clear
    */

    func testMqtt5Retain() async throws {
        try skipIfPlatformDoesntSupportTLS()
        let inputHost = try getEnvironmentVarOrSkipTest(environmentVarName: "AWS_TEST_MQTT5_IOT_CORE_HOST")
        let inputCert = try getEnvironmentVarOrSkipTest(environmentVarName: "AWS_TEST_MQTT5_IOT_CORE_RSA_CERT")
        let inputKey = try getEnvironmentVarOrSkipTest(environmentVarName: "AWS_TEST_MQTT5_IOT_CORE_RSA_KEY")

        // Create and connect client1
        let tlsOptions = try TLSContextOptions.makeMTLS(
            certificatePath: inputCert,
            privateKeyPath: inputKey
        )
        let tlsContext = try TLSContext(options: tlsOptions, mode: .client)
        tlsOptions.setVerifyPeer(false)
        let connectOptions1 = MqttConnectOptions(clientId: createClientId())
        let clientOptions1 = MqttClientOptions(
            hostName: inputHost,
            port: UInt32(8883),
            tlsCtx: tlsContext,
            connectOptions: connectOptions1)
        let testContext1 = MqttTestContext(contextName: "Client1")
        let client1 = try createClient(clientOptions: clientOptions1, testContext: testContext1)
        try connectClient(client: client1, testContext: testContext1)

        // Create client2
        let connectOptions2 = MqttConnectOptions(clientId: createClientId())
        let clientOptions2 = MqttClientOptions(
            hostName: inputHost,
            port: UInt32(8883),
            tlsCtx: tlsContext,
            connectOptions: connectOptions2)
        let testContext2 = MqttTestContext(contextName: "Client2")
        let client2 = try createClient(clientOptions: clientOptions2, testContext: testContext2)

        // Create client3
        let connectOptions3 = MqttConnectOptions(clientId: createClientId())
        let clientOptions3 = MqttClientOptions(
            hostName: inputHost,
            port: UInt32(8883),
            tlsCtx: tlsContext,
            connectOptions: connectOptions3)
        let testContext3 = MqttTestContext(contextName: "Client3")
        let client3 = try createClient(clientOptions: clientOptions3, testContext: testContext3)

        let topic = "test/MQTT5_Binding_Swift_" + UUID().uuidString
        let publishPacket = PublishPacket(qos: .atLeastOnce,
                                          topic: topic,
                                          payload: "Retained publish from client 1".data(using: .utf8),
                                          retain: true)
        let subscribePacket = SubscribePacket(topicFilter: topic,
                                              qos: QoS.atLeastOnce,
                                              noLocal: false)

        // publish retained message from client1
        let publishResult: PublishResult =
            try await withTimeout(client: client1, seconds: 2, operation: {
                try await client1.publish(publishPacket: publishPacket)
            })

        if let puback = publishResult.puback {
            print("PubackPacket received with result \(puback.reasonCode)")
        } else {
            XCTFail("PublishResult missing.")
            return
        }

=======
        }

        try disconnectClientCleanup(client:client, testContext: testContext)
    }

    /*===============================================================
                     QOS1 TESTS
    =================================================================*/
    /*
    * [QoS1-UC1] Happy Path
    */
    func testMqtt5QoS1HappyPath() async throws {
        try skipIfPlatformDoesntSupportTLS()
        let inputHost = try getEnvironmentVarOrSkipTest(environmentVarName: "AWS_TEST_MQTT5_IOT_CORE_HOST")
        let inputCert = try getEnvironmentVarOrSkipTest(environmentVarName: "AWS_TEST_MQTT5_IOT_CORE_RSA_CERT")
        let inputKey = try getEnvironmentVarOrSkipTest(environmentVarName: "AWS_TEST_MQTT5_IOT_CORE_RSA_KEY")

        // Create and connect client1
        let tlsOptions = try TLSContextOptions.makeMTLS(
            certificatePath: inputCert,
            privateKeyPath: inputKey
        )
        let tlsContext = try TLSContext(options: tlsOptions, mode: .client)
        tlsOptions.setVerifyPeer(false)
        let connectOptions1 = MqttConnectOptions(clientId: createClientId())
        let clientOptions1 = MqttClientOptions(
            hostName: inputHost,
            port: UInt32(8883),
            tlsCtx: tlsContext,
            connectOptions: connectOptions1)
        let testContext1 = MqttTestContext()
        let client1 = try createClient(clientOptions: clientOptions1, testContext: testContext1)
        try connectClient(client: client1, testContext: testContext1)

        // Create and connect client2
        let connectOptions2 = MqttConnectOptions(clientId: createClientId())
        let clientOptions2 = MqttClientOptions(
            hostName: inputHost,
            port: UInt32(8883),
            tlsCtx: tlsContext,
            connectOptions: connectOptions2)
        let testContext2 = MqttTestContext(publishTarget: 10)
        let client2 = try createClient(clientOptions: clientOptions2, testContext: testContext2)
        try connectClient(client: client2, testContext: testContext2)

        let topic = "test/MQTT5_Binding_Swift_" + UUID().uuidString
        let subscribePacket = SubscribePacket(topicFilter: topic, qos: QoS.atLeastOnce, noLocal: false)

        _ = try await withTimeout(client: client2, seconds: 2, operation: {
                try await client2.subscribe(subscribePacket: subscribePacket)
            })

        // Send 10 publishes from client1
        var i = 1
        for _ in 1...10 {
            let publishPacket = PublishPacket(qos: .atLeastOnce,
                                              topic: topic,
                                              payload: "Test Publish: \(i)".data(using: .utf8))
            print("sending publish \(i)")
            _ = try await client1.publish(publishPacket: publishPacket)
            i += 1
        }

        // Wait for client2 to receive 10 publishes
        if testContext2.semaphorePublishTargetReached.wait(timeout: .now() + 10) == .timedOut {
            print("Expected Publish receive target not hit after 10 seconds")
            XCTFail("Missing Publishes")
            return
        }

        try disconnectClientCleanup(client:client1, testContext: testContext1)
        try disconnectClientCleanup(client:client2, testContext: testContext2)

    }

    /*===============================================================
                     RETAIN TESTS
    =================================================================*/
    /*
    * [Retain-UC1] Set and Clear
    */

    func testMqtt5Retain() async throws {
        try skipIfPlatformDoesntSupportTLS()
        let inputHost = try getEnvironmentVarOrSkipTest(environmentVarName: "AWS_TEST_MQTT5_IOT_CORE_HOST")
        let inputCert = try getEnvironmentVarOrSkipTest(environmentVarName: "AWS_TEST_MQTT5_IOT_CORE_RSA_CERT")
        let inputKey = try getEnvironmentVarOrSkipTest(environmentVarName: "AWS_TEST_MQTT5_IOT_CORE_RSA_KEY")

        // Create and connect client1
        let tlsOptions = try TLSContextOptions.makeMTLS(
            certificatePath: inputCert,
            privateKeyPath: inputKey
        )
        let tlsContext = try TLSContext(options: tlsOptions, mode: .client)
        tlsOptions.setVerifyPeer(false)
        let connectOptions1 = MqttConnectOptions(clientId: createClientId())
        let clientOptions1 = MqttClientOptions(
            hostName: inputHost,
            port: UInt32(8883),
            tlsCtx: tlsContext,
            connectOptions: connectOptions1)
        let testContext1 = MqttTestContext(contextName: "Client1")
        let client1 = try createClient(clientOptions: clientOptions1, testContext: testContext1)
        try connectClient(client: client1, testContext: testContext1)

        // Create client2
        let connectOptions2 = MqttConnectOptions(clientId: createClientId())
        let clientOptions2 = MqttClientOptions(
            hostName: inputHost,
            port: UInt32(8883),
            tlsCtx: tlsContext,
            connectOptions: connectOptions2)
        let testContext2 = MqttTestContext(contextName: "Client2")
        let client2 = try createClient(clientOptions: clientOptions2, testContext: testContext2)

        // Create client3
        let connectOptions3 = MqttConnectOptions(clientId: createClientId())
        let clientOptions3 = MqttClientOptions(
            hostName: inputHost,
            port: UInt32(8883),
            tlsCtx: tlsContext,
            connectOptions: connectOptions3)
        let testContext3 = MqttTestContext(contextName: "Client3")
        let client3 = try createClient(clientOptions: clientOptions3, testContext: testContext3)

        let topic = "test/MQTT5_Binding_Swift_" + UUID().uuidString
        let publishPacket = PublishPacket(qos: .atLeastOnce,
                                          topic: topic,
                                          payload: "Retained publish from client 1".data(using: .utf8),
                                          retain: true)
        let subscribePacket = SubscribePacket(topicFilter: topic,
                                              qos: QoS.atLeastOnce,
                                              noLocal: false)

        // publish retained message from client1
        let publishResult: PublishResult =
            try await withTimeout(client: client1, seconds: 2, operation: {
                try await client1.publish(publishPacket: publishPacket)
            })

        if let puback = publishResult.puback {
            print("PubackPacket received with result \(puback.reasonCode)")
        } else {
            XCTFail("PublishResult missing.")
            return
        }

>>>>>>> 8906b5d8
        // connect client2 and subscribe to topic with retained client1 publish
        try connectClient(client: client2, testContext: testContext2)
        _ = try await withTimeout(client: client2, seconds: 2, operation: {
                try await client2.subscribe(subscribePacket: subscribePacket)
            })

        if testContext2.semaphorePublishReceived.wait(timeout: .now() + 10) == .timedOut {
            XCTFail("Expected retained Publish not received")
            return
        }

        XCTAssertEqual(testContext2.publishPacket?.payloadAsString(), publishPacket.payloadAsString())

        // Send an empty publish from client1 to clear the retained publish on the topic
        let publishPacketEmpty = PublishPacket(qos: .atLeastOnce, topic: topic, retain: true)
        // publish retained message from client1
        let publishResult2: PublishResult =
            try await withTimeout(client: client1, seconds: 2, operation: {
                try await client1.publish(publishPacket: publishPacketEmpty)
            })
        if let puback2 = publishResult2.puback {
            print("PubackPacket received with result \(puback2.reasonCode)")
        } else {
            XCTFail("PublishResult missing.")
            return
        }

        // connect client3 and subscribe to topic to insure there is no client1 retained publish
        try connectClient(client: client3, testContext: testContext3)

        _ = try await withTimeout(client: client3, seconds: 2, operation: {
                try await client3.subscribe(subscribePacket: subscribePacket)
            })

        if testContext3.semaphorePublishReceived.wait(timeout: .now() + 1) == .timedOut {
            print("no retained publish from client1")
        } else {
            XCTFail("Retained publish from client1 received when it should be cleared")
            return
        }

        try disconnectClientCleanup(client:client1, testContext: testContext1)
        try disconnectClientCleanup(client:client2, testContext: testContext2)
        try disconnectClientCleanup(client:client3, testContext: testContext3)
    }
}<|MERGE_RESOLUTION|>--- conflicted
+++ resolved
@@ -14,7 +14,6 @@
 }
 
 class Mqtt5ClientTests: XCBaseTestCase {
-<<<<<<< HEAD
 
     /// start client and check for connection success
     func connectClient(client: Mqtt5Client, testContext: MqttTestContext) throws -> Void {
@@ -50,39 +49,6 @@
     /// stop client and check for stopped lifecycle event
     func stopClient(client: Mqtt5Client, testContext: MqttTestContext) throws -> Void {
         try client.stop()
-
-=======
-
-    /// start client and check for connection success
-    func connectClient(client: Mqtt5Client, testContext: MqttTestContext) throws -> Void {
-        try client.start()
-        if testContext.semaphoreConnectionSuccess.wait(timeout: .now() + 5) == .timedOut {
-            print("Connection Success Timed out after 5 seconds")
-            XCTFail("Connection Timed Out")
-            throw MqttTestError.connectionFail
-        }
-    }
-
-    /// stop client and check for discconnection and stopped lifecycle events
-    func disconnectClientCleanup(client: Mqtt5Client, testContext: MqttTestContext) throws -> Void {
-        try client.stop()
-        if testContext.semaphoreDisconnection.wait(timeout: .now() + 5) == .timedOut {
-            print("Disconnection timed out after 5 seconds")
-            XCTFail("Disconnection timed out")
-            throw MqttTestError.disconnectFail
-        }
-
-        if testContext.semaphoreStopped.wait(timeout: .now() + 5) == .timedOut {
-            print("Stop timed out after 5 seconds")
-            XCTFail("Stop timed out")
-            throw MqttTestError.stopFail
-        }
-    }
-
-    /// stop client and check for stopped lifecycle event
-    func stopClient(client: Mqtt5Client, testContext: MqttTestContext) throws -> Void {
-        try client.stop()
->>>>>>> 8906b5d8
         if testContext.semaphoreStopped.wait(timeout: .now() + 5) == .timedOut {
             print("Stop timed out after 5 seconds")
             XCTFail("Stop timed out")
@@ -753,7 +719,6 @@
 
         try stopClient(client: client, testContext: testContext)
         try disconnectClientCleanup(client: client2, testContext: testContext2)
-<<<<<<< HEAD
     }
 
     /*===============================================================
@@ -937,8 +902,6 @@
         } catch {
             print("expected messageExpiryInterval error: \(error)")
         }
-=======
->>>>>>> 8906b5d8
     }
 
     /*
@@ -1148,7 +1111,6 @@
         let clientIDPublisher = createClientId() + "Publisher"
         let topic = "test/MQTT5_Binding_Swift_" + UUID().uuidString
         let willPacket = PublishPacket(qos: .atLeastOnce, topic: topic, payload: "TEST WILL".data(using: .utf8))
-<<<<<<< HEAD
 
         let connectOptionsPublisher = MqttConnectOptions(clientId: clientIDPublisher, will: willPacket)
         let clientOptions = MqttClientOptions(
@@ -1173,32 +1135,6 @@
         let clientSubscriber = try createClient(clientOptions: clientOptionsSubscriber, testContext: testContextSubscriber)
         try connectClient(client: clientSubscriber, testContext: testContextSubscriber)
 
-=======
-
-        let connectOptionsPublisher = MqttConnectOptions(clientId: clientIDPublisher, will: willPacket)
-        let clientOptions = MqttClientOptions(
-            hostName: inputHost,
-            port: UInt32(8883),
-            tlsCtx: tlsContext,
-            connectOptions: connectOptionsPublisher)
-
-        let testContextPublisher = MqttTestContext(contextName: "Publisher")
-        let clientPublisher = try createClient(clientOptions: clientOptions, testContext: testContextPublisher)
-        try connectClient(client: clientPublisher, testContext: testContextPublisher)
-
-        let clientIDSubscriber = createClientId() + "Subscriber"
-        let testContextSubscriber = MqttTestContext(contextName: "Subscriber")
-        let connectOptionsSubscriber = MqttConnectOptions(clientId: clientIDSubscriber)
-        let clientOptionsSubscriber = MqttClientOptions(
-            hostName: inputHost,
-            port: UInt32(8883),
-            tlsCtx: tlsContext,
-            connectOptions: connectOptionsSubscriber)
-
-        let clientSubscriber = try createClient(clientOptions: clientOptionsSubscriber, testContext: testContextSubscriber)
-        try connectClient(client: clientSubscriber, testContext: testContextSubscriber)
-
->>>>>>> 8906b5d8
         let subscribePacket = SubscribePacket(topicFilter: topic, qos: QoS.atLeastOnce, noLocal: false)
         let subackPacket: SubackPacket =
             try await withTimeout(client: clientSubscriber, seconds: 2, operation: {
@@ -1206,25 +1142,16 @@
             })
         print("SubackPacket received with result \(subackPacket.reasonCodes[0])")
 
-<<<<<<< HEAD
         let disconnectPacket = DisconnectPacket(reasonCode: .disconnectWithWillMessage)
         try disconnectClientCleanup(client: clientPublisher, testContext: testContextPublisher, disconnectPacket: disconnectPacket)
-=======
-        let _ = DisconnectPacket(reasonCode: .disconnectWithWillMessage)
-        try disconnectClientCleanup(client: clientPublisher, testContext: testContextPublisher)
->>>>>>> 8906b5d8
 
         if testContextSubscriber.semaphorePublishReceived.wait(timeout: .now() + 5) == .timedOut {
             print("Publish not received after 5 seconds")
             XCTFail("Publish packet not received on subscribed topic")
             return
         }
-<<<<<<< HEAD
 
         try disconnectClientCleanup(client:clientSubscriber, testContext: testContextSubscriber)
-=======
-        try stopClient(client: clientSubscriber, testContext: testContextSubscriber)
->>>>>>> 8906b5d8
     }
 
     /*
@@ -1428,7 +1355,6 @@
             _ = try await client.unsubscribe(unsubscribePacket: unsubscribePacket)
         } catch CommonRunTimeError.crtError(let crtError) {
             XCTAssertEqual(crtError.code, Int32(AWS_ERROR_MQTT5_UNSUBSCRIBE_OPTIONS_VALIDATION.rawValue))
-<<<<<<< HEAD
         }
 
         try disconnectClientCleanup(client:client, testContext: testContext)
@@ -1576,155 +1502,6 @@
             return
         }
 
-=======
-        }
-
-        try disconnectClientCleanup(client:client, testContext: testContext)
-    }
-
-    /*===============================================================
-                     QOS1 TESTS
-    =================================================================*/
-    /*
-    * [QoS1-UC1] Happy Path
-    */
-    func testMqtt5QoS1HappyPath() async throws {
-        try skipIfPlatformDoesntSupportTLS()
-        let inputHost = try getEnvironmentVarOrSkipTest(environmentVarName: "AWS_TEST_MQTT5_IOT_CORE_HOST")
-        let inputCert = try getEnvironmentVarOrSkipTest(environmentVarName: "AWS_TEST_MQTT5_IOT_CORE_RSA_CERT")
-        let inputKey = try getEnvironmentVarOrSkipTest(environmentVarName: "AWS_TEST_MQTT5_IOT_CORE_RSA_KEY")
-
-        // Create and connect client1
-        let tlsOptions = try TLSContextOptions.makeMTLS(
-            certificatePath: inputCert,
-            privateKeyPath: inputKey
-        )
-        let tlsContext = try TLSContext(options: tlsOptions, mode: .client)
-        tlsOptions.setVerifyPeer(false)
-        let connectOptions1 = MqttConnectOptions(clientId: createClientId())
-        let clientOptions1 = MqttClientOptions(
-            hostName: inputHost,
-            port: UInt32(8883),
-            tlsCtx: tlsContext,
-            connectOptions: connectOptions1)
-        let testContext1 = MqttTestContext()
-        let client1 = try createClient(clientOptions: clientOptions1, testContext: testContext1)
-        try connectClient(client: client1, testContext: testContext1)
-
-        // Create and connect client2
-        let connectOptions2 = MqttConnectOptions(clientId: createClientId())
-        let clientOptions2 = MqttClientOptions(
-            hostName: inputHost,
-            port: UInt32(8883),
-            tlsCtx: tlsContext,
-            connectOptions: connectOptions2)
-        let testContext2 = MqttTestContext(publishTarget: 10)
-        let client2 = try createClient(clientOptions: clientOptions2, testContext: testContext2)
-        try connectClient(client: client2, testContext: testContext2)
-
-        let topic = "test/MQTT5_Binding_Swift_" + UUID().uuidString
-        let subscribePacket = SubscribePacket(topicFilter: topic, qos: QoS.atLeastOnce, noLocal: false)
-
-        _ = try await withTimeout(client: client2, seconds: 2, operation: {
-                try await client2.subscribe(subscribePacket: subscribePacket)
-            })
-
-        // Send 10 publishes from client1
-        var i = 1
-        for _ in 1...10 {
-            let publishPacket = PublishPacket(qos: .atLeastOnce,
-                                              topic: topic,
-                                              payload: "Test Publish: \(i)".data(using: .utf8))
-            print("sending publish \(i)")
-            _ = try await client1.publish(publishPacket: publishPacket)
-            i += 1
-        }
-
-        // Wait for client2 to receive 10 publishes
-        if testContext2.semaphorePublishTargetReached.wait(timeout: .now() + 10) == .timedOut {
-            print("Expected Publish receive target not hit after 10 seconds")
-            XCTFail("Missing Publishes")
-            return
-        }
-
-        try disconnectClientCleanup(client:client1, testContext: testContext1)
-        try disconnectClientCleanup(client:client2, testContext: testContext2)
-
-    }
-
-    /*===============================================================
-                     RETAIN TESTS
-    =================================================================*/
-    /*
-    * [Retain-UC1] Set and Clear
-    */
-
-    func testMqtt5Retain() async throws {
-        try skipIfPlatformDoesntSupportTLS()
-        let inputHost = try getEnvironmentVarOrSkipTest(environmentVarName: "AWS_TEST_MQTT5_IOT_CORE_HOST")
-        let inputCert = try getEnvironmentVarOrSkipTest(environmentVarName: "AWS_TEST_MQTT5_IOT_CORE_RSA_CERT")
-        let inputKey = try getEnvironmentVarOrSkipTest(environmentVarName: "AWS_TEST_MQTT5_IOT_CORE_RSA_KEY")
-
-        // Create and connect client1
-        let tlsOptions = try TLSContextOptions.makeMTLS(
-            certificatePath: inputCert,
-            privateKeyPath: inputKey
-        )
-        let tlsContext = try TLSContext(options: tlsOptions, mode: .client)
-        tlsOptions.setVerifyPeer(false)
-        let connectOptions1 = MqttConnectOptions(clientId: createClientId())
-        let clientOptions1 = MqttClientOptions(
-            hostName: inputHost,
-            port: UInt32(8883),
-            tlsCtx: tlsContext,
-            connectOptions: connectOptions1)
-        let testContext1 = MqttTestContext(contextName: "Client1")
-        let client1 = try createClient(clientOptions: clientOptions1, testContext: testContext1)
-        try connectClient(client: client1, testContext: testContext1)
-
-        // Create client2
-        let connectOptions2 = MqttConnectOptions(clientId: createClientId())
-        let clientOptions2 = MqttClientOptions(
-            hostName: inputHost,
-            port: UInt32(8883),
-            tlsCtx: tlsContext,
-            connectOptions: connectOptions2)
-        let testContext2 = MqttTestContext(contextName: "Client2")
-        let client2 = try createClient(clientOptions: clientOptions2, testContext: testContext2)
-
-        // Create client3
-        let connectOptions3 = MqttConnectOptions(clientId: createClientId())
-        let clientOptions3 = MqttClientOptions(
-            hostName: inputHost,
-            port: UInt32(8883),
-            tlsCtx: tlsContext,
-            connectOptions: connectOptions3)
-        let testContext3 = MqttTestContext(contextName: "Client3")
-        let client3 = try createClient(clientOptions: clientOptions3, testContext: testContext3)
-
-        let topic = "test/MQTT5_Binding_Swift_" + UUID().uuidString
-        let publishPacket = PublishPacket(qos: .atLeastOnce,
-                                          topic: topic,
-                                          payload: "Retained publish from client 1".data(using: .utf8),
-                                          retain: true)
-        let subscribePacket = SubscribePacket(topicFilter: topic,
-                                              qos: QoS.atLeastOnce,
-                                              noLocal: false)
-
-        // publish retained message from client1
-        let publishResult: PublishResult =
-            try await withTimeout(client: client1, seconds: 2, operation: {
-                try await client1.publish(publishPacket: publishPacket)
-            })
-
-        if let puback = publishResult.puback {
-            print("PubackPacket received with result \(puback.reasonCode)")
-        } else {
-            XCTFail("PublishResult missing.")
-            return
-        }
-
->>>>>>> 8906b5d8
         // connect client2 and subscribe to topic with retained client1 publish
         try connectClient(client: client2, testContext: testContext2)
         _ = try await withTimeout(client: client2, seconds: 2, operation: {

//  Copyright Amazon.com, Inc. or its affiliates. All Rights Reserved.
//  SPDX-License-Identifier: Apache-2.0.

import XCTest
import Foundation
import AwsCMqtt
@testable import AwsCommonRuntimeKit

func onPublishReceivedCallbackMinimal(_ : PublishReceivedData){
    print("Mqtt5ClientTests: onPublishReceivedCallbackMinimal")
}

func onLifecycleEventStoppedMinimal(_ : LifecycleStoppedData){
    print("Mqtt5ClientTests: onLifecycleEventStoppedMinimal")
}

func onLifecycleEventAttemptingConnectMinimal(_ : LifecycleAttemptingConnectData){
    print("Mqtt5ClientTests: onLifecycleEventAttemptingConnectMinimal")
}

func onLifecycleEventConnectionSuccessMinimal(_ : LifecycleConnectionSuccessData){
    print("Mqtt5ClientTests: onLifecycleEventConnectionSuccessMinimal")
}

func onLifecycleEventConnectionFailureMinimal(_ : LifecycleConnectionFailureData){
    print("Mqtt5ClientTests: onLifecycleEventConnectionFailureMinimal")
}

func onLifecycleEventDisconnectionMinimal(_ : LifecycleDisconnectData){
    print("Mqtt5ClientTests: onLifecycleEventDisconnectionMinimal")
}


class Mqtt5ClientTests: XCBaseTestCase {

    func createClientId() -> String {
        return "aws-crt-swift-unit-test-" + UUID().uuidString
    }

    class MqttTestContext {
        public var contextName: String

        public var onPublishReceived: OnPublishReceived?
        public var onLifecycleEventStopped: OnLifecycleEventStopped?
        public var onLifecycleEventAttemptingConnect: OnLifecycleEventAttemptingConnect?
        public var onLifecycleEventConnectionSuccess: OnLifecycleEventConnectionSuccess?
        public var onLifecycleEventConnectionFailure: OnLifecycleEventConnectionFailure?
        public var onLifecycleEventDisconnection: OnLifecycleEventDisconnection?

        public let semaphorePublishReceived:DispatchSemaphore
        public let semaphoreConnectionSuccess: DispatchSemaphore
        public let semaphoreConnectionFailure: DispatchSemaphore
        public let semaphoreDisconnection: DispatchSemaphore
        public let semaphoreStopped: DispatchSemaphore

        public var negotiatedSettings: NegotiatedSettings?
        public var connackPacket: ConnackPacket?
        public var lifecycleConnectionFailureData: LifecycleConnectionFailureData?
        public var lifecycleDisconnectionData: LifecycleDisconnectData?

        init(contextName: String = "",
             onPublishReceived: OnPublishReceived? = nil,
             onLifecycleEventStopped: OnLifecycleEventStopped? = nil,
             onLifecycleEventAttemptingConnect: OnLifecycleEventAttemptingConnect? = nil,
             onLifecycleEventConnectionSuccess: OnLifecycleEventConnectionSuccess? = nil,
             onLifecycleEventConnectionFailure: OnLifecycleEventConnectionFailure? = nil,
             onLifecycleEventDisconnection: OnLifecycleEventDisconnection? = nil) {

            self.contextName = contextName

            self.semaphorePublishReceived = DispatchSemaphore(value: 0)
            self.semaphoreConnectionSuccess = DispatchSemaphore(value: 0)
            self.semaphoreConnectionFailure = DispatchSemaphore(value: 0)
            self.semaphoreDisconnection = DispatchSemaphore(value: 0)
            self.semaphoreStopped = DispatchSemaphore(value: 0)

            self.onPublishReceived = onPublishReceived
            self.onLifecycleEventStopped = onLifecycleEventStopped
            self.onLifecycleEventAttemptingConnect = onLifecycleEventAttemptingConnect
            self.onLifecycleEventConnectionSuccess = onLifecycleEventConnectionSuccess
            self.onLifecycleEventConnectionFailure = onLifecycleEventConnectionFailure
            self.onLifecycleEventDisconnection = onLifecycleEventDisconnection

            self.onPublishReceived = onPublishReceived ?? { publishData in
                print("Mqtt5ClientTests: onPublishReceived. Publish Recieved on topic \'\(publishData.publishPacket.topic)\', with QoS \(publishData.publishPacket.qos): \'\(publishData.publishPacket.payloadAsString())\'")
                self.semaphorePublishReceived.signal()
            }
            self.onLifecycleEventStopped = onLifecycleEventStopped ?? { _ in
                print(contextName + " Mqtt5ClientTests: onLifecycleEventStopped")
                self.semaphoreStopped.signal()
            }
            self.onLifecycleEventAttemptingConnect = onLifecycleEventAttemptingConnect ?? { _ in
                print(contextName + " Mqtt5ClientTests: onLifecycleEventAttemptingConnect")
            }
            self.onLifecycleEventConnectionSuccess = onLifecycleEventConnectionSuccess ?? { successData in
                print(contextName + " Mqtt5ClientTests: onLifecycleEventConnectionSuccess")
                self.negotiatedSettings = successData.negotiatedSettings
                self.connackPacket = successData.connackPacket
                self.semaphoreConnectionSuccess.signal()
            }
            self.onLifecycleEventConnectionFailure = onLifecycleEventConnectionFailure ?? { failureData in
                print(contextName + " Mqtt5ClientTests: onLifecycleEventConnectionFailure")
                self.lifecycleConnectionFailureData = failureData
                self.semaphoreConnectionFailure.signal()
            }
            self.onLifecycleEventDisconnection = onLifecycleEventDisconnection ?? { disconnectionData in
                print(contextName + " Mqtt5ClientTests: onLifecycleEventDisconnection")
                self.lifecycleDisconnectionData = disconnectionData
                self.semaphoreDisconnection.signal()
            }
         }
    }

    func createClient(clientOptions: MqttClientOptions?, testContext: MqttTestContext) throws -> Mqtt5Client {

        let clientOptionsWithCallbacks: MqttClientOptions

        if let clientOptions = clientOptions {
            clientOptionsWithCallbacks = MqttClientOptions(
                hostName: clientOptions.hostName,
                port: clientOptions.port,
                bootstrap: clientOptions.bootstrap,
                socketOptions: clientOptions.socketOptions,
                tlsCtx: clientOptions.tlsCtx,
                httpProxyOptions: clientOptions.httpProxyOptions,
                connectOptions: clientOptions.connectOptions,
                sessionBehavior: clientOptions.sessionBehavior,
                extendedValidationAndFlowControlOptions: clientOptions.extendedValidationAndFlowControlOptions,
                offlineQueueBehavior: clientOptions.offlineQueueBehavior,
                retryJitterMode: clientOptions.retryJitterMode,
                minReconnectDelay: clientOptions.minReconnectDelay,
                maxReconnectDelay: clientOptions.maxReconnectDelay,
                minConnectedTimeToResetReconnectDelay: clientOptions.minConnectedTimeToResetReconnectDelay,
                pingTimeout: clientOptions.pingTimeout,
                connackTimeout: clientOptions.connackTimeout,
                ackTimeout: clientOptions.ackTimeout,
                topicAliasingOptions: clientOptions.topicAliasingOptions,
                onPublishReceivedFn: testContext.onPublishReceived,
                onLifecycleEventStoppedFn: testContext.onLifecycleEventStopped,
                onLifecycleEventAttemptingConnectFn: testContext.onLifecycleEventAttemptingConnect,
                onLifecycleEventConnectionSuccessFn: testContext.onLifecycleEventConnectionSuccess,
                onLifecycleEventConnectionFailureFn: testContext.onLifecycleEventConnectionFailure,
                onLifecycleEventDisconnectionFn: testContext.onLifecycleEventDisconnection)
        } else {
            let elg = try EventLoopGroup()
            let resolver = try HostResolver(eventLoopGroup: elg,
                maxHosts: 8,
                maxTTL: 30)
            let clientBootstrap = try ClientBootstrap(
                eventLoopGroup: elg,
                hostResolver: resolver)
            let socketOptions = SocketOptions()

            clientOptionsWithCallbacks = MqttClientOptions(
                hostName: "localhost",
                port: 443,
                bootstrap: clientBootstrap,
                socketOptions: socketOptions,
                onPublishReceivedFn: testContext.onPublishReceived,
                onLifecycleEventStoppedFn: testContext.onLifecycleEventStopped,
                onLifecycleEventAttemptingConnectFn: testContext.onLifecycleEventAttemptingConnect,
                onLifecycleEventConnectionSuccessFn: testContext.onLifecycleEventConnectionSuccess,
                onLifecycleEventConnectionFailureFn: testContext.onLifecycleEventConnectionFailure,
                onLifecycleEventDisconnectionFn: testContext.onLifecycleEventDisconnection)
        }

        let mqtt5Client = try Mqtt5Client(clientOptions: clientOptionsWithCallbacks)
        XCTAssertNotNil(mqtt5Client)
        return mqtt5Client
    }

    /*===============================================================
                     CREATION TEST CASES
    =================================================================*/
    /*
     * [New-UC1] Happy path. Minimal creation and cleanup
     */
    func testMqtt5ClientNewMinimal() throws {
        let elg = try EventLoopGroup()
        let resolver = try HostResolver(eventLoopGroup: elg,
                maxHosts: 8,
                maxTTL: 30)

        let clientBootstrap = try ClientBootstrap(eventLoopGroup: elg,
                hostResolver: resolver)
        XCTAssertNotNil(clientBootstrap)
        let socketOptions = SocketOptions()
        XCTAssertNotNil(socketOptions)
        let clientOptions = MqttClientOptions(hostName: "localhost", port: 1883, bootstrap: clientBootstrap,
                                   socketOptions: socketOptions);
        XCTAssertNotNil(clientOptions)
        let mqtt5client = try Mqtt5Client(clientOptions: clientOptions);
        XCTAssertNotNil(mqtt5client)

    }

    /*
     * [New-UC2] Maximum creation and cleanup
     */
    func testMqtt5ClientNewFull() throws {
        let elg = try EventLoopGroup()
        let resolver = try HostResolver(eventLoopGroup: elg,
                maxHosts: 8,
                maxTTL: 30)

        let clientBootstrap = try ClientBootstrap(eventLoopGroup: elg,
                hostResolver: resolver)
        XCTAssertNotNil(clientBootstrap)
        let socketOptions = SocketOptions()
        XCTAssertNotNil(socketOptions)
        let tlsOptions = TLSContextOptions()
        let tlsContext = try TLSContext(options: tlsOptions, mode: .client)
        let will = PublishPacket(qos: QoS.atLeastOnce, topic: "test/Mqtt5_Binding_SWIFT/testMqtt5ClientNewFull",
                                 payload: "will test".data(using: .utf8))

        let uuid = UUID().uuidString
        let connectOptions = MqttConnectOptions(
                            keepAliveInterval: 30,
                            clientId: "testMqtt5ClientNewFull_" + uuid,
                            sessionExpiryInterval: 1000,
                            requestResponseInformation: true,
                            requestProblemInformation: true,
                            receiveMaximum: 1000,
                            maximumPacketSize: 1000,
                            willDelayInterval: 1000,
                            will: will,
                            userProperties:   [UserProperty(name: "name1",value: "value1"),
                                               UserProperty(name: "name2",value: "value2"),
                                               UserProperty(name: "name3",value: "value3")])


        let clientOptions = MqttClientOptions( hostName: "localhost",
                                            port: 1883,
                                            bootstrap: clientBootstrap,
                                            socketOptions: socketOptions,
                                            tlsCtx: tlsContext,
                                            connectOptions: connectOptions,
                                            sessionBehavior: ClientSessionBehaviorType.clean,
                                            extendedValidationAndFlowControlOptions: ExtendedValidationAndFlowControlOptions.awsIotCoreDefaults,
                                            offlineQueueBehavior: ClientOperationQueueBehaviorType.failAllOnDisconnect,
                                            retryJitterMode: ExponentialBackoffJitterMode.full,
                                            minReconnectDelay: 1000,
                                            maxReconnectDelay: 1000,
                                            minConnectedTimeToResetReconnectDelay: 1000,
                                            pingTimeout: 10,
                                            connackTimeout: 10,
                                            ackTimeout: 60,
                                            topicAliasingOptions: TopicAliasingOptions(),
                                            onPublishReceivedFn: onPublishReceivedCallbackMinimal,
                                            onLifecycleEventStoppedFn: onLifecycleEventStoppedMinimal,
                                            onLifecycleEventAttemptingConnectFn: onLifecycleEventAttemptingConnectMinimal,
                                            onLifecycleEventConnectionFailureFn: onLifecycleEventConnectionFailureMinimal,
                                            onLifecycleEventDisconnectionFn: onLifecycleEventDisconnectionMinimal)
        XCTAssertNotNil(clientOptions)
        let mqtt5client = try Mqtt5Client(clientOptions: clientOptions);
        XCTAssertNotNil(mqtt5client)
    }

    /*===============================================================
                     DIRECT CONNECT TEST CASES
    =================================================================*/
    /*
     * [ConnDC-UC1] Happy path
     */
    func testMqtt5DirectConnectMinimum() throws {
        let inputHost = try getEnvironmentVarOrSkipTest(environmentVarName: "AWS_TEST_MQTT5_DIRECT_MQTT_HOST")
        let inputPort = try getEnvironmentVarOrSkipTest(environmentVarName: "AWS_TEST_MQTT5_DIRECT_MQTT_PORT")

        let clientOptions = MqttClientOptions(
            hostName: inputHost,
            port: UInt32(inputPort)!)

        let testContext = MqttTestContext()
        let client = try createClient(clientOptions: clientOptions, testContext: testContext)
        try client.start()
        if testContext.semaphoreConnectionSuccess.wait(timeout: .now() + 5) == .timedOut {
            print("Connection Success Timed out after 5 seconds")
            XCTFail("Connection Timed Out")
        }

        try client.stop()
        if testContext.semaphoreDisconnection.wait(timeout: .now() + 5) == .timedOut {
            print("Disconnection timed out after 5 seconds")
            XCTFail("Disconnection timed out")
        }

        if testContext.semaphoreStopped.wait(timeout: .now() + 5) == .timedOut {
            print("Stop timed out after 5 seconds")
            XCTFail("Stop timed out")
        }
    }

    /*
     * [ConnDC-UC2] Direct Connection with Basic Authentication
     */
    func testMqtt5DirectConnectWithBasicAuth() throws {

        let inputUsername = try getEnvironmentVarOrSkipTest(environmentVarName: "AWS_TEST_MQTT5_BASIC_AUTH_USERNAME")
        let inputPassword = try getEnvironmentVarOrSkipTest(environmentVarName: "AWS_TEST_MQTT5_BASIC_AUTH_PASSWORD")
        let inputHost = try getEnvironmentVarOrSkipTest(environmentVarName: "AWS_TEST_MQTT5_DIRECT_MQTT_BASIC_AUTH_HOST")
        let inputPort = try getEnvironmentVarOrSkipTest(environmentVarName: "AWS_TEST_MQTT5_DIRECT_MQTT_BASIC_AUTH_PORT")

        let connectOptions = MqttConnectOptions(
            clientId: createClientId(),
            username: inputUsername,
            password: inputPassword
        )

        let clientOptions = MqttClientOptions(
            hostName: inputHost,
            port: UInt32(inputPort)!,
            connectOptions: connectOptions)

        let testContext = MqttTestContext()
        let client = try createClient(clientOptions: clientOptions, testContext: testContext)
        try client.start()
        if testContext.semaphoreConnectionSuccess.wait(timeout: .now() + 5) == .timedOut {
            print("Connection Success Timed out after 5 seconds")
            XCTFail("Connection Timed Out")
        }

        try client.stop()
        if testContext.semaphoreDisconnection.wait(timeout: .now() + 5) == .timedOut {
            print("Disconnection timed out after 5 seconds")
            XCTFail("Disconnection timed out")
        }

        if testContext.semaphoreStopped.wait(timeout: .now() + 5) == .timedOut {
            print("Stop timed out after 5 seconds")
            XCTFail("Stop timed out")
        }
    }

    /*
     * [ConnDC-UC3] Direct Connection with TLS
     */
    func testMqtt5DirectConnectWithTLS() throws {

        let inputHost = try getEnvironmentVarOrSkipTest(environmentVarName: "AWS_TEST_MQTT5_DIRECT_MQTT_TLS_HOST")
        let inputPort = try getEnvironmentVarOrSkipTest(environmentVarName: "AWS_TEST_MQTT5_DIRECT_MQTT_TLS_PORT")

        let tlsOptions = TLSContextOptions()
        tlsOptions.setVerifyPeer(false)
        let tlsContext = try TLSContext(options: tlsOptions, mode: .client)

        let clientOptions = MqttClientOptions(
            hostName: inputHost,
            port: UInt32(inputPort)!,
            tlsCtx: tlsContext)

        let testContext = MqttTestContext()
        let client = try createClient(clientOptions: clientOptions, testContext: testContext)
        try client.start()
        if testContext.semaphoreConnectionSuccess.wait(timeout: .now() + 5) == .timedOut {
            print("Connection Success Timed out after 5 seconds")
            XCTFail("Connection Timed Out")
        }

        try client.stop()
        if testContext.semaphoreDisconnection.wait(timeout: .now() + 5) == .timedOut {
            print("Disconnection timed out after 5 seconds")
            XCTFail("Disconnection timed out")
        }

        if testContext.semaphoreStopped.wait(timeout: .now() + 5) == .timedOut {
            print("Stop timed out after 5 seconds")
            XCTFail("Stop timed out")
        }
    }

    /*
     * [ConnDC-UC4] Direct Connection with mutual TLS
     */
    func testMqtt5DirectConnectWithMutualTLS() throws {
        try skipIfPlatformDoesntSupportTLS()
        let inputHost = try getEnvironmentVarOrSkipTest(environmentVarName: "AWS_TEST_MQTT5_IOT_CORE_HOST")
        let inputCert = try getEnvironmentVarOrSkipTest(environmentVarName: "AWS_TEST_MQTT5_IOT_CORE_RSA_CERT")
        let inputKey = try getEnvironmentVarOrSkipTest(environmentVarName: "AWS_TEST_MQTT5_IOT_CORE_RSA_KEY")

        let tlsOptions = try TLSContextOptions.makeMTLS(
            certificatePath: inputCert,
            privateKeyPath: inputKey
        )
        let tlsContext = try TLSContext(options: tlsOptions, mode: .client)

        let clientOptions = MqttClientOptions(
            hostName: inputHost,
            port: UInt32(8883),
            tlsCtx: tlsContext)

        let testContext = MqttTestContext()
        let client = try createClient(clientOptions: clientOptions, testContext: testContext)
        try client.start()
        if testContext.semaphoreConnectionSuccess.wait(timeout: .now() + 5) == .timedOut {
            print("Connection Success Timed out after 5 seconds")
            XCTFail("Connection Timed Out")
        }

        try client.stop()
        if testContext.semaphoreDisconnection.wait(timeout: .now() + 5) == .timedOut {
            print("Disconnection timed out after 5 seconds")
            XCTFail("Disconnection timed out")
        }

        if testContext.semaphoreStopped.wait(timeout: .now() + 5) == .timedOut {
            print("Stop timed out after 5 seconds")
            XCTFail("Stop timed out")
        }
    }

    /*
     * [ConnDC-UC5] Direct Connection with HttpProxy options and TLS
     */
    func testMqtt5DirectConnectWithHttpProxy() throws {

        let inputHost = try getEnvironmentVarOrSkipTest(environmentVarName: "AWS_TEST_MQTT5_DIRECT_MQTT_TLS_HOST")
        let inputPort = try getEnvironmentVarOrSkipTest(environmentVarName: "AWS_TEST_MQTT5_DIRECT_MQTT_TLS_PORT")
        let inputProxyHost = try getEnvironmentVarOrSkipTest(environmentVarName: "AWS_TEST_MQTT5_PROXY_HOST")
        let inputProxyPort = try getEnvironmentVarOrSkipTest(environmentVarName: "AWS_TEST_MQTT5_PROXY_PORT")

        let tlsOptions = TLSContextOptions()
        tlsOptions.setVerifyPeer(false)
        let tlsContext = try TLSContext(options: tlsOptions, mode: .client)

        let httpProxyOptions = HTTPProxyOptions(
            hostName: inputProxyHost,
            port: UInt32(inputProxyPort)!,
            connectionType: HTTPProxyConnectionType.tunnel)

        let clientOptions = MqttClientOptions(
            hostName: inputHost,
            port: UInt32(inputPort)!,
            tlsCtx: tlsContext,
            httpProxyOptions: httpProxyOptions)

        let testContext = MqttTestContext()
        let client = try createClient(clientOptions: clientOptions, testContext: testContext)
        try client.start()
        if testContext.semaphoreConnectionSuccess.wait(timeout: .now() + 5) == .timedOut {
            print("Connection Success Timed out after 5 seconds")
            XCTFail("Connection Timed Out")
        }

        try client.stop()
        if testContext.semaphoreDisconnection.wait(timeout: .now() + 5) == .timedOut {
            print("Disconnection timed out after 5 seconds")
            XCTFail("Disconnection timed out")
        }

        if testContext.semaphoreStopped.wait(timeout: .now() + 5) == .timedOut {
            print("Stop timed out after 5 seconds")
            XCTFail("Stop timed out")
        }
    }

    /*
     * [ConnDC-UC6] Direct Connection with all options set
     */
    func testMqtt5DirectConnectMaximum() throws {

        let inputHost = try getEnvironmentVarOrSkipTest(environmentVarName: "AWS_TEST_MQTT5_DIRECT_MQTT_HOST")
        let inputPort = try getEnvironmentVarOrSkipTest(environmentVarName: "AWS_TEST_MQTT5_DIRECT_MQTT_PORT")

        let userProperties = [UserProperty(name: "name1", value: "value1"),
                              UserProperty(name: "name2", value: "value2")]

        let willPacket = PublishPacket(
            qos: QoS.atLeastOnce,
            topic: "TEST_TOPIC",
            payload: "TEST_PAYLOAD".data(using: .utf8),
            retain: false,
            payloadFormatIndicator: PayloadFormatIndicator.utf8,
            messageExpiryInterval: TimeInterval(10),
            topicAlias: UInt16(1),
            responseTopic: "TEST_RESPONSE_TOPIC",
            correlationData: "TEST_CORRELATION_DATA".data(using: .utf8),
            contentType: "TEST_CONTENT_TYPE",
            userProperties: userProperties)

        let connectOptions = MqttConnectOptions(
            keepAliveInterval: TimeInterval(10),
            clientId: createClientId(),
            sessionExpiryInterval: TimeInterval(100),
            requestResponseInformation: true,
            requestProblemInformation: true,
            receiveMaximum: 1000,
            maximumPacketSize: 10000,
            willDelayInterval: TimeInterval(1000),
            will: willPacket,
            userProperties: userProperties)

        let clientOptions = MqttClientOptions(
            hostName: inputHost,
            port: UInt32(inputPort)!,
            connectOptions: connectOptions,
            sessionBehavior: ClientSessionBehaviorType.clean,
            extendedValidationAndFlowControlOptions: ExtendedValidationAndFlowControlOptions.awsIotCoreDefaults,
            offlineQueueBehavior: ClientOperationQueueBehaviorType.failAllOnDisconnect,
            retryJitterMode: ExponentialBackoffJitterMode.decorrelated,
            minReconnectDelay: TimeInterval(0.1),
            maxReconnectDelay: TimeInterval(50),
            minConnectedTimeToResetReconnectDelay: TimeInterval(1),
            pingTimeout: TimeInterval(1),
            connackTimeout: TimeInterval(1),
            ackTimeout: TimeInterval(100))

        let testContext = MqttTestContext()
        let client = try createClient(clientOptions: clientOptions, testContext: testContext)
        try client.start()
        if testContext.semaphoreConnectionSuccess.wait(timeout: .now() + 5) == .timedOut {
            print("Connection Success Timed out after 5 seconds")
            XCTFail("Connection Timed Out")
        }

        try client.stop()
        if testContext.semaphoreDisconnection.wait(timeout: .now() + 5) == .timedOut {
            print("Disconnection timed out after 5 seconds")
            XCTFail("Disconnection timed out")
        }

        if testContext.semaphoreStopped.wait(timeout: .now() + 5) == .timedOut {
            print("Stop timed out after 5 seconds")
            XCTFail("Stop timed out")
        }
    }

    /*===============================================================
                     WEBSOCKET CONNECT TEST CASES
    =================================================================*/
    // TODO implement websocket tests after websockets are implemented

    /*===============================================================
                     NEGATIVE CONNECT TEST CASES
    =================================================================*/

    /*
     * [ConnNegativeID-UC1] Client connect with invalid host name
     */
    func testMqtt5DirectConnectWithInvalidHost() throws {

        let clientOptions = MqttClientOptions(
            hostName: "badhost",
            port: UInt32(1883))

        let testContext = MqttTestContext()

        let client = try createClient(clientOptions: clientOptions, testContext: testContext)
        try client.start()

        if testContext.semaphoreConnectionFailure.wait(timeout: .now() + 5) == .timedOut {
            print("Connection Failure Timed out after 5 seconds")
            XCTFail("Connection Timed Out")
        }

        if let failureData = testContext.lifecycleConnectionFailureData {
            XCTAssertEqual(failureData.crtError.code, Int32(AWS_IO_DNS_INVALID_NAME.rawValue))
        } else {
            XCTFail("lifecycleConnectionFailureData Missing")
        }

        try client.stop()

        if testContext.semaphoreStopped.wait(timeout: .now() + 5) == .timedOut {
            print("Stop timed out after 5 seconds")
            XCTFail("Stop timed out")
        }
    }

    /*
     * [ConnNegativeID-UC2] Client connect with invalid port for direct connection
     */
    func testMqtt5DirectConnectWithInvalidPort() throws {
        let inputHost = try getEnvironmentVarOrSkipTest(environmentVarName: "AWS_TEST_MQTT5_DIRECT_MQTT_HOST")

        let clientOptions = MqttClientOptions(
            hostName: inputHost,
            port: UInt32(444))

        let testContext = MqttTestContext()

        let client = try createClient(clientOptions: clientOptions, testContext: testContext)
        try client.start()

        if testContext.semaphoreConnectionFailure.wait(timeout: .now() + 5) == .timedOut {
            print("Connection Failure Timed out after 5 seconds")
            XCTFail("Connection Timed Out")
        }

        if let failureData = testContext.lifecycleConnectionFailureData {
            if failureData.crtError.code != Int32(AWS_IO_SOCKET_CONNECTION_REFUSED.rawValue) &&
               failureData.crtError.code != Int32(AWS_IO_SOCKET_TIMEOUT.rawValue) {
                XCTFail("Did not fail with expected error code")
            }
        } else {
            XCTFail("lifecycleConnectionFailureData Missing")
        }

        try client.stop()

        if testContext.semaphoreStopped.wait(timeout: .now() + 5) == .timedOut {
            print("Stop timed out after 5 seconds")
            XCTFail("Stop timed out")
        }
    }

    /*
     * [ConnNegativeID-UC3] Client connect with invalid port for websocket connection
     */
     // TODO implement this test after websocket is implemented

    /*
     * [ConnNegativeID-UC4] Client connect with socket timeout
     */
    func testMqtt5DirectConnectWithSocketTimeout() throws {
        let clientOptions = MqttClientOptions(
            hostName: "www.example.com",
            port: UInt32(81))

        let testContext = MqttTestContext()

        let client = try createClient(clientOptions: clientOptions, testContext: testContext)
        try client.start()

        if testContext.semaphoreConnectionFailure.wait(timeout: .now() + 5) == .timedOut {
            print("Connection Failure Timed out after 5 seconds")
            XCTFail("Connection Timed Out")
        }

        if let failureData = testContext.lifecycleConnectionFailureData {
            XCTAssertEqual(failureData.crtError.code, Int32(AWS_IO_SOCKET_TIMEOUT.rawValue))
        } else {
            XCTFail("lifecycleConnectionFailureData Missing")
        }

        try client.stop()

        if testContext.semaphoreStopped.wait(timeout: .now() + 5) == .timedOut {
            print("Stop timed out after 5 seconds")
            XCTFail("Stop timed out")
        }
    }

    /*
     * [ConnNegativeID-UC5] Client connect with incorrect basic authentication credentials
     */
    func testMqtt5DirectConnectWithIncorrectBasicAuthenticationCredentials() throws {
        let inputHost = try getEnvironmentVarOrSkipTest(environmentVarName: "AWS_TEST_MQTT5_DIRECT_MQTT_BASIC_AUTH_HOST")
        let inputPort = try getEnvironmentVarOrSkipTest(environmentVarName: "AWS_TEST_MQTT5_DIRECT_MQTT_BASIC_AUTH_PORT")

        let clientOptions = MqttClientOptions(
            hostName: inputHost,
            port: UInt32(inputPort)!)

        let testContext = MqttTestContext()

        let client = try createClient(clientOptions: clientOptions, testContext: testContext)
        try client.start()

        if testContext.semaphoreConnectionFailure.wait(timeout: .now() + 5) == .timedOut {
            print("Connection Failure Timed out after 5 seconds")
            XCTFail("Connection Timed Out")
        }

        if let failureData = testContext.lifecycleConnectionFailureData {
            XCTAssertEqual(failureData.crtError.code, Int32(AWS_ERROR_MQTT5_CONNACK_CONNECTION_REFUSED.rawValue))
        } else {
            XCTFail("lifecycleConnectionFailureData Missing")
        }

        try client.stop()

        if testContext.semaphoreStopped.wait(timeout: .now() + 5) == .timedOut {
            print("Stop timed out after 5 seconds")
            XCTFail("Stop timed out")
        }
    }

    /*
     * [ConnNegativeID-UC6] Client Websocket Handshake Failure test
     */
     // TODO Implement this test after implementation of Websockets

    /*
    * [ConnNegativeID-UC7] Double Client ID Failure test
    */
    func testMqtt5MTLSConnectDoubleClientIdFailure() throws {
        try skipIfPlatformDoesntSupportTLS()
        let inputHost = try getEnvironmentVarOrSkipTest(environmentVarName: "AWS_TEST_MQTT5_IOT_CORE_HOST")
        let inputCert = try getEnvironmentVarOrSkipTest(environmentVarName: "AWS_TEST_MQTT5_IOT_CORE_RSA_CERT")
        let inputKey = try getEnvironmentVarOrSkipTest(environmentVarName: "AWS_TEST_MQTT5_IOT_CORE_RSA_KEY")

        let tlsOptions = try TLSContextOptions.makeMTLS(
            certificatePath: inputCert,
            privateKeyPath: inputKey
        )
        let tlsContext = try TLSContext(options: tlsOptions, mode: .client)

        let clientId = createClientId()

        let connectOptions = MqttConnectOptions(clientId: clientId)

        let clientOptions = MqttClientOptions(
            hostName: inputHost,
            port: UInt32(8883),
            tlsCtx: tlsContext,
            connectOptions: connectOptions,
            minReconnectDelay: TimeInterval(5))

        let testContext = MqttTestContext(contextName: "client1")
        let client = try createClient(clientOptions: clientOptions, testContext: testContext)
        try client.start()
        if testContext.semaphoreConnectionSuccess.wait(timeout: .now() + 5) == .timedOut {
            print("Connection Success Timed out after 5 seconds")
            XCTFail("Connection Timed Out")
        }

        // Create a second client with the same client id
        let testContext2 = MqttTestContext(contextName: "client2")
        let client2 = try createClient(clientOptions: clientOptions, testContext: testContext2)

        // Connect with second client
        try client2.start()

        // Check for client2 successful connect
        if testContext2.semaphoreConnectionSuccess.wait(timeout: .now() + 5) == .timedOut {
            print("Connection Success Timed out on client2 after 5 seconds")
            XCTFail("Connection Timed Out")
        }

        if testContext.semaphoreDisconnection.wait(timeout: .now() + 5) == .timedOut {
            print("Disconnection due to duplicate client id timed out on client1")
            XCTFail("Disconnection Timed Out")
        }

        if let disconnectionData = testContext.lifecycleDisconnectionData {
            print(disconnectionData.crtError)
            if let disconnectionPacket = disconnectionData.disconnectPacket {
                XCTAssertEqual(disconnectionPacket.reasonCode, DisconnectReasonCode.sessionTakenOver)
            } else {
                XCTFail("DisconnectPacket missing")
            }
        } else {
            XCTFail("lifecycleDisconnectionData Missing")
        }

        try client.stop()

        if testContext.semaphoreStopped.wait(timeout: .now() + 5) == .timedOut {
            print("Stop timed out after 5 seconds")
            XCTFail("Stop timed out")
        }

        try client2.stop()
        if testContext2.semaphoreDisconnection.wait(timeout: .now() + 5) == .timedOut {
            print("Disconnection timed out after 5 seconds")
            XCTFail("Disconnection timed out")
        }

        if testContext2.semaphoreStopped.wait(timeout: .now() + 5) == .timedOut {
            print("Stop timed out after 5 seconds")
            XCTFail("Stop timed out")
        }
    }

    /*===============================================================
                         NEGOTIATED SETTINGS TESTS
    =================================================================*/
    /*
    * [Negotiated-UC1] Happy path, minimal success test
    */
    func testMqtt5NegotiatedSettingsMinimalSettings() throws {
        let inputHost = try getEnvironmentVarOrSkipTest(environmentVarName: "AWS_TEST_MQTT5_DIRECT_MQTT_HOST")
        let inputPort = try getEnvironmentVarOrSkipTest(environmentVarName: "AWS_TEST_MQTT5_DIRECT_MQTT_PORT")

        let sessionExpirtyInterval = TimeInterval(600000)

        let mqttConnectOptions = MqttConnectOptions(sessionExpiryInterval: sessionExpirtyInterval)

        let clientOptions = MqttClientOptions(
            hostName: inputHost,
            port: UInt32(inputPort)!,
            connectOptions: mqttConnectOptions)

        let testContext = MqttTestContext()
        let client = try createClient(clientOptions: clientOptions, testContext: testContext)
        try client.start()
        if testContext.semaphoreConnectionSuccess.wait(timeout: .now() + 5) == .timedOut {
            print("Connection Success Timed out after 5 seconds")
            XCTFail("Connection Timed Out")
        }

        if let negotiatedSettings = testContext.negotiatedSettings {
            XCTAssertEqual(negotiatedSettings.sessionExpiryInterval, sessionExpirtyInterval)
        } else {
            XCTFail("Missing negotiated settings")
        }

        try client.stop()
        if testContext.semaphoreDisconnection.wait(timeout: .now() + 5) == .timedOut {
            print("Disconnection timed out after 5 seconds")
            XCTFail("Disconnection timed out")
        }

        if testContext.semaphoreStopped.wait(timeout: .now() + 5) == .timedOut {
            print("Stop timed out after 5 seconds")
            XCTFail("Stop timed out")
        }
    }

    /*
    * [Negotiated-UC2] maximum success test
    */
    func testMqtt5NegotiatedSettingsMaximumSettings() throws {
        let inputHost = try getEnvironmentVarOrSkipTest(environmentVarName: "AWS_TEST_MQTT5_DIRECT_MQTT_HOST")
        let inputPort = try getEnvironmentVarOrSkipTest(environmentVarName: "AWS_TEST_MQTT5_DIRECT_MQTT_PORT")

        let sessionExpirtyInterval = TimeInterval(600000)
        let clientId = createClientId()
        let keepAliveInterval = TimeInterval(1000)

        let mqttConnectOptions = MqttConnectOptions(
            keepAliveInterval: keepAliveInterval,
            clientId: clientId,
            sessionExpiryInterval: sessionExpirtyInterval)

        let clientOptions = MqttClientOptions(
            hostName: inputHost,
            port: UInt32(inputPort)!,
            connectOptions: mqttConnectOptions)

        let testContext = MqttTestContext()
        let client = try createClient(clientOptions: clientOptions, testContext: testContext)
        try client.start()
        if testContext.semaphoreConnectionSuccess.wait(timeout: .now() + 5) == .timedOut {
            print("Connection Success Timed out after 5 seconds")
            XCTFail("Connection Timed Out")
        }

        if let negotiatedSettings = testContext.negotiatedSettings {
            XCTAssertEqual(negotiatedSettings.sessionExpiryInterval, sessionExpirtyInterval)
            XCTAssertEqual(negotiatedSettings.clientId, clientId)
            XCTAssertEqual(negotiatedSettings.serverKeepAlive, keepAliveInterval)
            XCTAssertEqual(negotiatedSettings.maximumQos, QoS.atLeastOnce)
        } else {
            XCTFail("Missing negotiated settings")
        }

        try client.stop()
        if testContext.semaphoreDisconnection.wait(timeout: .now() + 5) == .timedOut {
            print("Disconnection timed out after 5 seconds")
            XCTFail("Disconnection timed out")
        }

        if testContext.semaphoreStopped.wait(timeout: .now() + 5) == .timedOut {
            print("Stop timed out after 5 seconds")
            XCTFail("Stop timed out")
        }
    }

    /*
    * [Negotiated-UC3] server settings limit test
    */
    func testMqtt5NegotiatedSettingsServerLimit() throws {
        try skipIfPlatformDoesntSupportTLS()
        let inputHost = try getEnvironmentVarOrSkipTest(environmentVarName: "AWS_TEST_MQTT5_IOT_CORE_HOST")
        let inputCert = try getEnvironmentVarOrSkipTest(environmentVarName: "AWS_TEST_MQTT5_IOT_CORE_RSA_CERT")
        let inputKey = try getEnvironmentVarOrSkipTest(environmentVarName: "AWS_TEST_MQTT5_IOT_CORE_RSA_KEY")

        let tlsOptions = try TLSContextOptions.makeMTLS(
            certificatePath: inputCert,
            privateKeyPath: inputKey
        )
        let tlsContext = try TLSContext(options: tlsOptions, mode: .client)

        let sessionExpiryInterval = TimeInterval(UInt32.max)
        let keepAliveInterval = TimeInterval(UInt16.max)
        let receiveMaximum = UInt16.max
        let maximumPacketSize = UInt32.max

        let mqttConnectOptions = MqttConnectOptions(
            keepAliveInterval: keepAliveInterval,
            sessionExpiryInterval: sessionExpiryInterval,
            receiveMaximum: receiveMaximum,
            maximumPacketSize: maximumPacketSize)

        let clientOptions = MqttClientOptions(
            hostName: inputHost,
            port: UInt32(8883),
            tlsCtx: tlsContext,
            connectOptions: mqttConnectOptions)

        let testContext = MqttTestContext()
        let client = try createClient(clientOptions: clientOptions, testContext: testContext)
        try client.start()
        if testContext.semaphoreConnectionSuccess.wait(timeout: .now() + 5) == .timedOut {
            print("Connection Success Timed out after 5 seconds")
            XCTFail("Connection Timed Out")
        }

        if let negotiatedSettings = testContext.negotiatedSettings {
            XCTAssertNotEqual(sessionExpiryInterval, negotiatedSettings.sessionExpiryInterval)
            XCTAssertNotEqual(receiveMaximum, negotiatedSettings.receiveMaximumFromServer)
            XCTAssertNotEqual(maximumPacketSize, negotiatedSettings.maximumPacketSizeToServer)
            XCTAssertNotEqual(keepAliveInterval, negotiatedSettings.serverKeepAlive)
        } else {
            XCTFail("Missing negotiated settings")
        }

        try client.stop()
        if testContext.semaphoreDisconnection.wait(timeout: .now() + 5) == .timedOut {
            print("Disconnection timed out after 5 seconds")
            XCTFail("Disconnection timed out")
        }

        if testContext.semaphoreStopped.wait(timeout: .now() + 5) == .timedOut {
            print("Stop timed out after 5 seconds")
            XCTFail("Stop timed out")
        }
    }

<<<<<<< HEAD
    /*===============================================================
                     OPERATION TESTS
    =================================================================*/
    /*
    * [Op-UC1] Sub-Unsub happy path
    */
    func withTimeout<T>(_ duration: TimeInterval, operation: @escaping() async throws -> T) async throws -> T? {
        // Assign task to the async function being tested
        let task = Task<T, Error> {
            return try await operation()
        }

        // Begin the counter for how long to allow the assigned task to run before cancelling it.
        let timeoutTask = Task {
            try await Task.sleep(nanoseconds: UInt64(duration * 1_000_000_000))
            task.cancel()
        }

        do {
            // Run the async function and as soon as it completes, cancel the timeoutTask.
            let result = try await task.value
            timeoutTask.cancel()
            return result
        } catch {
            timeoutTask.cancel()
            if let cancellationError = error as? CancellationError {
                // Fail the test when timoutTask cancels the async operation.
                XCTFail("The operation was cancelled due to a timeout.")
            } else {
                throw error
            }
        }
        return nil
    }

    func testMqtt5SubUnsub() async throws {
        try skipIfPlatformDoesntSupportTLS()
        let inputHost = try getEnvironmentVarOrSkipTest(environmentVarName: "AWS_TEST_MQTT5_IOT_CORE_HOST")
        let inputCert = try getEnvironmentVarOrSkipTest(environmentVarName: "AWS_TEST_MQTT5_IOT_CORE_RSA_CERT")
        let inputKey = try getEnvironmentVarOrSkipTest(environmentVarName: "AWS_TEST_MQTT5_IOT_CORE_RSA_KEY")

        let tlsOptions = try TLSContextOptions.makeMTLS(
            certificatePath: inputCert,
            privateKeyPath: inputKey
        )
        let tlsContext = try TLSContext(options: tlsOptions, mode: .client)

        let clientOptions = MqttClientOptions(
            hostName: inputHost,
            port: UInt32(8883),
            tlsCtx: tlsContext)
=======
    /** Operation Tests [OP-UC] */

    // Sub Happy Path
    func testSubscription() async throws {
        let uuid = UUID()
        let testTopic = "testSubscription_" + uuid.uuidString
        let inputHost = try getEnvironmentVarOrSkipTest(environmentVarName: "AWS_TEST_MQTT5_DIRECT_MQTT_HOST")
        let inputPort = try getEnvironmentVarOrSkipTest(environmentVarName: "AWS_TEST_MQTT5_DIRECT_MQTT_PORT")

        let clientOptions = MqttClientOptions(
            hostName: inputHost,
            port: UInt32(inputPort)!)
>>>>>>> ea9389b0

        let testContext = MqttTestContext()
        let client = try createClient(clientOptions: clientOptions, testContext: testContext)
        try client.start()
        if testContext.semaphoreConnectionSuccess.wait(timeout: .now() + 5) == .timedOut {
            print("Connection Success Timed out after 5 seconds")
            XCTFail("Connection Timed Out")
        }

<<<<<<< HEAD
        let topic = "test/MQTT5_Binding_Swift_" + UUID().uuidString
        let subscriptions = [Subscription(topicFilter: topic, qos: QoS.atLeastOnce, noLocal: false),
                                          Subscription(topicFilter: topic, qos: QoS.atMostOnce, noLocal: false)]
        let subscribePacket = SubscribePacket(subscriptions: subscriptions)

        // do {
        //     let result: SubackPacket? = try await withTimeout(5.0, operation: {
        //         return try await client.subscribe(subscribePacket: subscribePacket)
        //     })
        //     if result != nil {
        //         XCTAssertEqual(result!.reasonCodes[0], SubackReasonCode.grantedQos1)
        //     } else {
        //         XCTFail("No suback received")
        //     }
        // } catch {
        //     XCTFail("Test failed with error: \(error)")
        // }

        let subackPacket = try await client.subscribe(subscribePacket: subscribePacket)
        print("SubackPacket received with results")
        for i in 0..<subackPacket.reasonCodes.count {
            print("Index:\(i) result:\(subackPacket.reasonCodes[i])")
        }

        let unsubscribeTopics = [topic, "fake_topic1", "fake_topic2"]
        let unsubscribePacket = UnsubscribePacket(topicFilters: unsubscribeTopics)
        let unsubackPacket = try await client.unsubscribe(unsubscribePacket: unsubscribePacket)

        print("UnsubackPacket received with results")
        for i in 0..<unsubackPacket.reasonCodes.count {
            print("Index:\(i) result:\(unsubackPacket.reasonCodes[i])")
        }
=======
        let subscribe = SubscribePacket(topicFilter: testTopic, qos: QoS.atLeastOnce)
        // Wait on subscribe to make sure we subscribed to the topic before publish
        async let _ = try await client.subscribe(subscribePacket: subscribe)
        async let _ =  client.publish(publishPacket: PublishPacket(qos: QoS.atLeastOnce,
                                                                           topic: testTopic,
                                                                           payload: "testSubscription".data(using: .utf8)))

        testContext.semaphorePublishReceived.wait()
>>>>>>> ea9389b0

        try client.stop()
        if testContext.semaphoreDisconnection.wait(timeout: .now() + 5) == .timedOut {
            print("Disconnection timed out after 5 seconds")
            XCTFail("Disconnection timed out")
        }

        if testContext.semaphoreStopped.wait(timeout: .now() + 5) == .timedOut {
            print("Stop timed out after 5 seconds")
            XCTFail("Stop timed out")
        }
    }
<<<<<<< HEAD

=======
>>>>>>> ea9389b0
}<|MERGE_RESOLUTION|>--- conflicted
+++ resolved
@@ -918,7 +918,6 @@
         }
     }
 
-<<<<<<< HEAD
     /*===============================================================
                      OPERATION TESTS
     =================================================================*/
@@ -970,20 +969,6 @@
             hostName: inputHost,
             port: UInt32(8883),
             tlsCtx: tlsContext)
-=======
-    /** Operation Tests [OP-UC] */
-
-    // Sub Happy Path
-    func testSubscription() async throws {
-        let uuid = UUID()
-        let testTopic = "testSubscription_" + uuid.uuidString
-        let inputHost = try getEnvironmentVarOrSkipTest(environmentVarName: "AWS_TEST_MQTT5_DIRECT_MQTT_HOST")
-        let inputPort = try getEnvironmentVarOrSkipTest(environmentVarName: "AWS_TEST_MQTT5_DIRECT_MQTT_PORT")
-
-        let clientOptions = MqttClientOptions(
-            hostName: inputHost,
-            port: UInt32(inputPort)!)
->>>>>>> ea9389b0
 
         let testContext = MqttTestContext()
         let client = try createClient(clientOptions: clientOptions, testContext: testContext)
@@ -993,7 +978,6 @@
             XCTFail("Connection Timed Out")
         }
 
-<<<<<<< HEAD
         let topic = "test/MQTT5_Binding_Swift_" + UUID().uuidString
         let subscriptions = [Subscription(topicFilter: topic, qos: QoS.atLeastOnce, noLocal: false),
                                           Subscription(topicFilter: topic, qos: QoS.atMostOnce, noLocal: false)]
@@ -1026,16 +1010,6 @@
         for i in 0..<unsubackPacket.reasonCodes.count {
             print("Index:\(i) result:\(unsubackPacket.reasonCodes[i])")
         }
-=======
-        let subscribe = SubscribePacket(topicFilter: testTopic, qos: QoS.atLeastOnce)
-        // Wait on subscribe to make sure we subscribed to the topic before publish
-        async let _ = try await client.subscribe(subscribePacket: subscribe)
-        async let _ =  client.publish(publishPacket: PublishPacket(qos: QoS.atLeastOnce,
-                                                                           topic: testTopic,
-                                                                           payload: "testSubscription".data(using: .utf8)))
-
-        testContext.semaphorePublishReceived.wait()
->>>>>>> ea9389b0
 
         try client.stop()
         if testContext.semaphoreDisconnection.wait(timeout: .now() + 5) == .timedOut {
@@ -1048,8 +1022,4 @@
             XCTFail("Stop timed out")
         }
     }
-<<<<<<< HEAD
-
-=======
->>>>>>> ea9389b0
 }
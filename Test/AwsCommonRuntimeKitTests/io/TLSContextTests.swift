//  Copyright Amazon.com, Inc. or its affiliates. All Rights Reserved.
//  SPDX-License-Identifier: Apache-2.0.
import XCTest
@testable import AwsCommonRuntimeKit

class TLSContextTests: XCBaseTestCase {

  func testCreateTlsContextWithOptions() throws {
    let options = TLSContextOptions()
    let context = try TLSContext(options: options, mode: .client)
    _ = TLSConnectionOptions(context: context)
  }

<<<<<<< HEAD
  // TODO: The test is disabled as the github CI failed on it.
  // TODO: Add test for testCreateTlsContextWithRawData()
  // func testCreateTlsContextWithFilePath() throws{
  //   try skipIfiOS()
  //   try skipIftvOS()
  //   try skipIfwatchOS()

  //   let cert_path = try getEnvironmentVarOrSkipTest(environmentVarName: "AWS_TEST_MQTT311_IOT_CORE_X509_CERT")
  //   let private_key_path = try getEnvironmentVarOrSkipTest(environmentVarName: "AWS_TEST_MQTT311_IOT_CORE_X509_KEY")
  //   let options = try TLSContextOptions.makeMtlsFromFilePath(certificatePath: cert_path, privateKeyPath: private_key_path)
  //   let context = try TLSContext(options: options, mode: .client)
  //   _ = TLSConnectionOptions(context: context)
  // }
=======
// TODO: The test is disabled as the github CI failed on access default keychain.
// TODO: Add test for testCreateTlsContextWithRawData()
//    func testCreateTlsContextWithFilePath() throws{
//       try skipIfiOS()
//       try skipIftvOS()
//       try skipIfwatchOS()
//       
//       let cert_path = try getEnvironmentVarOrSkipTest(environmentVarName: "AWS_TEST_MQTT311_IOT_CORE_X509_CERT")
//       let private_key_path = try getEnvironmentVarOrSkipTest(environmentVarName: "AWS_TEST_MQTT311_IOT_CORE_X509_KEY")
//       
//       let options = try TLSContextOptions.makeMTLS(certificatePath: cert_path, privateKeyPath: private_key_path)
//
//       let context = try TLSContext(options: options, mode: .client)
//       _ = TLSConnectionOptions(context: context)
//    }
>>>>>>> 75990f50
}<|MERGE_RESOLUTION|>--- conflicted
+++ resolved
@@ -11,35 +11,19 @@
     _ = TLSConnectionOptions(context: context)
   }
 
-<<<<<<< HEAD
-  // TODO: The test is disabled as the github CI failed on it.
-  // TODO: Add test for testCreateTlsContextWithRawData()
-  // func testCreateTlsContextWithFilePath() throws{
-  //   try skipIfiOS()
-  //   try skipIftvOS()
-  //   try skipIfwatchOS()
-
-  //   let cert_path = try getEnvironmentVarOrSkipTest(environmentVarName: "AWS_TEST_MQTT311_IOT_CORE_X509_CERT")
-  //   let private_key_path = try getEnvironmentVarOrSkipTest(environmentVarName: "AWS_TEST_MQTT311_IOT_CORE_X509_KEY")
-  //   let options = try TLSContextOptions.makeMtlsFromFilePath(certificatePath: cert_path, privateKeyPath: private_key_path)
-  //   let context = try TLSContext(options: options, mode: .client)
-  //   _ = TLSConnectionOptions(context: context)
-  // }
-=======
 // TODO: The test is disabled as the github CI failed on access default keychain.
 // TODO: Add test for testCreateTlsContextWithRawData()
 //    func testCreateTlsContextWithFilePath() throws{
 //       try skipIfiOS()
 //       try skipIftvOS()
 //       try skipIfwatchOS()
-//       
+//
 //       let cert_path = try getEnvironmentVarOrSkipTest(environmentVarName: "AWS_TEST_MQTT311_IOT_CORE_X509_CERT")
 //       let private_key_path = try getEnvironmentVarOrSkipTest(environmentVarName: "AWS_TEST_MQTT311_IOT_CORE_X509_KEY")
-//       
+//
 //       let options = try TLSContextOptions.makeMTLS(certificatePath: cert_path, privateKeyPath: private_key_path)
 //
 //       let context = try TLSContext(options: options, mode: .client)
 //       _ = TLSConnectionOptions(context: context)
 //    }
->>>>>>> 75990f50
 }
--- conflicted
+++ resolved
@@ -67,22 +67,21 @@
         #endif
     }
 
-<<<<<<< HEAD
+
     func awaitExpectation(_ expectations: [XCTestExpectation]) async {
         // Remove the Ifdef once our minimum supported Swift version reaches 5.10
-        #if swift(>=5.10)
-            await fulfillment(of: expectations, timeout: 5)
-        #else
+#if swift(>=5.10)
+        await fulfillment(of: expectations, timeout: 5)
+#else
         wait(for: expectations, timeout: 5)
-        #endif
-=======
+#endif
+    }
     func skipIfPlatformDoesntSupportTLS() throws {
         // Skipped for secitem support as the unit tests requires enetitlement setup to have acces to
         // the data protection keychain.
         try skipIfiOS()
         try skipIfwatchOS()
         try skipIftvOS()
->>>>>>> 4eb1bbb0
     }
 
     /// Return the environment variable value, or Skip the test if env var is not set.

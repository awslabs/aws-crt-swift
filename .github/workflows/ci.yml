name: CI

on:
  push:
    branches-ignore:
      - 'main'

env:
<<<<<<< HEAD
  BUILDER_VERSION: bump-swift-5.9
  BUILDER_SOURCE: channels
=======
  BUILDER_VERSION: v0.9.81
  BUILDER_SOURCE: releases
>>>>>>> 2291221a
  BUILDER_HOST: https://d19elf31gohf1l.cloudfront.net
  PACKAGE_NAME: aws-crt-swift
  RUN: ${{ github.run_id }}-${{ github.run_number }}
  CRT_CI_ROLE: ${{ secrets.CRT_CI_ROLE_ARN }}
  AWS_DEFAULT_REGION: us-east-1

permissions:
  id-token: write # This is required for requesting the JWT

jobs:

  # depends on all actions required for a "successful" CI run
  ci-required-checks:
    name: Required checks pass
    runs-on: ubuntu-24.04
    needs:
      - lint
      - linux
      - macos
      - macos-swift6
      - devices
      - check-submodules
    steps:
      - run: exit 0

  lint:
    runs-on: macos-15 # latest
    steps:
      - uses: actions/checkout@v3
      - name: Run Swift-Format
        run: |
          brew install swift-format
          swift-format lint --recursive --strict .

  linux:
    runs-on: ubuntu-24.04
    strategy:
      fail-fast: false
      matrix:
        image:
          - ubuntu-x64
          - al2-x64
    steps:
    - uses: aws-actions/configure-aws-credentials@v4
      with:
        role-to-assume: ${{ env.CRT_CI_ROLE }}
        aws-region: ${{ env.AWS_DEFAULT_REGION }}
    - name: Build ${{ env.PACKAGE_NAME }}
      run: |
        aws s3 cp --debug s3://aws-crt-test-stuff/ci/${{ env.BUILDER_VERSION }}/linux-container-ci.sh ./linux-container-ci.sh && chmod a+x ./linux-container-ci.sh
        ./linux-container-ci.sh ${{ env.BUILDER_VERSION }} aws-crt-swift-5-${{ matrix.image }} build -p ${{ env.PACKAGE_NAME }}

  macos:
    runs-on: ${{ matrix.runner }}
    env:
      DEVELOPER_DIR: /Applications/Xcode.app
      XCODE_DESTINATION: 'OS X'
      NSUnbufferedIO: YES
    strategy:
      fail-fast: false
      matrix:
        # This matrix runs tests on Mac, on oldest & newest supported Xcodes
        runner:
          - macos-14
          - macos-14-large #x64
          - macos-15
          - macos-15-large # x64
    steps:
    - uses: aws-actions/configure-aws-credentials@v4
      with:
        role-to-assume: ${{ env.CRT_CI_ROLE }}
        aws-region: ${{ env.AWS_DEFAULT_REGION }}
    - name: Build ${{ env.PACKAGE_NAME }} + consumers
      run: |
        python3 -c "from urllib.request import urlretrieve; urlretrieve('${{ env.BUILDER_HOST }}/${{ env.BUILDER_SOURCE }}/${{ env.BUILDER_VERSION }}/builder.pyz?run=${{ env.RUN }}', 'builder')"
        chmod a+x builder
        ./builder build -p ${{ env.PACKAGE_NAME }}

  # Test that everything works with Swift 6 strict concurrency. We can remove this CI in the future once we raise our minimum Swift version to Swift 6.
  macos-swift6:
    runs-on: macos-15
    env:
      DEVELOPER_DIR: /Applications/Xcode.app
      XCODE_DESTINATION: 'OS X'
      NSUnbufferedIO: YES
    strategy:
      fail-fast: false
    steps:
    - uses: aws-actions/configure-aws-credentials@v4
      with:
        role-to-assume: ${{ env.CRT_CI_ROLE }}
        aws-region: ${{ env.AWS_DEFAULT_REGION }}
    - name: Checkout repository
      uses: actions/checkout@v4
      with:
        submodules: true
        fetch-depth: 0
    - name: Set Swift version to 6
      run: |
        sed -i '' 's/swift-tools-version:5\.[0-9][0-9]*/swift-tools-version:6\.0/' Package.swift
        # Verify that substitution was successful
        grep -q 'swift-tools-version:6\.0' Package.swift || (echo "No version 5.x found to update" && exit 1)
    - name: Build ${{ env.PACKAGE_NAME }} + consumers
      run: |
        swift build
        swift test

  devices:
    runs-on: ${{ matrix.runner }}
    env:
      DEVELOPER_DIR: /Applications/${{ matrix.xcode }}.app/Contents/Developer
      XCODE_DESTINATION: ${{matrix.target.destination}}
      NSUnbufferedIO: YES
    strategy:
      fail-fast: false
      matrix:
        # This matrix runs tests on iOS and tvOS on oldest & newest supported Xcodes.
        # Copied from https://github.com/awslabs/aws-sdk-swift/blob/main/.github/workflows/integration-test.yml
        runner:
          - macos-14
          - macos-15
        xcode:
          - Xcode_15.2
          - Xcode_16.1
        target:
          [{ os: ios, destination: 'iOS Simulator,OS=17.2,name=iPhone 15'},
           { os: ios, destination: 'iOS Simulator,OS=18.1,name=iPhone 16'},
           { os: tvos, destination: 'tvOS Simulator,OS=17.2,name=Apple TV 4K (3rd generation) (at 1080p)'},
           { os: tvos, destination: 'tvOS Simulator,OS=18.1,name=Apple TV 4K (3rd generation) (at 1080p)'}]
        exclude:
          # Don't run old macOS with new Xcode
          - runner: macos-14
            xcode: Xcode_16.1
          # Don't run new macOS with old Xcode
          - runner: macos-15
            xcode: Xcode_15.2
          # Don't run old simulators with new Xcode
          - target: { os: tvos, destination: 'tvOS Simulator,OS=17.2,name=Apple TV 4K (3rd generation) (at 1080p)' }
            xcode: Xcode_16.1
          - target: { os: ios, destination: 'iOS Simulator,OS=17.2,name=iPhone 15' }
            xcode: Xcode_16.1
          # Don't run new simulators with old Xcode
          - target: { os: tvos, destination: 'tvOS Simulator,OS=18.1,name=Apple TV 4K (3rd generation) (at 1080p)' }
            xcode: Xcode_15.2
          - target: { os: ios, destination: 'iOS Simulator,OS=18.1,name=iPhone 16' }
            xcode: Xcode_15.2
    steps:
    - uses: aws-actions/configure-aws-credentials@v4
      with:
        role-to-assume: ${{ env.CRT_CI_ROLE }}
        aws-region: ${{ env.AWS_DEFAULT_REGION }}
    - name: Build ${{ env.PACKAGE_NAME }} + consumers
      run: |
        python3 -c "from urllib.request import urlretrieve; urlretrieve('${{ env.BUILDER_HOST }}/${{ env.BUILDER_SOURCE }}/${{ env.BUILDER_VERSION }}/builder.pyz?run=${{ env.RUN }}', 'builder')"
        chmod a+x builder
        ./builder build -p ${{ env.PACKAGE_NAME }} --target=${{ matrix.target.os }}-armv8

  check-submodules:
    runs-on: ubuntu-24.04 # latest
    steps:
    - uses: aws-actions/configure-aws-credentials@v4
      with:
        role-to-assume: ${{ env.CRT_CI_ROLE }}
        aws-region: ${{ env.AWS_DEFAULT_REGION }}
    - name: Checkout Source
      uses: actions/checkout@v4
      with:
        submodules: true
        fetch-depth: 0
    - name: Check Submodules
      # note: using "@main" because "@${{env.BUILDER_VERSION}}" doesn't work
      # https://github.com/actions/runner/issues/480
      uses: awslabs/aws-crt-builder/.github/actions/check-submodules@main<|MERGE_RESOLUTION|>--- conflicted
+++ resolved
@@ -6,13 +6,8 @@
       - 'main'
 
 env:
-<<<<<<< HEAD
-  BUILDER_VERSION: bump-swift-5.9
-  BUILDER_SOURCE: channels
-=======
   BUILDER_VERSION: v0.9.81
   BUILDER_SOURCE: releases
->>>>>>> 2291221a
   BUILDER_HOST: https://d19elf31gohf1l.cloudfront.net
   PACKAGE_NAME: aws-crt-swift
   RUN: ${{ github.run_id }}-${{ github.run_number }}

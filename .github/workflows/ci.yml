name: CI

on:
  push:
    branches-ignore:
      - 'main'

env:
  BUILDER_VERSION: v0.9.77
  BUILDER_SOURCE: releases
  BUILDER_HOST: https://d19elf31gohf1l.cloudfront.net
  PACKAGE_NAME: aws-crt-swift
  RUN: ${{ github.run_id }}-${{ github.run_number }}
  CRT_CI_ROLE: ${{ secrets.CRT_CI_ROLE_ARN }}
  AWS_DEFAULT_REGION: us-east-1

permissions:
  id-token: write # This is required for requesting the JWT

jobs:
  lint:
    runs-on: ubuntu-24.04
    steps:
      - uses: actions/checkout@v4
      - name: GitHub Action for SwiftLint
        uses: norio-nomura/action-swiftlint@3.2.1

  linux:
    runs-on: ubuntu-24.04
    strategy:
      fail-fast: false
      matrix:
        image:
          - ubuntu-x64
          - al2-x64
          # issue to fix centos opened against apple here: https://github.com/apple/swift-docker/issues/258
          # - centos-x64
    steps:
    - uses: aws-actions/configure-aws-credentials@v4
      with:
        role-to-assume: ${{ env.CRT_CI_ROLE }}
        aws-region: ${{ env.AWS_DEFAULT_REGION }} 
    - name: Build ${{ env.PACKAGE_NAME }}
      run: |
        aws s3 cp --debug s3://aws-crt-test-stuff/ci/${{ env.BUILDER_VERSION }}/linux-container-ci.sh ./linux-container-ci.sh && chmod a+x ./linux-container-ci.sh
        ./linux-container-ci.sh ${{ env.BUILDER_VERSION }} aws-crt-swift-5-${{ matrix.image }} build -p ${{ env.PACKAGE_NAME }}
  
  macos:
    runs-on: ${{ matrix.runner }}
    env:
      DEVELOPER_DIR: /Applications/Xcode.app
      XCODE_DESTINATION: 'OS X'
      NSUnbufferedIO: YES
    strategy:
      fail-fast: false
      matrix:
        # This matrix runs tests on Mac, on oldest & newest supported Xcodes
        runner:
          - macos-13 # x64
          - macos-14
          - macos-13-xlarge
          - macos-14-large #x64
    steps:
    - uses: aws-actions/configure-aws-credentials@v4
      with:
        role-to-assume: ${{ env.CRT_CI_ROLE }}
        aws-region: ${{ env.AWS_DEFAULT_REGION }} 
    - name: Build ${{ env.PACKAGE_NAME }} + consumers
      run: |
        python3 -c "from urllib.request import urlretrieve; urlretrieve('${{ env.BUILDER_HOST }}/${{ env.BUILDER_SOURCE }}/${{ env.BUILDER_VERSION }}/builder.pyz?run=${{ env.RUN }}', 'builder')"
        chmod a+x builder
        ./builder build -p ${{ env.PACKAGE_NAME }}

  # Test that everything works with Swift 6 strict concurrency. We can remove this CI in the future once we raise our minimum Swift version to Swift 6.
  macos-swift6:
    runs-on: macos-15
    env:
      DEVELOPER_DIR: /Applications/Xcode.app
      XCODE_DESTINATION: 'OS X'
      NSUnbufferedIO: YES
    strategy:
      fail-fast: false
    steps:
    - uses: aws-actions/configure-aws-credentials@v4
      with:
        role-to-assume: ${{ env.CRT_CI_ROLE }}
        aws-region: ${{ env.AWS_DEFAULT_REGION }} 
    - name: Checkout repository
      uses: actions/checkout@v4
      with:
        submodules: true
        fetch-depth: 0
    - name: Set Swift version to 6
      run: |
<<<<<<< HEAD
        sed -i '' 's/swift-tools-version:5\.7/swift-tools-version:6\.0/' Package.swift
        cat Package.swift | head -3
=======
        sed -i '' 's/swift-tools-version:5\.[0-9][0-9]*/swift-tools-version:6\.0/' Package.swift
        # Verify that substitution was successful 
        grep -q 'swift-tools-version:6\.0' Package.swift || (echo "No version 5.x found to update" && exit 1)
>>>>>>> 35688e34
    - name: Build ${{ env.PACKAGE_NAME }} + consumers
      run: |
        swift build
        swift test

  devices:
    runs-on: ${{ matrix.runner }}
    env:
      DEVELOPER_DIR: /Applications/${{ matrix.xcode }}.app/Contents/Developer
      XCODE_DESTINATION: ${{matrix.target.destination}}
      NSUnbufferedIO: YES
    strategy:
      fail-fast: false
      matrix:
        # This matrix runs tests on iOS and tvOS on oldest & newest supported Xcodes
        runner:
          - macos-13 # x64
          - macos-14
          - macos-13-xlarge
          - macos-14-large #x64
        target:
          [{ os: ios, destination: 'iOS Simulator,OS=16.1,name=iPhone 14'},
           { os: ios, destination: 'iOS Simulator,OS=17.2,name=iPhone 15'},
           { os: tvos, destination: 'tvOS Simulator,OS=16.1,name=Apple TV 4K (3rd generation) (at 1080p)'},
           { os: tvos, destination: 'tvOS Simulator,OS=17.2,name=Apple TV 4K (3rd generation) (at 1080p)'}]
        xcode:
          - Xcode_14.1
          - Xcode_15.2
        exclude:
          # Don't run old macOS with new Xcode
          - runner: macos-13-xlarge
            xcode: Xcode_15.2
          - runner: macos-13
            xcode: Xcode_15.2
          - runner: macos-13-xlarge
            target: { os: ios, destination: 'iOS Simulator,OS=16.1,name=iPhone 14'}
          - runner: macos-13
            target: { os: ios, destination: 'iOS Simulator,OS=16.1,name=iPhone 14'}
          # Don't run new macOS with old Xcode
          - runner: macos-14-large
            xcode: Xcode_14.1
          - runner: macos-14
            xcode: Xcode_14.1
          # Don't run old simulators with new Xcode
          - target: { os: tvos, destination: 'tvOS Simulator,OS=16.1,name=Apple TV 4K (3rd generation) (at 1080p)'}
            xcode: Xcode_15.2
          - target: { os: ios, destination: 'iOS Simulator,OS=16.1,name=iPhone 14'}
            xcode: Xcode_15.2
          # Don't run new simulators with old Xcode
          - target: { os: tvos, destination: 'tvOS Simulator,OS=17.2,name=Apple TV 4K (3rd generation) (at 1080p)'}
            xcode: Xcode_14.1
          - target: { os: ios, destination: 'iOS Simulator,OS=17.2,name=iPhone 15'}
            xcode: Xcode_14.1
    steps:
    - uses: aws-actions/configure-aws-credentials@v4
      with:
        role-to-assume: ${{ env.CRT_CI_ROLE }}
        aws-region: ${{ env.AWS_DEFAULT_REGION }} 
    - name: Build ${{ env.PACKAGE_NAME }} + consumers
      run: |
        python3 -c "from urllib.request import urlretrieve; urlretrieve('${{ env.BUILDER_HOST }}/${{ env.BUILDER_SOURCE }}/${{ env.BUILDER_VERSION }}/builder.pyz?run=${{ env.RUN }}', 'builder')"
        chmod a+x builder
        ./builder build -p ${{ env.PACKAGE_NAME }} --target=${{ matrix.target.os }}-armv8

  check-submodules:
    runs-on: ubuntu-24.04 # latest
    steps:
    - uses: aws-actions/configure-aws-credentials@v4
      with:
        role-to-assume: ${{ env.CRT_CI_ROLE }}
        aws-region: ${{ env.AWS_DEFAULT_REGION }} 
    - name: Checkout Source
      uses: actions/checkout@v4
      with:
        submodules: true
        fetch-depth: 0
    - name: Check Submodules
      # note: using "@main" because "@${{env.BUILDER_VERSION}}" doesn't work
      # https://github.com/actions/runner/issues/480
      uses: awslabs/aws-crt-builder/.github/actions/check-submodules@main<|MERGE_RESOLUTION|>--- conflicted
+++ resolved
@@ -92,14 +92,9 @@
         fetch-depth: 0
     - name: Set Swift version to 6
       run: |
-<<<<<<< HEAD
-        sed -i '' 's/swift-tools-version:5\.7/swift-tools-version:6\.0/' Package.swift
-        cat Package.swift | head -3
-=======
         sed -i '' 's/swift-tools-version:5\.[0-9][0-9]*/swift-tools-version:6\.0/' Package.swift
         # Verify that substitution was successful 
         grep -q 'swift-tools-version:6\.0' Package.swift || (echo "No version 5.x found to update" && exit 1)
->>>>>>> 35688e34
     - name: Build ${{ env.PACKAGE_NAME }} + consumers
       run: |
         swift build

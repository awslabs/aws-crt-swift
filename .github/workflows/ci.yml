--- conflicted
+++ resolved
@@ -85,11 +85,8 @@
           docker run --mount type=bind,source=$(pwd),target=/root/${{ env.PACKAGE_NAME }} --env GITHUB_REF $DOCKER_IMAGE build -p ${{ env.PACKAGE_NAME }} --build-dir=/root/${{ env.PACKAGE_NAME }} --spec=downstream
   osx:
     runs-on: macos-11
-<<<<<<< HEAD
-=======
     env:
       DEVELOPER_DIR: /Applications/Xcode_12.5.app
->>>>>>> b7d031a1
     steps:
       - name: Checkout Sources
         uses: actions/checkout@v2
@@ -102,11 +99,8 @@
           ./builder build -p ${{ env.PACKAGE_NAME }} --spec=downstream
   ios:
     runs-on: macos-11
-<<<<<<< HEAD
-=======
     env:
       DEVELOPER_DIR: /Applications/Xcode_12.5.app
->>>>>>> b7d031a1
     steps:
       - name: Checkout Sources
         uses: actions/checkout@v2
